--- conflicted
+++ resolved
@@ -39,11 +39,7 @@
      * otherwise.
      */
     supportsP2P() {
-<<<<<<< HEAD
         return true;
-=======
-        return !this.usesUnifiedPlan();
->>>>>>> f97c37d0
     }
 
     /**
@@ -169,17 +165,6 @@
      */
     supportsVideo() {
         return true;
-<<<<<<< HEAD
-        // FIXME: Check if we can use supportsVideoOut and supportsVideoIn. I
-        // leave the old implementation here in order not to brake something.
-
-        // Older versions of Safari using webrtc/adapter do not support video
-        // due in part to Safari only supporting H264 and the bridge sending VP8
-        // Newer Safari support VP8 and other WebRTC features.
-        // return !this.isSafariWithWebrtc()
-        //     || (this.isSafariWithVP8() && this.usesPlanB());
-=======
->>>>>>> f97c37d0
     }
 
     /**
@@ -206,7 +191,7 @@
      * @returns {boolean}
      */
     usesUnifiedPlan() {
-        if (this.isFirefox() || this.isSafari()) {
+        if (this.isFirefox()) {
             return true;
         }
 
