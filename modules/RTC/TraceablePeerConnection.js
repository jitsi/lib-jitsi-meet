<<<<<<< HEAD
/* global __filename, RTCSessionDescription */

import { getLogger } from 'jitsi-meet-logger';
import { Interop } from '@jitsi/sdp-interop';
import transform from 'sdp-transform';

import * as GlobalOnErrorHandler from '../util/GlobalOnErrorHandler';
import JitsiRemoteTrack from './JitsiRemoteTrack';
import {
    TRACK_ADDED,
    TRACK_MUTE_CHANGED
} from '../../JitsiConferenceEvents';
import * as MediaType from '../../service/RTC/MediaType';
import * as VideoType from '../../service/RTC/VideoType';
import LocalSdpMunger from './LocalSdpMunger';
import RTC from './RTC';
import RTCUtils from './RTCUtils';
import browser from '../browser';
import RTCEvents from '../../service/RTC/RTCEvents';
import RtxModifier from '../xmpp/RtxModifier';
import { SIM_LAYER_RIDS, TPCUtils } from './TPCUtils';

// FIXME SDP tools should end up in some kind of util module
import SDP from '../xmpp/SDP';
import SdpConsistency from '../xmpp/SdpConsistency';
import { SdpTransformWrap } from '../xmpp/SdpTransformUtil';
import SDPUtil from '../xmpp/SDPUtil';
import * as SignalingEvents from '../../service/RTC/SignalingEvents';

const logger = getLogger(__filename);
const MAX_BITRATE = 2500000;
const DESKSTOP_SHARE_RATE = 500000;

/* eslint-disable max-params */

/**
 * Creates new instance of 'TraceablePeerConnection'.
 *
 * @param {RTC} rtc the instance of <tt>RTC</tt> service
 * @param {number} id the peer connection id assigned by the parent RTC module.
 * @param {SignalingLayer} signalingLayer the signaling layer instance
 * @param {object} iceConfig WebRTC 'PeerConnection' ICE config
 * @param {object} constraints WebRTC 'PeerConnection' constraints
 * @param {boolean} isP2P indicates whether or not the new instance will be used
 * in a peer to peer connection
 * @param {object} options <tt>TracablePeerConnection</tt> config options.
 * @param {boolean} options.disableSimulcast if set to 'true' will disable
 * the simulcast.
 * @param {boolean} options.disableRtx if set to 'true' will disable the RTX
 * @param {boolean} options.capScreenshareBitrate if set to 'true' simulcast will
 * be disabled for screenshare and a max bitrate of 500Kbps will applied on the
 * stream.
 * @param {boolean} options.disableH264 If set to 'true' H264 will be
 *      disabled by removing it from the SDP.
 * @param {boolean} options.preferH264 if set to 'true' H264 will be preferred
 * over other video codecs.
 * @param {boolean} options.enableLayerSuspension if set to 'true', we will
 * cap the video send bitrate when we are told we have not been selected by
 * any endpoints (and therefore the non-thumbnail streams are not in use).
 * @param {boolean} options.startSilent If set to 'true' no audio will be sent or received.
 *
 * FIXME: initially the purpose of TraceablePeerConnection was to be able to
 * debug the peer connection. Since many other responsibilities have been added
 * it would make sense to extract a separate class from it and come up with
 * a more suitable name.
 *
 * @constructor
 */
export default function TraceablePeerConnection(
        rtc,
        id,
        signalingLayer,
        iceConfig,
        constraints,
        isP2P,
        options) {

    /**
     * Indicates whether or not this peer connection instance is actively
     * sending/receiving audio media. When set to <tt>false</tt> the SDP audio
     * media direction will be adjusted to 'inactive' in order to suspend
     * the transmission.
     * @type {boolean}
     * @private
     */
    this.audioTransferActive = !(options.startSilent === true);

    /**
     * The DTMF sender instance used to send DTMF tones.
     *
     * @type {RTCDTMFSender|undefined}
     * @private
     */
    this._dtmfSender = undefined;

    /**
     * @typedef {Object} TouchToneRequest
     * @property {string} tones - The DTMF tones string as defined by
     * {@code RTCDTMFSender.insertDTMF}, 'tones' argument.
     * @property {number} duration - The amount of time in milliseconds that
     * each DTMF should last.
     * @property {string} interToneGap - The length of time in miliseconds to
     * wait between tones.
     */
    /**
     * TouchToneRequests which are waiting to be played. This queue is filled
     * if there are touch tones currently being played.
     *
     * @type {Array<TouchToneRequest>}
     * @private
     */
    this._dtmfTonesQueue = [];

    /**
     * Indicates whether or not this peer connection instance is actively
     * sending/receiving video media. When set to <tt>false</tt> the SDP video
     * media direction will be adjusted to 'inactive' in order to suspend
     * the transmission.
     * @type {boolean}
     * @private
     */
    this.videoTransferActive = true;

    /**
     * The parent instance of RTC service which created this
     * <tt>TracablePeerConnection</tt>.
     * @type {RTC}
     */
    this.rtc = rtc;

    /**
     * The peer connection identifier assigned by the RTC module.
     * @type {number}
     */
    this.id = id;

    /**
     * Indicates whether or not this instance is used in a peer to peer
     * connection.
     * @type {boolean}
     */
    this.isP2P = isP2P;

    // FIXME: We should support multiple streams per jid.
    /**
     * The map holds remote tracks associated with this peer connection.
     * It maps user's JID to media type and remote track
     * (one track per media type per user's JID).
     * @type {Map<string, Map<MediaType, JitsiRemoteTrack>>}
     */
    this.remoteTracks = new Map();

    /**
     * A map which stores local tracks mapped by {@link JitsiLocalTrack.rtcId}
     * @type {Map<number, JitsiLocalTrack>}
     */
    this.localTracks = new Map();

    /**
     * Keeps tracks of the WebRTC <tt>MediaStream</tt>s that have been added to
     * the underlying WebRTC PeerConnection.
     * @type {Array}
     * @private
     */
    this._addedStreams = [];

    /**
     * @typedef {Object} TPCGroupInfo
     * @property {string} semantics the SSRC groups semantics
     * @property {Array<number>} ssrcs group's SSRCs in order where the first
     * one is group's primary SSRC, the second one is secondary (RTX) and so
     * on...
     */
    /**
     * @typedef {Object} TPCSSRCInfo
     * @property {Array<number>} ssrcs an array which holds all track's SSRCs
     * @property {Array<TPCGroupInfo>} groups an array stores all track's SSRC
     * groups
     */
    /**
     * Holds the info about local track's SSRCs mapped per their
     * {@link JitsiLocalTrack.rtcId}
     * @type {Map<number, TPCSSRCInfo>}
     */
    this.localSSRCs = new Map();

    /**
     * The local ICE username fragment for this session.
     */
    this.localUfrag = null;

    /**
     * The remote ICE username fragment for this session.
     */
    this.remoteUfrag = null;

    /**
     * The signaling layer which operates this peer connection.
     * @type {SignalingLayer}
     */
    this.signalingLayer = signalingLayer;

    // SignalingLayer listeners
    this._peerVideoTypeChanged = this._peerVideoTypeChanged.bind(this);
    this.signalingLayer.on(
        SignalingEvents.PEER_VIDEO_TYPE_CHANGED,
        this._peerVideoTypeChanged);

    this._peerMutedChanged = this._peerMutedChanged.bind(this);
    this.signalingLayer.on(
        SignalingEvents.PEER_MUTED_CHANGED,
        this._peerMutedChanged);
    this.options = options;

    this.peerconnection
        = new RTCUtils.RTCPeerConnectionType(iceConfig, constraints);
    this.tpcUtils = new TPCUtils(this);
    this.updateLog = [];
    this.stats = {};
    this.statsinterval = null;

    /**
     * @type {number} The max number of stats to keep in this.stats. Limit to
     * 300 values, i.e. 5 minutes; set to 0 to disable
     */
    this.maxstats = options.maxstats;

    this.interop = new Interop();
    const Simulcast = require('@jitsi/sdp-simulcast');

    this.simulcast = new Simulcast(
        {
            numOfLayers: SIM_LAYER_RIDS.length,
            explodeRemoteSimulcast: false,
            usesUnifiedPlan: browser.usesUnifiedPlan()
        });
    this.sdpConsistency = new SdpConsistency(this.toString());

    /**
     * Munges local SDP provided to the Jingle Session in order to prevent from
     * sending SSRC updates on attach/detach and mute/unmute (for video).
     * @type {LocalSdpMunger}
     */
    this.localSdpMunger = new LocalSdpMunger(this);

    /**
     * TracablePeerConnection uses RTC's eventEmitter
     * @type {EventEmitter}
     */
    this.eventEmitter = rtc.eventEmitter;
    this.rtxModifier = new RtxModifier();

    // override as desired
    this.trace = (what, info) => {
        logger.debug(what, info);

        this.updateLog.push({
            time: new Date(),
            type: what,
            value: info || ''
        });
    };
    this.onicecandidate = null;
    this.peerconnection.onicecandidate = event => {
        this.trace(
            'onicecandidate',
            JSON.stringify(event.candidate, null, ' '));

        if (this.onicecandidate !== null) {
            this.onicecandidate(event);
        }
    };

    // Use stream events in plan-b and track events in unified plan.
    if (browser.usesPlanB()) {
        this.peerconnection.onaddstream
            = event => this._remoteStreamAdded(event.stream);
        this.peerconnection.onremovestream
            = event => this._remoteStreamRemoved(event.stream);
    } else {
        this.peerconnection.ontrack = event => {
            const stream = event.streams[0];

            this._remoteTrackAdded(stream, event.track, event.transceiver);
            stream.onremovetrack = evt => {
                this._remoteTrackRemoved(stream, evt.track);
            };
        };
    }
    this.onsignalingstatechange = null;
    this.peerconnection.onsignalingstatechange = event => {
        this.trace('onsignalingstatechange', this.signalingState);
        if (this.onsignalingstatechange !== null) {
            this.onsignalingstatechange(event);
        }
    };
    this.oniceconnectionstatechange = null;
    this.peerconnection.oniceconnectionstatechange = event => {
        this.trace('oniceconnectionstatechange', this.iceConnectionState);
        if (this.oniceconnectionstatechange !== null) {
            this.oniceconnectionstatechange(event);
        }
    };
    this.onnegotiationneeded = null;
    this.peerconnection.onnegotiationneeded = event => {
        this.trace('onnegotiationneeded');
        if (this.onnegotiationneeded !== null) {
            this.onnegotiationneeded(event);
        }
    };
    this.ondatachannel = null;
    this.peerconnection.ondatachannel = event => {
        this.trace('ondatachannel');
        if (this.ondatachannel !== null) {
            this.ondatachannel(event);
        }
    };

    if (this.maxstats) {
        this.statsinterval = window.setInterval(() => {
            this.getStats(stats => {
                if (stats.result
                    && typeof stats.result === 'function') {
                    const results = stats.result();

                    for (let i = 0; i < results.length; ++i) {
                        const res = results[i];

                        res.names().forEach(name => {
                            this._processStat(res, name, res.stat(name));
                        });
                    }
                } else {
                    stats.forEach(r => this._processStat(r, '', r));
                }
            }, () => {

                // empty error callback
            });
        }, 1000);
    }

    // Set sender video constraints when a new local video track is added
    // to the conference or when it is unmuted.
    this.senderVideoMaxHeight = null;
    const maybeSetSenderVideoConstraints = track => {
        if (track.isLocal()
            && !track.isMuted()
            && track.isVideoTrack()
            && track.videoType === VideoType.CAMERA
            && this.senderVideoMaxHeight) {
            this.setSenderVideoConstraint(this.senderVideoMaxHeight)
                .catch(err => {
                    logger.error(`Settings sender video constraints failed: ${err}`);
                });
        }
    };

    this.rtc.conference.on(
        TRACK_ADDED,
        maybeSetSenderVideoConstraints);
    this.rtc.conference.on(
        TRACK_MUTE_CHANGED,
        maybeSetSenderVideoConstraints);

    logger.info(`Create new ${this}`);
}

/* eslint-enable max-params */

/**
 * Process stat and adds it to the array of stats we store.
 * @param report the current stats report.
 * @param name the name of the report, if available
 * @param statValue the value to add.
 * @private
 */
TraceablePeerConnection.prototype._processStat
    = function(report, name, statValue) {
        const id = `${report.id}-${name}`;
        let s = this.stats[id];
        const now = new Date();

        if (!s) {
            this.stats[id] = s = {
                startTime: now,
                endTime: now,
                values: [],
                times: []
            };
        }
        s.values.push(statValue);
        s.times.push(now.getTime());
        if (s.values.length > this.maxstats) {
            s.values.shift();
            s.times.shift();
        }
        s.endTime = now;
    };

/**
 * Returns a string representation of a SessionDescription object.
 */
const dumpSDP = function(description) {
    if (typeof description === 'undefined' || description === null) {
        return '';
    }

    return `type: ${description.type}\r\n${description.sdp}`;
};


/**
 * Forwards the {@link peerconnection.iceConnectionState} state except that it
 * will convert "completed" into "connected" where both mean that the ICE has
 * succeeded and is up and running. We never see "completed" state for
 * the JVB connection, but it started appearing for the P2P one. This method
 * allows to adapt old logic to this new situation.
 * @return {string}
 */
TraceablePeerConnection.prototype.getConnectionState = function() {
    const state = this.peerconnection.iceConnectionState;

    if (state === 'completed') {
        return 'connected';
    }

    return state;
};

/**
 * Obtains the media direction for given {@link MediaType}. The method takes
 * into account whether or not there are any local tracks for media and
 * the {@link audioTransferActive} and {@link videoTransferActive} flags.
 * @param {MediaType} mediaType
 * @return {string} one of the SDP direction constants ('sendrecv, 'recvonly'
 * etc.) which should be used when setting local description on the peer
 * connection.
 * @private
 */
TraceablePeerConnection.prototype._getDesiredMediaDirection = function(
        mediaType) {
    let mediaTransferActive = true;

    if (mediaType === MediaType.AUDIO) {
        mediaTransferActive = this.audioTransferActive;
    } else if (mediaType === MediaType.VIDEO) {
        mediaTransferActive = this.videoTransferActive;
    }
    if (mediaTransferActive) {
        return this.hasAnyTracksOfType(mediaType) ? 'sendrecv' : 'recvonly';
    }

    return 'inactive';
};

/**
 * Tells whether or not this TPC instance is using Simulcast.
 * @return {boolean} <tt>true</tt> if simulcast is enabled and active or
 * <tt>false</tt> if it's turned off.
 */
TraceablePeerConnection.prototype.isSimulcastOn = function() {
    return !this.options.disableSimulcast;
};

/**
 * Handles {@link SignalingEvents.PEER_VIDEO_TYPE_CHANGED}
 * @param {string} endpointId the video owner's ID (MUC nickname)
 * @param {VideoType} videoType the new value
 * @private
 */
TraceablePeerConnection.prototype._peerVideoTypeChanged = function(
        endpointId,
        videoType) {
    // Check if endpointId has a value to avoid action on random track
    if (!endpointId) {
        logger.error(`No endpointID on peerVideoTypeChanged ${this}`);

        return;
    }
    const videoTrack = this.getRemoteTracks(endpointId, MediaType.VIDEO);

    if (videoTrack.length) {
        // NOTE 1 track per media type is assumed
        videoTrack[0]._setVideoType(videoType);
    }
};

/**
 * Handles remote track mute / unmute events.
 * @param {string} endpointId the track owner's identifier (MUC nickname)
 * @param {MediaType} mediaType "audio" or "video"
 * @param {boolean} isMuted the new mute state
 * @private
 */
TraceablePeerConnection.prototype._peerMutedChanged = function(
        endpointId,
        mediaType,
        isMuted) {
    // Check if endpointId is a value to avoid doing action on all remote tracks
    if (!endpointId) {
        logger.error('On peerMuteChanged - no endpoint ID');

        return;
    }
    const track = this.getRemoteTracks(endpointId, mediaType);

    if (track.length) {
        // NOTE 1 track per media type is assumed
        track[0].setMute(isMuted);
    }
};

/**
 * Obtains local tracks for given {@link MediaType}. If the <tt>mediaType</tt>
 * argument is omitted the list of all local tracks will be returned.
 * @param {MediaType} [mediaType]
 * @return {Array<JitsiLocalTrack>}
 */
TraceablePeerConnection.prototype.getLocalTracks = function(mediaType) {
    let tracks = Array.from(this.localTracks.values());

    if (mediaType !== undefined) {
        tracks = tracks.filter(track => track.getType() === mediaType);
    }

    return tracks;
};

/**
 * Checks whether or not this {@link TraceablePeerConnection} instance contains
 * any local tracks for given <tt>mediaType</tt>.
 * @param {MediaType} mediaType
 * @return {boolean}
 */
TraceablePeerConnection.prototype.hasAnyTracksOfType = function(mediaType) {
    if (!mediaType) {
        throw new Error('"mediaType" is required');
    }

    return this.getLocalTracks(mediaType).length > 0;
};

/**
 * Obtains all remote tracks currently known to this PeerConnection instance.
 * @param {string} [endpointId] the track owner's identifier (MUC nickname)
 * @param {MediaType} [mediaType] the remote tracks will be filtered
 * by their media type if this argument is specified.
 * @return {Array<JitsiRemoteTrack>}
 */
TraceablePeerConnection.prototype.getRemoteTracks = function(
        endpointId,
        mediaType) {
    const remoteTracks = [];
    const endpoints
        = endpointId ? [ endpointId ] : this.remoteTracks.keys();

    for (const endpoint of endpoints) {
        const endpointTrackMap = this.remoteTracks.get(endpoint);

        if (!endpointTrackMap) {

            // Otherwise an empty Map() would have to be allocated above
            // eslint-disable-next-line no-continue
            continue;
        }
/*
        for (const trackMediaType of endpointTrackMap.keys()) {
            // per media type filtering
            if (!mediaType || mediaType === trackMediaType) {
                const mediaTrack = endpointTrackMap.get(trackMediaType);

                if (mediaTrack) {
                    remoteTracks.push(mediaTrack);
                }
            }
        }*/
        endpointTrackMap.forEach((track) => {
            if (track && (!mediaType || mediaType === track.mediaType)){
                remoteTracks.push(track);
            }
        })
    }

    return remoteTracks;
};

/**
 * Tries to find {@link JitsiTrack} for given SSRC number. It will search both
 * local and remote tracks bound to this instance.
 * @param {number} ssrc
 * @return {JitsiTrack|null}
 */
TraceablePeerConnection.prototype.getTrackBySSRC = function(ssrc) {
    if (typeof ssrc !== 'number') {
        throw new Error(`SSRC ${ssrc} is not a number`);
    }
    for (const localTrack of this.localTracks.values()) {
        if (this.getLocalSSRC(localTrack) === ssrc) {
            return localTrack;
        }
    }
    for (const remoteTrack of this.getRemoteTracks()) {
        if (remoteTrack.getSSRC() === ssrc) {
            return remoteTrack;
        }
    }

    return null;
};

/**
 * Tries to find SSRC number for given {@link JitsiTrack} id. It will search
 * both local and remote tracks bound to this instance.
 * @param {string} id
 * @return {number|null}
 */
TraceablePeerConnection.prototype.getSsrcByTrackId = function(id) {

    const findTrackById = track => track.getTrack().id === id;
    const localTrack = this.getLocalTracks().find(findTrackById);

    if (localTrack) {
        return this.getLocalSSRC(localTrack);
    }

    const remoteTrack = this.getRemoteTracks().find(findTrackById);

    if (remoteTrack) {
        return remoteTrack.getSSRC();
    }

    return null;
};

/**
 * Called when new remote MediaStream is added to the PeerConnection.
 * @param {MediaStream} stream the WebRTC MediaStream for remote participant
 */
TraceablePeerConnection.prototype._remoteStreamAdded = function(stream) {
    const streamId = RTC.getStreamID(stream);

    if (!RTC.isUserStreamById(streamId)) {
        logger.info(
            `${this} ignored remote 'stream added' event for non-user stream`
             + `id: ${streamId}`);

        return;
    }

    // Bind 'addtrack'/'removetrack' event handlers
    if (browser.isChromiumBased()) {
        stream.onaddtrack = event => {
            this._remoteTrackAdded(stream, event.track);
        };
        stream.onremovetrack = event => {
            this._remoteTrackRemoved(stream, event.track);
        };
    }

    // Call remoteTrackAdded for each track in the stream
    const streamAudioTracks = stream.getAudioTracks();

    for (const audioTrack of streamAudioTracks) {
        this._remoteTrackAdded(stream, audioTrack);
    }
    const streamVideoTracks = stream.getVideoTracks();

    for (const videoTrack of streamVideoTracks) {
        this._remoteTrackAdded(stream, videoTrack);
    }
};


/**
 * Called on "track added" and "stream added" PeerConnection events (because we
 * handle streams on per track basis). Finds the owner and the SSRC for
 * the track and passes that to ChatRoom for further processing.
 * @param {MediaStream} stream the WebRTC MediaStream instance which is
 * the parent of the track
 * @param {MediaStreamTrack} track the WebRTC MediaStreamTrack added for remote
 * participant.
 * @param {RTCRtpTransceiver} transceiver the WebRTC transceiver that is created
 * for the remote participant in unified plan.
 */
TraceablePeerConnection.prototype._remoteTrackAdded = function(stream, track, transceiver = null) {
    const streamId = RTC.getStreamID(stream);
    const mediaType = track.kind;

    if (!this.isP2P && !RTC.isUserStreamById(streamId)) {
        logger.info(
            `${this} ignored remote 'stream added' event for non-user stream`
             + `id: ${streamId}`);

        return;
    }
    logger.info(`${this} remote track added:`, streamId, mediaType);

    // look up an associated JID for a stream id
    if (!mediaType) {
        GlobalOnErrorHandler.callErrorHandler(
            new Error(
                `MediaType undefined for remote track, stream id: ${streamId}`
            ));

        // Abort
        return;
    }

    const remoteSDP = browser.usesPlanB()
        ? new SDP(this.remoteDescription.sdp)
        : new SDP(this.peerconnection.remoteDescription.sdp);
    let mediaLines;

    if (browser.usesUnifiedPlan()) {
        if (transceiver && transceiver.mid) {
            const mid = transceiver.mid;

            mediaLines = remoteSDP.media.filter(mls => SDPUtil.findLine(mls, `a=mid:${mid}`));
        } else {
            mediaLines = remoteSDP.media.filter(mls => {
                const msid = SDPUtil.findLine(mls, 'a=msid');

                return typeof msid !== 'undefined' && streamId === msid.substring(7).split(' ')[0];
            });
        }
    } else {
        mediaLines = remoteSDP.media.filter(mls => mls.startsWith(`m=${mediaType}`));
    }

    if (!mediaLines.length) {
        GlobalOnErrorHandler.callErrorHandler(
            new Error(
                `No media lines for type ${
                    mediaType} found in remote SDP for remote track: ${
                    streamId}`));

        // Abort
        return;
    }

    let ssrcLines = SDPUtil.findLines(mediaLines[0], 'a=ssrc:');

    ssrcLines
        = ssrcLines.filter(line => line.indexOf(`msid:${streamId}`) !== -1);
    if (!ssrcLines.length) {
        GlobalOnErrorHandler.callErrorHandler(
            new Error(
                `No SSRC lines for streamId ${
                    streamId} for remote track, media type: ${mediaType}`));

        // Abort
        return;
    }

    // FIXME the length of ssrcLines[0] not verified, but it will fail
    // with global error handler anyway
    const ssrcStr = ssrcLines[0].substring(7).split(' ')[0];
    const trackSsrc = Number(ssrcStr);
    const ownerEndpointId = this.signalingLayer.getSSRCOwner(trackSsrc);

    if (isNaN(trackSsrc) || trackSsrc < 0) {
        GlobalOnErrorHandler.callErrorHandler(
            new Error(
                `Invalid SSRC: ${ssrcStr} for remote track, msid: ${
                    streamId} media type: ${mediaType}`));

        // Abort
        return;
    } else if (!ownerEndpointId) {
        GlobalOnErrorHandler.callErrorHandler(
            new Error(
                `No SSRC owner known for: ${
                    trackSsrc} for remote track, msid: ${
                    streamId} media type: ${mediaType}`));

        // Abort
        return;
    }

    logger.log(`${this} associated ssrc`, ownerEndpointId, trackSsrc);

    const peerMediaInfo
        = this.signalingLayer.getPeerMediaInfo(ownerEndpointId, mediaType);

    if (!peerMediaInfo) {
        GlobalOnErrorHandler.callErrorHandler(
            new Error(
                `${this}: no peer media info available for ${
                    ownerEndpointId}`));

        return;
    }

    const muted = peerMediaInfo.muted;
    const videoType = peerMediaInfo.videoType; // can be undefined

    this._createRemoteTrack(
        ownerEndpointId, stream, track, mediaType, videoType, trackSsrc, muted);
};

// FIXME cleanup params
/* eslint-disable max-params */

/**
 * Initializes a new JitsiRemoteTrack instance with the data provided by
 * the signaling layer and SDP.
 *
 * @param {string} ownerEndpointId the owner's endpoint ID (MUC nickname)
 * @param {MediaStream} stream the WebRTC stream instance
 * @param {MediaStreamTrack} track the WebRTC track instance
 * @param {MediaType} mediaType the track's type of the media
 * @param {VideoType} [videoType] the track's type of the video (if applicable)
 * @param {number} ssrc the track's main SSRC number
 * @param {boolean} muted the initial muted status
 */
TraceablePeerConnection.prototype._createRemoteTrack = function(
        ownerEndpointId,
        stream,
        track,
        mediaType,
        videoType,
        ssrc,
        muted) {
    let remoteTracksMap = this.remoteTracks.get(ownerEndpointId);

    if (!remoteTracksMap) {
        remoteTracksMap = new Map();
        this.remoteTracks.set(ownerEndpointId, remoteTracksMap);
    }

/*    const existingTrack = remoteTracksMap.get(mediaType);

    if (existingTrack && existingTrack.getTrack() === track) {
        // Ignore duplicated event which can originate either from
        // 'onStreamAdded' or 'onTrackAdded'.
        logger.info(
            `${this} ignored duplicated remote track added event for: `
                + `${ownerEndpointId}, ${mediaType}`);

        return;
    } else if (existingTrack) {
        logger.error(
            `${this} overwriting remote track for`
                + `${ownerEndpointId} ${mediaType}`);
    }
*/
    const remoteTrack
        = new JitsiRemoteTrack(
                this.rtc,
                this.rtc.conference,
                ownerEndpointId,
                stream,
                track,
                mediaType,
                videoType,
                ssrc,
                muted,
                this.isP2P);

    //remoteTracksMap.set(mediaType, remoteTrack);
    remoteTracksMap.set(remoteTrack.getId(), remoteTrack);

    this.eventEmitter.emit(RTCEvents.REMOTE_TRACK_ADDED, remoteTrack);
};

/* eslint-enable max-params */

/**
 * Handles remote stream removal.
 * @param stream the WebRTC MediaStream object which is being removed from the
 * PeerConnection
 */
TraceablePeerConnection.prototype._remoteStreamRemoved = function(stream) {
    if (!RTC.isUserStream(stream)) {
        const id = RTC.getStreamID(stream);

        logger.info(
            `Ignored remote 'stream removed' event for non-user stream ${id}`);

        return;
    }

    // Call remoteTrackRemoved for each track in the stream
    const streamVideoTracks = stream.getVideoTracks();

    for (const videoTrack of streamVideoTracks) {
        this._remoteTrackRemoved(stream, videoTrack);
    }
    const streamAudioTracks = stream.getAudioTracks();

    for (const audioTrack of streamAudioTracks) {
        this._remoteTrackRemoved(stream, audioTrack);
    }
};

/**
 * Handles remote media track removal.
 * @param {MediaStream} stream WebRTC MediaStream instance which is the parent
 * of the track.
 * @param {MediaStreamTrack} track the WebRTC MediaStreamTrack which has been
 * removed from the PeerConnection.
 */
TraceablePeerConnection.prototype._remoteTrackRemoved = function(
        stream,
        track) {
    const streamId = RTC.getStreamID(stream);
    const trackId = track && RTC.getTrackID(track);

    logger.info(`${this} - remote track removed: ${streamId}, ${trackId}`);

    if (!streamId) {
        GlobalOnErrorHandler.callErrorHandler(
            new Error(`${this} remote track removal failed - no stream ID`));

        return;
    }

    if (!trackId) {
        GlobalOnErrorHandler.callErrorHandler(
            new Error(`${this} remote track removal failed - no track ID`));

        return;
    }

    if (!this._removeRemoteTrackById(streamId, trackId)) {
        // NOTE this warning is always printed when user leaves the room,
        // because we remove remote tracks manually on MUC member left event,
        // before the SSRCs are removed by Jicofo. In most cases it is fine to
        // ignore this warning, but still it's better to keep it printed for
        // debugging purposes.
        //
        // We could change the behaviour to emit track removed only from here,
        // but the order of the events will change and consuming apps could
        // behave unexpectedly (the "user left" event would come before "track
        // removed" events).
        logger.warn(
            `${this} Removed track not found for msid: ${streamId},
             track id: ${trackId}`);
    }
};

/**
 * Finds remote track by it's stream and track ids.
 * @param {string} streamId the media stream id as defined by the WebRTC
 * @param {string} trackId the media track id as defined by the WebRTC
 * @return {JitsiRemoteTrack|undefined} the track's instance or
 * <tt>undefined</tt> if not found.
 * @private
 */
TraceablePeerConnection.prototype._getRemoteTrackById = function(
        streamId,
        trackId) {
    // .find will break the loop once the first match is found
    for (const endpointTrackMap of this.remoteTracks.values()) {
        for (const mediaTrack of endpointTrackMap.values()) {
            // FIXME verify and try to use ===
            /* eslint-disable eqeqeq */
            if (mediaTrack.getStreamId() == streamId
                && mediaTrack.getTrackId() == trackId) {
                return mediaTrack;
            }

            /* eslint-enable eqeqeq */
        }
    }

    return undefined;
};

/**
 * Removes all JitsiRemoteTracks associated with given MUC nickname
 * (resource part of the JID). Returns array of removed tracks.
 *
 * @param {string} owner - The resource part of the MUC JID.
 * @returns {JitsiRemoteTrack[]}
 */
TraceablePeerConnection.prototype.removeRemoteTracks = function(owner) {
    const removedTracks = [];
    const remoteTracksMap = this.remoteTracks.get(owner);

/*    if (remoteTracksMap) {
        const removedAudioTrack = remoteTracksMap.get(MediaType.AUDIO);
        const removedVideoTrack = remoteTracksMap.get(MediaType.VIDEO);

        removedAudioTrack && removedTracks.push(removedAudioTrack);
        removedVideoTrack && removedTracks.push(removedVideoTrack);

        this.remoteTracks.delete(owner);
    }*/
    if (remoteTracksMap) {
        remoteTracksMap.forEach((track) => {
            if (track) {
                removedTracks.push(track);
            }
        })
    }

    logger.debug(
        `${this} removed remote tracks for ${owner} count: ${
            removedTracks.length}`);

    return removedTracks;
};

/**
 * Removes and disposes given <tt>JitsiRemoteTrack</tt> instance. Emits
 * {@link RTCEvents.REMOTE_TRACK_REMOVED}.
 * @param {JitsiRemoteTrack} toBeRemoved
 */
TraceablePeerConnection.prototype._removeRemoteTrack = function(toBeRemoved) {
    toBeRemoved.dispose();
    const participantId = toBeRemoved.getParticipantId();
    const remoteTracksMap = this.remoteTracks.get(participantId);

/*   
    if (!remoteTracksMap) {
        logger.error(
            `removeRemoteTrack: no remote tracks map for ${participantId}`);
    } else if (!remoteTracksMap.delete(toBeRemoved.getType())) {
        logger.error(
            `Failed to remove ${toBeRemoved} - type mapping messed up ?`);
    }
    */
    if (!remoteTracksMap) {
        logger.error(
            `removeRemoteTrack: no remote tracks map for ${participantId}`);
    } else if (!remoteTracksMap.delete(toBeRemoved.getId())) {
        logger.error(
        `Failed to remove ${toBeRemoved} - remoteTrack mapping messed up ?`);
    }
    this.eventEmitter.emit(RTCEvents.REMOTE_TRACK_REMOVED, toBeRemoved);
};

/**
 * Removes and disposes <tt>JitsiRemoteTrack</tt> identified by given stream and
 * track ids.
 *
 * @param {string} streamId the media stream id as defined by the WebRTC
 * @param {string} trackId the media track id as defined by the WebRTC
 * @returns {JitsiRemoteTrack|undefined} the track which has been removed or
 * <tt>undefined</tt> if no track matching given stream and track ids was
 * found.
 */
TraceablePeerConnection.prototype._removeRemoteTrackById = function(
        streamId,
        trackId) {
    const toBeRemoved = this._getRemoteTrackById(streamId, trackId);

    if (toBeRemoved) {
        this._removeRemoteTrack(toBeRemoved);
    }

    return toBeRemoved;
};

/**
 * @typedef {Object} SSRCGroupInfo
 * @property {Array<number>} ssrcs group's SSRCs
 * @property {string} semantics
 */
/**
 * @typedef {Object} TrackSSRCInfo
 * @property {Array<number>} ssrcs track's SSRCs
 * @property {Array<SSRCGroupInfo>} groups track's SSRC groups
 */
/**
 * Returns map with keys msid and <tt>TrackSSRCInfo</tt> values.
 * @param {Object} desc the WebRTC SDP instance.
 * @return {Map<string,TrackSSRCInfo>}
 */
function extractSSRCMap(desc) {
    /**
     * Track SSRC infos mapped by stream ID (msid)
     * @type {Map<string,TrackSSRCInfo>}
     */
    const ssrcMap = new Map();

    /**
     * Groups mapped by primary SSRC number
     * @type {Map<number,Array<SSRCGroupInfo>>}
     */
    const groupsMap = new Map();

    if (typeof desc !== 'object' || desc === null
        || typeof desc.sdp !== 'string') {
        logger.warn('An empty description was passed as an argument.');

        return ssrcMap;
    }

    const session = transform.parse(desc.sdp);

    if (!Array.isArray(session.media)) {
        return ssrcMap;
    }

    for (const mLine of session.media) {
        if (!Array.isArray(mLine.ssrcs)) {
            continue; // eslint-disable-line no-continue
        }

        if (Array.isArray(mLine.ssrcGroups)) {
            for (const group of mLine.ssrcGroups) {
                if (typeof group.semantics !== 'undefined'
                    && typeof group.ssrcs !== 'undefined') {
                    // Parse SSRCs and store as numbers
                    const groupSSRCs
                        = group.ssrcs.split(' ').map(
                            ssrcStr => parseInt(ssrcStr, 10));
                    const primarySSRC = groupSSRCs[0];

                    // Note that group.semantics is already present

                    group.ssrcs = groupSSRCs;

                    // eslint-disable-next-line max-depth
                    if (!groupsMap.has(primarySSRC)) {
                        groupsMap.set(primarySSRC, []);
                    }
                    groupsMap.get(primarySSRC).push(group);
                }
            }
        }
        for (const ssrc of mLine.ssrcs) {
            if (ssrc.attribute !== 'msid') {
                continue; // eslint-disable-line no-continue
            }

            const msid = ssrc.value;
            let ssrcInfo = ssrcMap.get(msid);

            if (!ssrcInfo) {
                ssrcInfo = {
                    ssrcs: [],
                    groups: [],
                    msid
                };
                ssrcMap.set(msid, ssrcInfo);
            }

            const ssrcNumber = ssrc.id;

            ssrcInfo.ssrcs.push(ssrcNumber);

            if (groupsMap.has(ssrcNumber)) {
                const ssrcGroups = groupsMap.get(ssrcNumber);

                for (const group of ssrcGroups) {
                    ssrcInfo.groups.push(group);
                }
            }
        }
    }

    return ssrcMap;
}

/**
 * Takes a SessionDescription object and returns a "normalized" version.
 * Currently it takes care of ordering the a=ssrc lines and denoting receive
 * only SSRCs.
 */
const normalizePlanB = function(desc) {
    if (typeof desc !== 'object' || desc === null
        || typeof desc.sdp !== 'string') {
        logger.warn('An empty description was passed as an argument.');

        return desc;
    }

    // eslint-disable-next-line no-shadow
    const transform = require('sdp-transform');
    const session = transform.parse(desc.sdp);

    if (typeof session !== 'undefined'
            && typeof session.media !== 'undefined'
            && Array.isArray(session.media)) {
        session.media.forEach(mLine => {

            // Chrome appears to be picky about the order in which a=ssrc lines
            // are listed in an m-line when rtx is enabled (and thus there are
            // a=ssrc-group lines with FID semantics). Specifically if we have
            // "a=ssrc-group:FID S1 S2" and the "a=ssrc:S2" lines appear before
            // the "a=ssrc:S1" lines, SRD fails.
            // So, put SSRC which appear as the first SSRC in an FID ssrc-group
            // first.
            const firstSsrcs = [];
            const newSsrcLines = [];

            if (typeof mLine.ssrcGroups !== 'undefined'
                && Array.isArray(mLine.ssrcGroups)) {
                mLine.ssrcGroups.forEach(group => {
                    if (typeof group.semantics !== 'undefined'
                        && group.semantics === 'FID') {
                        if (typeof group.ssrcs !== 'undefined') {
                            firstSsrcs.push(Number(group.ssrcs.split(' ')[0]));
                        }
                    }
                });
            }

            if (Array.isArray(mLine.ssrcs)) {
                let i;

                for (i = 0; i < mLine.ssrcs.length; i++) {
                    if (typeof mLine.ssrcs[i] === 'object'
                        && typeof mLine.ssrcs[i].id !== 'undefined'
                        && firstSsrcs.indexOf(mLine.ssrcs[i].id) >= 0) {
                        newSsrcLines.push(mLine.ssrcs[i]);
                        delete mLine.ssrcs[i];
                    }
                }

                for (i = 0; i < mLine.ssrcs.length; i++) {
                    if (typeof mLine.ssrcs[i] !== 'undefined') {
                        newSsrcLines.push(mLine.ssrcs[i]);
                    }
                }

                mLine.ssrcs = replaceDefaultUnifiedPlanMsid(newSsrcLines);
            }
        });
    }

    const resStr = transform.write(session);


    return new RTCSessionDescription({
        type: desc.type,
        sdp: resStr
    });
};

/**
 * Unified plan differentiates a remote track not associated with a stream using
 * the msid "-", which can incorrectly trigger an onaddstream event in plan-b.
 * For jitsi, these tracks are actually receive-only ssrcs. To prevent
 * onaddstream from firing, remove the ssrcs with msid "-" except the cname
 * line. Normally the ssrcs are not used by the client, as the bridge controls
 * media flow, but keep one reference to the ssrc for the p2p case.
 *
 * @param {Array<Object>} ssrcLines - The ssrc lines from a remote description.
 * @private
 * @returns {Array<Object>} ssrcLines with removed lines referencing msid "-".
 */
function replaceDefaultUnifiedPlanMsid(ssrcLines = []) {
    if (!browser.isChrome() || !browser.isVersionGreaterThan(70)) {
        return ssrcLines;
    }

    let filteredLines = [ ...ssrcLines ];

    const problematicSsrcIds = ssrcLines.filter(ssrcLine =>
        ssrcLine.attribute === 'mslabel' && ssrcLine.value === '-')
        .map(ssrcLine => ssrcLine.id);

    problematicSsrcIds.forEach(ssrcId => {
        // Find the cname which is to be modified and left in.
        const cnameLine = filteredLines.find(line =>
            line.id === ssrcId && line.attribute === 'cname');

        cnameLine.value = `recvonly-${ssrcId}`;

        // Remove all of lines for the ssrc.
        filteredLines
            = filteredLines.filter(line => line.id !== ssrcId);

        // But re-add the cname line so there is a reference kept to the ssrc
        // in the SDP.
        filteredLines.push(cnameLine);
    });

    return filteredLines;
}

/**
 * Makes sure that both audio and video directions are configured as 'sendrecv'.
 * @param {Object} localDescription the SDP object as defined by WebRTC.
 * @param {object} options <tt>TracablePeerConnection</tt> config options.
 */
const enforceSendRecv = function(localDescription, options) {
    if (!localDescription) {
        throw new Error('No local description passed in.');
    }

    const transformer = new SdpTransformWrap(localDescription.sdp);
    const audioMedia = transformer.selectMedia('audio');
    let changed = false;

    if (audioMedia && audioMedia.direction !== 'sendrecv') {
        if (options.startSilent) {
            audioMedia.direction = 'inactive';
        } else {
            audioMedia.direction = 'sendrecv';
        }

        changed = true;
    }

    const videoMedia = transformer.selectMedia('video');

    if (videoMedia && videoMedia.direction !== 'sendrecv') {
        videoMedia.direction = 'sendrecv';
        changed = true;
    }

    if (changed) {
        return new RTCSessionDescription({
            type: localDescription.type,
            sdp: transformer.toRawSDP()
        });
    }

    return localDescription;
};

/**
 *
 * @param {JitsiLocalTrack} localTrack
 */
TraceablePeerConnection.prototype.getLocalSSRC = function(localTrack) {
    const ssrcInfo = this._getSSRC(localTrack.rtcId);

    return ssrcInfo && ssrcInfo.ssrcs[0];
};

/**
 * When doing unified plan simulcast, we'll have a set of ssrcs with the
 * same msid but no ssrc-group, since unified plan signals the simulcast
 * group via the a=simulcast line.  Unfortunately, Jicofo will complain
 * if it sees ssrcs with matching msids but no ssrc-group, so we'll inject
 * an ssrc-group line to make Jicofo happy.
 * NOTE: unlike plan B simulcast, the ssrcs in this inject ssrc-group will
 * NOT necessarily be in order of quality (low to high) because:
 * a) when translating between unified plan and plan b the order of the ssrcs
 * is not preserved and
 * b) it isn't guaranteed that firefox will give them to us in order to begin
 * with
 * @param desc A session description object (with 'type' and 'sdp' fields)
 * @return A session description object with its sdp field modified to
 * contain an inject ssrc-group for simulcast
 */
TraceablePeerConnection.prototype._injectSsrcGroupForUnifiedSimulcast
    = function(desc) {
        const sdp = transform.parse(desc.sdp);
        const video = sdp.media.find(mline => mline.type === 'video');

        if (video.simulcast || video.simulcast_03) {
            const ssrcs = [];

            video.ssrcs.forEach(ssrc => {
                if (ssrc.attribute === 'msid') {
                    ssrcs.push(ssrc.id);
                }
            });
            video.ssrcGroups = video.ssrcGroups || [];
            if (video.ssrcGroups.find(group => group.semantics === 'SIM')) {
                // Group already exists, no need to do anything
                return desc;
            }
            video.ssrcGroups.push({
                semantics: 'SIM',
                ssrcs: ssrcs.join(' ')
            });
        }

        return new RTCSessionDescription({
            type: desc.type,
            sdp: transform.write(sdp)
        });
    };

/* eslint-disable-next-line vars-on-top */
const getters = {
    signalingState() {
        return this.peerconnection.signalingState;
    },
    iceConnectionState() {
        return this.peerconnection.iceConnectionState;
    },
    localDescription() {
        let desc = this.peerconnection.localDescription;

        if (!desc) {
            logger.debug('getLocalDescription no localDescription found');

            return {};
        }

        this.trace('getLocalDescription::preTransform', dumpSDP(desc));

        // if we're running on FF, transform to Plan B first.
        if (browser.usesUnifiedPlan()) {
            desc = this.interop.toPlanB(desc);
            this.trace('getLocalDescription::postTransform (Plan B)',
                dumpSDP(desc));

            desc = this._injectSsrcGroupForUnifiedSimulcast(desc);
            this.trace('getLocalDescription::postTransform (inject ssrc group)',
                dumpSDP(desc));
        } else {
            if (browser.doesVideoMuteByStreamRemove()) {
                desc = this.localSdpMunger.maybeAddMutedLocalVideoTracksToSDP(desc);
                logger.debug(
                    'getLocalDescription::postTransform (munge local SDP)', desc);
            }

            // What comes out of this getter will be signalled over Jingle to
            // the other peer, so we need to make sure the media direction is
            // 'sendrecv' because we won't change the direction later and don't want
            // the other peer to think we can't send or receive.
            //
            // Note that the description we set in chrome does have the accurate
            // direction (e.g. 'recvonly'), since that is technically what is
            // happening (check setLocalDescription impl).
            desc = enforceSendRecv(desc, this.options);
        }

        // See the method's doc for more info about this transformation.
        desc = this.localSdpMunger.transformStreamIdentifiers(desc);

        return desc;
    },
    remoteDescription() {
        let desc = this.peerconnection.remoteDescription;

        if (!desc) {
            logger.debug('getRemoteDescription no remoteDescription found');

            return {};
        }
        this.trace('getRemoteDescription::preTransform', dumpSDP(desc));

        // if we're running on FF, transform to Plan B first.
        if (browser.usesUnifiedPlan()) {
            desc = this.interop.toPlanB(desc);
            this.trace(
                'getRemoteDescription::postTransform (Plan B)', dumpSDP(desc));
        }

        return desc;
    }
};

Object.keys(getters).forEach(prop => {
    Object.defineProperty(
        TraceablePeerConnection.prototype,
        prop, {
            get: getters[prop]
        }
    );
});

TraceablePeerConnection.prototype._getSSRC = function(rtcId) {
    return this.localSSRCs.get(rtcId);
};

/**
 * Add {@link JitsiLocalTrack} to this TPC.
 * @param {JitsiLocalTrack} track
 */
TraceablePeerConnection.prototype.addTrack = function(track, isInitiator = false) {
    const rtcId = track.rtcId;

    logger.info(`add ${track} to: ${this}`);

    if (this.localTracks.has(rtcId)) {
        logger.error(`${track} is already in ${this}`);

        return;
    }

    this.localTracks.set(rtcId, track);
    if (browser.usesUnifiedPlan() && isInitiator) {
        return this.tpcUtils.addTrack(track, isInitiator);
    }

    const webrtcStream = track.getOriginalStream();

    if (webrtcStream) {
        this._addStream(webrtcStream);

    // It's not ok for a track to not have a WebRTC stream if:
    } else if (!browser.doesVideoMuteByStreamRemove()
                || track.isAudioTrack()
                || (track.isVideoTrack() && !track.isMuted())) {
        logger.error(`${this} no WebRTC stream for: ${track}`);
    }

    // Muted video tracks do not have WebRTC stream
    if (browser.usesPlanB() && browser.doesVideoMuteByStreamRemove()
            && track.isVideoTrack() && track.isMuted()) {
        const ssrcInfo = this.generateNewStreamSSRCInfo(track);

        this.sdpConsistency.setPrimarySsrc(ssrcInfo.ssrcs[0]);
        const simGroup
            = ssrcInfo.groups.find(groupInfo => groupInfo.semantics === 'SIM');

        if (simGroup) {
            this.simulcast.setSsrcCache(simGroup.ssrcs);
        }
        const fidGroups
            = ssrcInfo.groups.filter(
                groupInfo => groupInfo.semantics === 'FID');

        if (fidGroups) {
            const rtxSsrcMapping = new Map();

            fidGroups.forEach(fidGroup => {
                const primarySsrc = fidGroup.ssrcs[0];
                const rtxSsrc = fidGroup.ssrcs[1];

                rtxSsrcMapping.set(primarySsrc, rtxSsrc);
            });
            this.rtxModifier.setSsrcCache(rtxSsrcMapping);
        }
    }

    if (browser.usesUnifiedPlan() && !browser.usesSdpMungingForSimulcast()) {
        this.tpcUtils.setEncodings(track);
    }

    // Construct the simulcast stream constraints for the newly added track.
    if (track.isVideoTrack() && track.videoType === VideoType.CAMERA && this.isSimulcastOn()) {
        this.tpcUtils._setSimulcastStreamConstraints(track.getTrack());
    }
};

/**
 * Adds local track as part of the unmute operation.
 * @param {JitsiLocalTrack} track the track to be added as part of the unmute
 * operation
 * @return {Promise<boolean>} Promise that resolves to true if the underlying PeerConnection's
 * state has changed and renegotiation is required, false if no renegotiation is needed or
 * Promise is rejected when something goes wrong.
 */
TraceablePeerConnection.prototype.addTrackUnmute = function(track) {
    if (browser.usesUnifiedPlan()) {
        return this.tpcUtils.addTrackUnmute(track);
    }
    if (!this._assertTrackBelongs('addTrackUnmute', track)) {
        // Abort
        return Promise.reject('Track not found on the peerconnection');
    }

    logger.info(`Adding ${track} as unmute to ${this}`);
    const webRtcStream = track.getOriginalStream();

    if (!webRtcStream) {
        logger.error(
            `Unable to add ${track} as unmute to ${this} - no WebRTC stream`);

        return Promise.reject('Stream not found');
    }
    this._addStream(webRtcStream);

    return Promise.resolve(true);
};

/**
 * Adds WebRTC media stream to the underlying PeerConnection
 * @param {MediaStream} mediaStream
 * @private
 */
TraceablePeerConnection.prototype._addStream = function(mediaStream) {
    this.peerconnection.addStream(mediaStream);
    this._addedStreams.push(mediaStream);
};

/**
 * Removes WebRTC media stream from the underlying PeerConection
 * @param {MediaStream} mediaStream
 */
TraceablePeerConnection.prototype._removeStream = function(mediaStream) {
    if (browser.supportsRtpSender()) {
        this._handleSenderRemoveStream(mediaStream);
    } else {
        this.peerconnection.removeStream(mediaStream);
    }
    this._addedStreams
        = this._addedStreams.filter(stream => stream !== mediaStream);
};

/**
 * This method when called will check if given <tt>localTrack</tt> belongs to
 * this TPC (that it has been previously added using {@link addTrack}). If the
 * track does not belong an error message will be logged.
 * @param {string} methodName the method name that will be logged in an error
 * message
 * @param {JitsiLocalTrack} localTrack
 * @return {boolean} <tt>true</tt> if given local track belongs to this TPC or
 * <tt>false</tt> otherwise.
 * @private
 */
TraceablePeerConnection.prototype._assertTrackBelongs = function(
        methodName,
        localTrack) {
    const doesBelong = this.localTracks.has(localTrack.rtcId);

    if (!doesBelong) {
        logger.error(
            `${methodName}: ${localTrack} does not belong to ${this}`);
    }

    return doesBelong;
};

/**
 * Tells if the given WebRTC <tt>MediaStream</tt> has been added to
 * the underlying WebRTC PeerConnection.
 * @param {MediaStream} mediaStream
 * @returns {boolean}
 */
TraceablePeerConnection.prototype.isMediaStreamInPc = function(mediaStream) {
    return this._addedStreams.indexOf(mediaStream) > -1;
};

/**
 * Remove local track from this TPC.
 * @param {JitsiLocalTrack} localTrack the track to be removed from this TPC.
 *
 * FIXME It should probably remove a boolean just like {@link removeTrackMute}
 *       The same applies to addTrack.
 */
TraceablePeerConnection.prototype.removeTrack = function(localTrack) {
    if (browser.usesUnifiedPlan()) {
        return this.tpcUtils.removeTrack(localTrack);
    }
    const webRtcStream = localTrack.getOriginalStream();

    this.trace(
        'removeStream',
        localTrack.rtcId, webRtcStream ? webRtcStream.id : undefined);

    if (!this._assertTrackBelongs('removeStream', localTrack)) {
        // Abort - nothing to be done here
        return;
    }
    this.localTracks.delete(localTrack.rtcId);
    this.localSSRCs.delete(localTrack.rtcId);

    if (webRtcStream) {
        if (browser.supportsRtpSender()) {
            this._handleSenderRemoveStream(webRtcStream);
        } else {
            this.peerconnection.removeStream(webRtcStream);
        }
    }
};

/**
 * Returns the sender corresponding to the given media type.
 * @param {MEDIA_TYPE} mediaType - The media type 'audio' or 'video' to be used for the search.
 * @returns {RTPSender|undefined} - The found sender or undefined if no sender
 * was found.
 */
TraceablePeerConnection.prototype.findSenderByKind = function(mediaType) {
    return this.peerconnection.getSenders().find(s => s.track && s.track.kind === mediaType);
};

/**
 * Returns the sender corresponding to the given MediaStream.
 *
 * @param {MediaStream} stream - The media stream used for the search.
 * @returns {RTPSender|undefined} - The found sender or undefined if no sender
 * was found.
 */
TraceablePeerConnection.prototype.findSenderByStream = function(stream) {
    const track = stream.getTracks()[0];

    if (!track) {
        logger.error('Cannot find sender: no tracks.');

        return;
    }

    // Find the right sender (for audio or video)
    return this.peerconnection.getSenders().find(s => s.track === track);
};

/**
 * Returns the receiver corresponding to the given MediaStreamTrack.
 *
 * @param {MediaSreamTrack} track - The media stream track used for the search.
 * @returns {RTCRtpReceiver|undefined} - The found receiver or undefined if no receiver
 * was found.
 */
TraceablePeerConnection.prototype.findReceiverForTrack = function(track) {
    return this.peerconnection.getReceivers().find(r => r.track === track);
};

/**
 * Returns the sender corresponding to the given MediaStreamTrack.
 *
 * @param {MediaSreamTrack} track - The media stream track used for the search.
 * @returns {RTCRtpSender|undefined} - The found sender or undefined if no sender
 * was found.
 */
TraceablePeerConnection.prototype.findSenderForTrack = function(track) {
    return this.peerconnection.getSenders().find(s => s.track === track);
};

/**
 * Replaces <tt>oldTrack</tt> with <tt>newTrack</tt> from the peer connection.
 * Either <tt>oldTrack</tt> or <tt>newTrack</tt> can be null; replacing a valid
 * <tt>oldTrack</tt> with a null <tt>newTrack</tt> effectively just removes
 * <tt>oldTrack</tt>
 *
 * @param {JitsiLocalTrack|null} oldTrack - The current track in use to be
 * replaced
 * @param {JitsiLocalTrack|null} newTrack - The new track to use
 * @returns {Promise<boolean>} - If the promise resolves with true,
 * renegotiation will be needed. Otherwise no renegotiation is needed.
 */
TraceablePeerConnection.prototype.replaceTrack = function(oldTrack, newTrack) {
    if (browser.usesUnifiedPlan()) {
        return this.tpcUtils.replaceTrack(oldTrack, newTrack);
    }
    if (oldTrack) {
        this.removeTrack(oldTrack);
    }
    if (newTrack) {
        this.addTrack(newTrack);
    }

    return Promise.resolve(true);
};

/**
 * Removes local track as part of the mute operation.
 * @param {JitsiLocalTrack} localTrack the local track to be remove as part of
 * the mute operation.
 * @return {Promise<boolean>} Promise that resolves to true if the underlying PeerConnection's
 * state has changed and renegotiation is required, false if no renegotiation is needed or
 * Promise is rejected when something goes wrong.
 */
TraceablePeerConnection.prototype.removeTrackMute = function(localTrack) {
    if (browser.usesUnifiedPlan()) {
        return this.tpcUtils.removeTrackMute(localTrack);
    }
    const webRtcStream = localTrack.getOriginalStream();

    this.trace(
        'removeStreamMute',
        localTrack.rtcId, webRtcStream ? webRtcStream.id : null);

    if (!this._assertTrackBelongs('removeStreamMute', localTrack)) {
        // Abort - nothing to be done here
        return Promise.reject('Track not found in the peerconnection');
    }
    if (webRtcStream) {
        logger.info(
            `Removing ${localTrack} as mute from ${this}`);
        this._removeStream(webRtcStream);

        return Promise.resolve(true);
    }

    logger.error(`removeStreamMute - no WebRTC stream for ${localTrack}`);

    return Promise.reject('Stream not found');
};

/**
 * Remove stream handling for browsers supporting RTPSender
 * @param stream: webrtc media stream
 */
TraceablePeerConnection.prototype._handleSenderRemoveStream = function(
        stream) {
    if (!stream) {
        // There is nothing to be changed
        return;
    }

    const sender = this.findSenderByStream(stream);

    if (sender) {
        this.peerconnection.removeTrack(sender);
    } else {
        logger.log('Cannot remove tracks: no RTPSender.');
    }
};

TraceablePeerConnection.prototype.createDataChannel = function(label, opts) {
    this.trace('createDataChannel', label, opts);

    return this.peerconnection.createDataChannel(label, opts);
};

/**
 * Ensures that the simulcast ssrc-group appears after any other ssrc-groups
 * in the SDP so that simulcast is properly activated.
 *
 * @param {Object} localSdp the WebRTC session description instance for
 * the local description.
 * @private
 */
TraceablePeerConnection.prototype._ensureSimulcastGroupIsLast = function(
        localSdp) {
    let sdpStr = localSdp.sdp;

    const videoStartIndex = sdpStr.indexOf('m=video');
    const simStartIndex = sdpStr.indexOf('a=ssrc-group:SIM', videoStartIndex);
    let otherStartIndex = sdpStr.lastIndexOf('a=ssrc-group');

    if (simStartIndex === -1
        || otherStartIndex === -1
        || otherStartIndex === simStartIndex) {
        return localSdp;
    }

    const simEndIndex = sdpStr.indexOf('\r\n', simStartIndex);
    const simStr = sdpStr.substring(simStartIndex, simEndIndex + 2);

    sdpStr = sdpStr.replace(simStr, '');
    otherStartIndex = sdpStr.lastIndexOf('a=ssrc-group');
    const otherEndIndex = sdpStr.indexOf('\r\n', otherStartIndex);
    const sdpHead = sdpStr.slice(0, otherEndIndex);
    const simStrTrimmed = simStr.trim();
    const sdpTail = sdpStr.slice(otherEndIndex);

    sdpStr = `${sdpHead}\r\n${simStrTrimmed}${sdpTail}`;

    return new RTCSessionDescription({
        type: localSdp.type,
        sdp: sdpStr
    });
};

/**
 * Will adjust audio and video media direction in the given SDP object to
 * reflect the current status of the {@link audioTransferActive} and
 * {@link videoTransferActive} flags.
 * @param {Object} localDescription the WebRTC session description instance for
 * the local description.
 * @private
 */
TraceablePeerConnection.prototype._adjustLocalMediaDirection = function(
        localDescription) {
    const transformer = new SdpTransformWrap(localDescription.sdp);
    let modifiedDirection = false;
    const audioMedia = transformer.selectMedia('audio');

    if (audioMedia) {
        const desiredAudioDirection
            = this._getDesiredMediaDirection(MediaType.AUDIO);

        if (audioMedia.direction !== desiredAudioDirection) {
            audioMedia.direction = desiredAudioDirection;
            logger.info(
                `Adjusted local audio direction to ${desiredAudioDirection}`);
            modifiedDirection = true;
        }
    } else {
        logger.warn('No "audio" media found int the local description');
    }

    const videoMedia = transformer.selectMedia('video');

    if (videoMedia) {
        const desiredVideoDirection
            = this._getDesiredMediaDirection(MediaType.VIDEO);

        if (videoMedia.direction !== desiredVideoDirection) {
            videoMedia.direction = desiredVideoDirection;
            logger.info(
                `Adjusted local video direction to ${desiredVideoDirection}`);
            modifiedDirection = true;
        }
    } else {
        logger.warn('No "video" media found in the local description');
    }

    if (modifiedDirection) {
        return new RTCSessionDescription({
            type: localDescription.type,
            sdp: transformer.toRawSDP()
        });
    }

    return localDescription;
};

TraceablePeerConnection.prototype.setLocalDescription = function(description) {
    let localSdp = description;

    this.trace('setLocalDescription::preTransform', dumpSDP(localSdp));

    if (this.options.disableH264 || this.options.preferH264) {
        const parsedSdp = transform.parse(localSdp.sdp);
        const videoMLine = parsedSdp.media.find(m => m.type === 'video');

        if (this.options.disableH264) {
            SDPUtil.stripVideoCodec(videoMLine, 'h264');
        } else {
            SDPUtil.preferVideoCodec(videoMLine, 'h264');
        }

        localSdp = new RTCSessionDescription({
            type: localSdp.type,
            sdp: transform.write(parsedSdp)
        });

        this.trace('setLocalDescription::postTransform (H264)',
            dumpSDP(localSdp));
    }

    if (browser.usesPlanB()) {
        localSdp = this._adjustLocalMediaDirection(localSdp);
        localSdp = this._ensureSimulcastGroupIsLast(localSdp);
    } else {

        // if we're using unified plan, transform to it first.
        localSdp = this.interop.toUnifiedPlan(localSdp);
        this.trace(
            'setLocalDescription::postTransform (Unified Plan)',
            dumpSDP(localSdp));
    }

    return new Promise((resolve, reject) => {
        this.peerconnection.setLocalDescription(localSdp)
            .then(() => {
                this.trace('setLocalDescriptionOnSuccess');
                const localUfrag = SDPUtil.getUfrag(localSdp.sdp);

                if (localUfrag !== this.localUfrag) {
                    this.localUfrag = localUfrag;
                    this.eventEmitter.emit(
                        RTCEvents.LOCAL_UFRAG_CHANGED, this, localUfrag);
                }
                resolve();
            }, err => {
                this.trace('setLocalDescriptionOnFailure', err);
                this.eventEmitter.emit(
                    RTCEvents.SET_LOCAL_DESCRIPTION_FAILED,
                    err, this);
                reject(err);
            });
    });
};

/**
 * Enables/disables audio media transmission on this peer connection. When
 * disabled the SDP audio media direction in the local SDP will be adjusted to
 * 'inactive' which means that no data will be sent nor accepted, but
 * the connection should be kept alive.
 * @param {boolean} active <tt>true</tt> to enable audio media transmission or
 * <tt>false</tt> to disable. If the value is not a boolean the call will have
 * no effect.
 * @return {boolean} <tt>true</tt> if the value has changed and sRD/sLD cycle
 * needs to be executed in order for the changes to take effect or
 * <tt>false</tt> if the given value was the same as the previous one.
 * @public
 */
TraceablePeerConnection.prototype.setAudioTransferActive = function(active) {
    logger.debug(`${this} audio transfer active: ${active}`);
    if (browser.usesUnifiedPlan()) {
        return this.tpcUtils.setAudioTransferActive(active);
    }
    const changed = this.audioTransferActive !== active;

    this.audioTransferActive = active;

    return changed;
};

/**
 * Sets the max bitrate on the RTCRtpSender so that the
 * bitrate of the enocder doesn't exceed the configured value.
 * This is needed for the desktop share until spec-complaint
 * simulcast is implemented.
 * @param {JitsiLocalTrack} localTrack - the local track whose
 * max bitrate is to be configured.
 */
TraceablePeerConnection.prototype.setMaxBitRate = function(localTrack) {
    const mediaType = localTrack.type;

    // No need to set max bitrates on the streams in the following cases.
    // 1. When an audio track has been replaced.
    // 2. When a 'camera' track is replaced in plan-b mode, since its a new sender.
    // 3. When the config.js option for capping the SS bitrate is not enabled.
    if ((mediaType === MediaType.AUDIO)
        || (browser.usesPlanB() && !this.options.capScreenshareBitrate)
        || (browser.usesPlanB() && localTrack.videoType === 'camera')) {
        return;
    }
    if (!this.peerconnection.getSenders) {
        logger.debug('Browser doesn\'t support RTCRtpSender');

        return;
    }
    const videoType = localTrack.videoType;
    const trackId = localTrack.track.id;

    this.peerconnection.getSenders()
        .filter(s => s.track && s.track.id === trackId)
        .forEach(sender => {
            try {
                const parameters = sender.getParameters();

                if (!parameters.encodings || !parameters.encodings.length) {
                    return;
                }
                logger.debug('Setting max bitrate on video stream');
                for (const encoding in parameters.encodings) {
                    if (parameters.encodings.hasOwnProperty(encoding)) {
                        parameters.encodings[encoding].maxBitrate
                            = videoType === 'desktop' && browser.usesPlanB()
                                ? DESKSTOP_SHARE_RATE

                                // In unified plan, simulcast for SS is on by default.
                                // When simulcast is disabled through a config.js option,
                                // we cap the bitrate on desktop and camera tracks to 2500 Kbps.
                                : this.isSimulcastOn()
                                    ? this.tpcUtils.simulcastEncodings[encoding].maxBitrate
                                    : MAX_BITRATE;
                    }
                }
                sender.setParameters(parameters);
            } catch (err) {
                logger.error('Browser does not support getParameters/setParamters '
                    + 'or setting max bitrate on the encodings: ', err);
            }
        });
};

TraceablePeerConnection.prototype.setRemoteDescription = function(description) {
    this.trace('setRemoteDescription::preTransform', dumpSDP(description));

    if (browser.usesPlanB()) {
        // TODO the focus should squeze or explode the remote simulcast
        // eslint-disable-next-line no-param-reassign
        description = this.simulcast.mungeRemoteDescription(description);
        this.trace(
            'setRemoteDescription::postTransform (simulcast)',
            dumpSDP(description));

        if (this.options.preferH264) {
            const parsedSdp = transform.parse(description.sdp);
            const videoMLine = parsedSdp.media.find(m => m.type === 'video');

            SDPUtil.preferVideoCodec(videoMLine, 'h264');

            // eslint-disable-next-line no-param-reassign
            description = new RTCSessionDescription({
                type: description.type,
                sdp: transform.write(parsedSdp)
            });
        }

        // eslint-disable-next-line no-param-reassign
        description = normalizePlanB(description);
    } else {
        const currentDescription = this.peerconnection.remoteDescription;

        // eslint-disable-next-line no-param-reassign
        description = this.interop.toUnifiedPlan(description, currentDescription);
        this.trace(
            'setRemoteDescription::postTransform (Unified)',
            dumpSDP(description));

        if (this.isSimulcastOn()) {
            // eslint-disable-next-line no-param-reassign
            description = this.simulcast.mungeRemoteDescription(description);

            // eslint-disable-next-line no-param-reassign
            description = this.tpcUtils._insertUnifiedPlanSimulcastReceive(description);
            this.trace(
                'setRemoteDescription::postTransform (sim receive)',
                dumpSDP(description));

            // eslint-disable-next-line no-param-reassign
            description = this.tpcUtils._ensureCorrectOrderOfSsrcs(description);
        }
    }

    return new Promise((resolve, reject) => {
        this.peerconnection.setRemoteDescription(description)
            .then(() => {
                this.trace('setRemoteDescriptionOnSuccess');
                const remoteUfrag = SDPUtil.getUfrag(description.sdp);

                if (remoteUfrag !== this.remoteUfrag) {
                    this.remoteUfrag = remoteUfrag;
                    this.eventEmitter.emit(
                        RTCEvents.REMOTE_UFRAG_CHANGED, this, remoteUfrag);
                }
                resolve();
            }, err => {
                this.trace('setRemoteDescriptionOnFailure', err);
                this.eventEmitter.emit(
                    RTCEvents.SET_REMOTE_DESCRIPTION_FAILED,
                    err,
                    this);
                reject(err);
            });
    });
};

/**
 * Changes the resolution of the video stream that is sent to the peer based on
 * the user preferred value. If simulcast is enabled on the peerconection, all the
 * simulcast encodings that have a resolution height lower or equal to the value
 * provided will remain active. For the non-simulcast case, video constraint is
 * applied on the track.
 * @param {number} frameHeight - The user preferred max frame height.
 * @returns {Promise} promise that will be resolved when the operation is
 * successful and rejected otherwise.
 */
TraceablePeerConnection.prototype.setSenderVideoConstraint = function(frameHeight) {
    this.senderVideoMaxHeight = frameHeight;
    const localVideoTrack = Array.from(this.localTracks.values()).find(t => t.isVideoTrack());

    if (!localVideoTrack || localVideoTrack.isMuted() || localVideoTrack.videoType !== VideoType.CAMERA) {
        return Promise.resolve();
    }
    const track = localVideoTrack.getTrack();

    if (this.isSimulcastOn()) {
        let promise = Promise.resolve();

        // Check if the track constraints have been modified in p2p mode, apply
        // the constraints that were used for creating the track if that is the case.
        const height = localVideoTrack._constraints.height.ideal
            ? localVideoTrack._constraints.height.ideal
            : localVideoTrack._constraints.height;

        if (track.getSettings().height !== height) {
            promise = track.applyConstraints(localVideoTrack._constraints);
        }

        return promise
            .then(() => {
                // Determine the encodings that need to stay enabled based on the
                // new frameHeight provided.
                const encodingsEnabledState = this.tpcUtils.simulcastStreamConstraints
                    .map(constraint => constraint.height <= frameHeight);
                const videoSender = this.findSenderByKind(MediaType.VIDEO);

                if (!videoSender) {
                    return Promise.reject(new Error('RTCRtpSender not found for local video'));
                }
                const parameters = videoSender.getParameters();

                if (!parameters || !parameters.encodings || !parameters.encodings.length) {
                    return Promise.reject(new Error('RTCRtpSendParameters not found for local video track'));
                }
                logger.debug(`Setting max height of ${frameHeight} on local video`);
                for (const encoding in parameters.encodings) {
                    if (parameters.encodings.hasOwnProperty(encoding)) {
                        parameters.encodings[encoding].active = encodingsEnabledState[encoding];
                    }
                }

                return videoSender.setParameters(parameters);
            });
    }

    // Apply the height constraint on the local camera track
    const aspectRatio = (track.getSettings().width / track.getSettings().height).toPrecision(4);

    logger.debug(`Setting max height of ${frameHeight} on local video`);

    return track.applyConstraints(
        {
            aspectRatio,
            height: {
                ideal: frameHeight
            }
        });
};

/**
 * Enables/disables video media transmission on this peer connection. When
 * disabled the SDP video media direction in the local SDP will be adjusted to
 * 'inactive' which means that no data will be sent nor accepted, but
 * the connection should be kept alive.
 * @param {boolean} active <tt>true</tt> to enable video media transmission or
 * <tt>false</tt> to disable. If the value is not a boolean the call will have
 * no effect.
 * @return {boolean} <tt>true</tt> if the value has changed and sRD/sLD cycle
 * needs to be executed in order for the changes to take effect or
 * <tt>false</tt> if the given value was the same as the previous one.
 * @public
 */
TraceablePeerConnection.prototype.setVideoTransferActive = function(active) {
    logger.debug(`${this} video transfer active: ${active}`);
    if (browser.usesUnifiedPlan()) {
        return this.tpcUtils.setVideoTransferActive(active);
    }
    const changed = this.videoTransferActive !== active;

    this.videoTransferActive = active;

    return changed;
};

/**
 * Sends DTMF tones if possible.
 *
 * @param {string} tones - The DTMF tones string as defined by {@code RTCDTMFSender.insertDTMF}, 'tones' argument.
 * @param {number} duration - The amount of time in milliseconds that each DTMF should last. It's 200ms by default.
 * @param {number} interToneGap - The length of time in miliseconds to wait between tones. It's 200ms by default.
 *
 * @returns {void}
 */
TraceablePeerConnection.prototype.sendTones = function(tones, duration = 200, interToneGap = 200) {
    if (!this._dtmfSender) {
        if (this.peerconnection.getSenders) {
            const rtpSender = this.peerconnection.getSenders().find(s => s.dtmf);

            this._dtmfSender = rtpSender && rtpSender.dtmf;
            this._dtmfSender && logger.info(`${this} initialized DTMFSender using getSenders`);
        }

        if (!this._dtmfSender) {
            const localAudioTrack = Array.from(this.localTracks.values()).find(t => t.isAudioTrack());

            if (this.peerconnection.createDTMFSender && localAudioTrack) {
                this._dtmfSender = this.peerconnection.createDTMFSender(localAudioTrack.getTrack());
            }
            this._dtmfSender && logger.info(`${this} initialized DTMFSender using deprecated createDTMFSender`);
        }

        if (this._dtmfSender) {
            this._dtmfSender.ontonechange = this._onToneChange.bind(this);
        }
    }

    if (this._dtmfSender) {
        if (this._dtmfSender.toneBuffer) {
            this._dtmfTonesQueue.push({
                tones,
                duration,
                interToneGap
            });

            return;
        }

        this._dtmfSender.insertDTMF(tones, duration, interToneGap);
    } else {
        logger.warn(`${this} sendTones - failed to select DTMFSender`);
    }
};

/**
 * Callback ivoked by {@code this._dtmfSender} when it has finished playing
 * a single tone.
 *
 * @param {Object} event - The tonechange event which indicates what characters
 * are left to be played for the current tone.
 * @private
 * @returns {void}
 */
TraceablePeerConnection.prototype._onToneChange = function(event) {
    // An empty event.tone indicates the current tones have finished playing.
    // Automatically start playing any queued tones on finish.
    if (this._dtmfSender && event.tone === '' && this._dtmfTonesQueue.length) {
        const { tones, duration, interToneGap } = this._dtmfTonesQueue.shift();

        this._dtmfSender.insertDTMF(tones, duration, interToneGap);
    }
};

/**
 * Makes the underlying TraceablePeerConnection generate new SSRC for
 * the recvonly video stream.
 */
TraceablePeerConnection.prototype.generateRecvonlySsrc = function() {
    const newSSRC = SDPUtil.generateSsrc();

    logger.info(`${this} generated new recvonly SSRC: ${newSSRC}`);
    this.sdpConsistency.setPrimarySsrc(newSSRC);
};

/**
 * Makes the underlying TraceablePeerConnection forget the current primary video
 * SSRC.
 */
TraceablePeerConnection.prototype.clearRecvonlySsrc = function() {
    logger.info('Clearing primary video SSRC!');
    this.sdpConsistency.clearVideoSsrcCache();
};

/**
 * Closes underlying WebRTC PeerConnection instance and removes all remote
 * tracks by emitting {@link RTCEvents.REMOTE_TRACK_REMOVED} for each one of
 * them.
 */
TraceablePeerConnection.prototype.close = function() {
    this.trace('stop');

    // Off SignalingEvents
    this.signalingLayer.off(
        SignalingEvents.PEER_MUTED_CHANGED, this._peerMutedChanged);
    this.signalingLayer.off(
        SignalingEvents.PEER_VIDEO_TYPE_CHANGED, this._peerVideoTypeChanged);

    for (const peerTracks of this.remoteTracks.values()) {
        for (const remoteTrack of peerTracks.values()) {
            this._removeRemoteTrack(remoteTrack);
        }
    }
    this.remoteTracks.clear();

    this._addedStreams = [];

    this._dtmfSender = null;
    this._dtmfTonesQueue = [];

    if (!this.rtc._removePeerConnection(this)) {
        logger.error('RTC._removePeerConnection returned false');
    }
    if (this.statsinterval !== null) {
        window.clearInterval(this.statsinterval);
        this.statsinterval = null;
    }
    logger.info(`Closing ${this}...`);
    this.peerconnection.close();
};

/**
 * Modifies the values of the setup attributes (defined by
 * {@link http://tools.ietf.org/html/rfc4145#section-4}) of a specific SDP
 * answer in order to overcome a delay of 1 second in the connection
 * establishment between some devices and Videobridge.
 *
 * @param {SDP} offer - the SDP offer to which the specified SDP answer is
 * being prepared to respond
 * @param {SDP} answer - the SDP to modify
 * @private
 */
const _fixAnswerRFC4145Setup = function(offer, answer) {
    if (!(browser.isChromiumBased() || browser.isReactNative())) {
        // It looks like Firefox doesn't agree with the fix (at least in its
        // current implementation) because it effectively remains active even
        // after we tell it to become passive. Apart from Firefox which I tested
        // after the fix was deployed, I tested Chrome only. In order to prevent
        // issues with other browsers, limit the fix to known devices for the
        // time being.
        return;
    }

    // XXX Videobridge is the (SDP) offerer and WebRTC (e.g. Chrome) is the
    // answerer (as orchestrated by Jicofo). In accord with
    // http://tools.ietf.org/html/rfc5245#section-5.2 and because both peers
    // are ICE FULL agents, Videobridge will take on the controlling role and
    // WebRTC will take on the controlled role. In accord with
    // https://tools.ietf.org/html/rfc5763#section-5, Videobridge will use the
    // setup attribute value of setup:actpass and WebRTC will be allowed to
    // choose either the setup attribute value of setup:active or
    // setup:passive. Chrome will by default choose setup:active because it is
    // RECOMMENDED by the respective RFC since setup:passive adds additional
    // latency. The case of setup:active allows WebRTC to send a DTLS
    // ClientHello as soon as an ICE connectivity check of its succeeds.
    // Unfortunately, Videobridge will be unable to respond immediately because
    // may not have WebRTC's answer or may have not completed the ICE
    // connectivity establishment. Even more unfortunate is that in the
    // described scenario Chrome's DTLS implementation will insist on
    // retransmitting its ClientHello after a second (the time is in accord
    // with the respective RFC) and will thus cause the whole connection
    // establishment to exceed at least 1 second. To work around Chrome's
    // idiosyncracy, don't allow it to send a ClientHello i.e. change its
    // default choice of setup:active to setup:passive.
    if (offer && answer
            && offer.media && answer.media
            && offer.media.length === answer.media.length) {
        answer.media.forEach((a, i) => {
            if (SDPUtil.findLine(
                    offer.media[i],
                    'a=setup:actpass',
                    offer.session)) {
                answer.media[i]
                    = a.replace(/a=setup:active/g, 'a=setup:passive');
            }
        });
        answer.raw = answer.session + answer.media.join('');
    }
};

TraceablePeerConnection.prototype.createAnswer = function(constraints) {
    return this._createOfferOrAnswer(false /* answer */, constraints);
};

TraceablePeerConnection.prototype.createOffer = function(constraints) {
    return this._createOfferOrAnswer(true /* offer */, constraints);
};

/**
 * Checks if a camera track has been added to the peerconnection
 * @param {TraceablePeerConnection} peerConnection
 * @return {boolean} <tt>true</tt> if the peerconnection has
 * a camera track for its video source <tt>false</tt> otherwise.
 */
function hasCameraTrack(peerConnection) {
    return peerConnection.getLocalTracks()
        .some(t => t.videoType === 'camera');
}

TraceablePeerConnection.prototype._createOfferOrAnswer = function(
        isOffer,
        constraints) {
    const logName = isOffer ? 'Offer' : 'Answer';

    this.trace(`create${logName}`, JSON.stringify(constraints, null, ' '));

    const handleSuccess = (resultSdp, resolveFn, rejectFn) => {
        try {
            this.trace(
                `create${logName}OnSuccess::preTransform`, dumpSDP(resultSdp));

            if (browser.usesPlanB()) {
                // If there are no local video tracks, then a "recvonly"
                // SSRC needs to be generated
                if (!this.hasAnyTracksOfType(MediaType.VIDEO)
                    && !this.sdpConsistency.hasPrimarySsrcCached()) {
                    this.generateRecvonlySsrc();
                }

                // eslint-disable-next-line no-param-reassign
                resultSdp = new RTCSessionDescription({
                    type: resultSdp.type,
                    sdp: this.sdpConsistency.makeVideoPrimarySsrcsConsistent(
                        resultSdp.sdp)
                });

                this.trace(
                    `create${logName}OnSuccess::postTransform `
                         + '(make primary audio/video ssrcs consistent)',
                    dumpSDP(resultSdp));
            }

            // configure simulcast for camera tracks always and for
            // desktop tracks only when the testing flag for maxbitrates
            // in config.js is disabled.
            if (this.isSimulcastOn() && browser.usesSdpMungingForSimulcast()
                && (!this.options.capScreenshareBitrate
                || (this.options.capScreenshareBitrate && hasCameraTrack(this)))) {
                // eslint-disable-next-line no-param-reassign
                resultSdp = this.simulcast.mungeLocalDescription(resultSdp);
                this.trace(
                    `create${logName}`
                        + 'OnSuccess::postTransform (simulcast)',
                    dumpSDP(resultSdp));
            }

            if (!this.options.disableRtx && browser.supportsRtx()) {
                // eslint-disable-next-line no-param-reassign
                resultSdp = new RTCSessionDescription({
                    type: resultSdp.type,
                    sdp: this.rtxModifier.modifyRtxSsrcs(resultSdp.sdp)
                });

                this.trace(
                    `create${logName}`
                         + 'OnSuccess::postTransform (rtx modifier)',
                    dumpSDP(resultSdp));
            }

            // Fix the setup attribute (see _fixAnswerRFC4145Setup for
            //  details)
            if (!isOffer) {
                const remoteDescription
                    = new SDP(this.remoteDescription.sdp);
                const localDescription = new SDP(resultSdp.sdp);

                _fixAnswerRFC4145Setup(remoteDescription, localDescription);

                // eslint-disable-next-line no-param-reassign
                resultSdp = new RTCSessionDescription({
                    type: resultSdp.type,
                    sdp: localDescription.raw
                });
            }

            const ssrcMap = extractSSRCMap(resultSdp);

            logger.debug('Got local SSRCs MAP: ', ssrcMap);
            this._processLocalSSRCsMap(ssrcMap);

            resolveFn(resultSdp);
        } catch (e) {
            this.trace(`create${logName}OnError`, e);
            this.trace(`create${logName}OnError`, dumpSDP(resultSdp));
            logger.error(`create${logName}OnError`, e, dumpSDP(resultSdp));

            rejectFn(e);
        }
    };

    const handleFailure = (err, rejectFn) => {
        this.trace(`create${logName}OnFailure`, err);
        const eventType
            = isOffer
                ? RTCEvents.CREATE_OFFER_FAILED
                : RTCEvents.CREATE_ANSWER_FAILED;

        this.eventEmitter.emit(eventType, err, this);

        rejectFn(err);
    };

    return new Promise((resolve, reject) => {
        let oaPromise;

        if (isOffer) {
            oaPromise = this.peerconnection.createOffer(constraints);
        } else {
            oaPromise = this.peerconnection.createAnswer(constraints);
        }

        oaPromise
            .then(
                sdp => handleSuccess(sdp, resolve, reject),
                error => handleFailure(error, reject));
    });
};

/**
 * Extract primary SSRC from given {@link TrackSSRCInfo} object.
 * @param {TrackSSRCInfo} ssrcObj
 * @return {number|null} the primary SSRC or <tt>null</tt>
 */
TraceablePeerConnection.prototype._extractPrimarySSRC = function(ssrcObj) {
    if (ssrcObj && ssrcObj.groups && ssrcObj.groups.length) {
        return ssrcObj.groups[0].ssrcs[0];
    } else if (ssrcObj && ssrcObj.ssrcs && ssrcObj.ssrcs.length) {
        return ssrcObj.ssrcs[0];
    }

    return null;
};

/**
 * Goes over the SSRC map extracted from the latest local description and tries
 * to match them with the local tracks (by MSID). Will update the values
 * currently stored in the {@link TraceablePeerConnection.localSSRCs} map.
 * @param {Map<string,TrackSSRCInfo>} ssrcMap
 * @private
 */
TraceablePeerConnection.prototype._processLocalSSRCsMap = function(ssrcMap) {
    for (const track of this.localTracks.values()) {
        const trackMSID = track.storedMSID;

        if (ssrcMap.has(trackMSID)) {
            const newSSRC = ssrcMap.get(trackMSID);

            if (!newSSRC) {
                logger.error(`No SSRC found for: ${trackMSID} in ${this}`);

                return;
            }
            const oldSSRC = this.localSSRCs.get(track.rtcId);
            const newSSRCNum = this._extractPrimarySSRC(newSSRC);
            const oldSSRCNum = this._extractPrimarySSRC(oldSSRC);

            // eslint-disable-next-line no-negated-condition
            if (newSSRCNum !== oldSSRCNum) {
                if (oldSSRCNum === null) {
                    logger.info(
                        `Storing new local SSRC for ${track} in ${this}`,
                        newSSRC);
                } else {
                    logger.error(
                        `Overwriting SSRC for ${track} ${trackMSID} in ${this
                        } with: `, newSSRC);
                }
                this.localSSRCs.set(track.rtcId, newSSRC);

                this.eventEmitter.emit(
                    RTCEvents.LOCAL_TRACK_SSRC_UPDATED, track, newSSRCNum);
            } else {
                logger.debug(
                    `The local SSRC(${newSSRCNum}) for ${track} ${trackMSID}`
                     + `is still up to date in ${this}`);
            }
        } else if (!track.isVideoTrack() && !track.isMuted()) {
            // It is normal to find no SSRCs for a muted video track in
            // the local SDP as the recv-only SSRC is no longer munged in.
            // So log the warning only if it's not a muted video track.
            logger.warn(`No SSRCs found in the local SDP for ${track} MSID: ${trackMSID} in ${this}`);
        }
    }
};

TraceablePeerConnection.prototype.addIceCandidate = function(candidate) {
    this.trace('addIceCandidate', JSON.stringify({
        candidate: candidate.candidate,
        sdpMid: candidate.sdpMid,
        sdpMLineIndex: candidate.sdpMLineIndex,
        usernameFragment: candidate.usernameFragment
    }, null, ' '));

    return this.peerconnection.addIceCandidate(candidate);
};

/**
 * Obtains call-related stats from the peer connection.
 *
 * @param {Function} callback - The function to invoke after successfully
 * obtaining stats.
 * @param {Function} errback - The function to invoke after failing to obtain
 * stats.
 * @returns {void}
 */
TraceablePeerConnection.prototype.getStats = function(callback, errback) {
    // TODO (brian): After moving all browsers to adapter, check if adapter is
    // accounting for different getStats apis, making the browser-checking-if
    // unnecessary.
    if (browser.isSafari() || browser.isFirefox() || browser.isReactNative()) {
        // uses the new Promise based getStats
        this.peerconnection.getStats()
            .then(callback)
            .catch(errback || (() => {

                // Making sure that getStats won't fail if error callback is
                // not passed.
            }));
    } else {
        this.peerconnection.getStats(callback);
    }
};

/**
 * Generates and stores new SSRC info object for given local track.
 * The method should be called only for a video track being added to this TPC
 * in the muted state (given that the current browser uses this strategy).
 * @param {JitsiLocalTrack} track
 * @return {TPCSSRCInfo}
 */
TraceablePeerConnection.prototype.generateNewStreamSSRCInfo = function(track) {
    const rtcId = track.rtcId;
    let ssrcInfo = this._getSSRC(rtcId);

    if (ssrcInfo) {
        logger.error(`Will overwrite local SSRCs for track ID: ${rtcId}`);
    }

    // configure simulcast for camera tracks always and for
    // desktop tracks only when the testing flag for maxbitrates
    // in config.js is disabled.
    if (this.isSimulcastOn()
        && (!this.options.capScreenshareBitrate
        || (this.options.capScreenshareBitrate && hasCameraTrack(this)))) {
        ssrcInfo = {
            ssrcs: [],
            groups: []
        };
        for (let i = 0; i < SIM_LAYER_RIDS.length; i++) {
            ssrcInfo.ssrcs.push(SDPUtil.generateSsrc());
        }
        ssrcInfo.groups.push({
            ssrcs: ssrcInfo.ssrcs.slice(),
            semantics: 'SIM'
        });
    } else {
        ssrcInfo = {
            ssrcs: [ SDPUtil.generateSsrc() ],
            groups: []
        };
    }
    if (!this.options.disableRtx && browser.supportsRtx()) {
        // Specifically use a for loop here because we'll
        //  be adding to the list we're iterating over, so we
        //  only want to iterate through the items originally
        //  on the list
        const currNumSsrcs = ssrcInfo.ssrcs.length;

        for (let i = 0; i < currNumSsrcs; ++i) {
            const primarySsrc = ssrcInfo.ssrcs[i];
            const rtxSsrc = SDPUtil.generateSsrc();

            ssrcInfo.ssrcs.push(rtxSsrc);
            ssrcInfo.groups.push({
                ssrcs: [ primarySsrc, rtxSsrc ],
                semantics: 'FID'
            });
        }
    }
    ssrcInfo.msid = track.storedMSID;
    this.localSSRCs.set(rtcId, ssrcInfo);

    return ssrcInfo;
};

const handleLayerSuspension = function(peerConnection, isSelected) {
    if (!peerConnection.getSenders) {
        logger.debug('Browser doesn\'t support RTPSender');

        return;
    }

    const videoSender = peerConnection.getSenders()
        .find(sender => sender.track.kind === 'video');

    if (!videoSender) {
        logger.warn('handleLayerSuspension unable to find video sender');

        return;
    }
    if (!videoSender.getParameters) {
        logger.debug('Browser doesn\'t support RTPSender parameters');

        return;
    }
    const parameters = videoSender.getParameters();

    if (isSelected) {
        logger.debug('Currently selected, enabling all sim layers');

        // Make sure all encodings are enabled
        parameters.encodings.forEach(e => {
            e.active = true;
        });
    } else {
        logger.debug('Not currently selected, disabling upper layers');

        // Turn off the upper simulcast layers
        [ 1, 2 ].forEach(simIndex => {
            if (parameters.encodings[simIndex]) {
                parameters.encodings[simIndex].active = false;
            }
        });
    }
    videoSender.setParameters(parameters);
};

/**
 * Set whether or not the endpoint is 'selected' by other endpoints, meaning
 * it appears on their main stage
 */
TraceablePeerConnection.prototype.setIsSelected = function(isSelected) {
    if (this.options.enableLayerSuspension) {
        logger.debug('Layer suspension enabled,'
            + `currently selected? ${isSelected}`);
        handleLayerSuspension(this.peerconnection, isSelected);
    }
};

/**
 * Creates a text representation of this <tt>TraceablePeerConnection</tt>
 * instance.
 * @return {string}
 */
TraceablePeerConnection.prototype.toString = function() {
    return `TPC[${this.id},p2p:${this.isP2P}]`;
};
=======
/* global __filename, RTCSessionDescription */

import { getLogger } from 'jitsi-meet-logger';
import { Interop } from '@jitsi/sdp-interop';
import transform from 'sdp-transform';

import * as GlobalOnErrorHandler from '../util/GlobalOnErrorHandler';
import JitsiRemoteTrack from './JitsiRemoteTrack';
import {
    TRACK_ADDED,
    TRACK_MUTE_CHANGED
} from '../../JitsiConferenceEvents';
import * as MediaType from '../../service/RTC/MediaType';
import * as VideoType from '../../service/RTC/VideoType';
import LocalSdpMunger from './LocalSdpMunger';
import RTC from './RTC';
import RTCUtils from './RTCUtils';
import browser from '../browser';
import RTCEvents from '../../service/RTC/RTCEvents';
import RtxModifier from '../xmpp/RtxModifier';
import { SIM_LAYER_RIDS, TPCUtils } from './TPCUtils';

// FIXME SDP tools should end up in some kind of util module
import SDP from '../xmpp/SDP';
import SdpConsistency from '../xmpp/SdpConsistency';
import { SdpTransformWrap } from '../xmpp/SdpTransformUtil';
import SDPUtil from '../xmpp/SDPUtil';
import * as SignalingEvents from '../../service/RTC/SignalingEvents';

const logger = getLogger(__filename);
const MAX_BITRATE = 2500000;
const DESKSTOP_SHARE_RATE = 500000;

/* eslint-disable max-params */

/**
 * Creates new instance of 'TraceablePeerConnection'.
 *
 * @param {RTC} rtc the instance of <tt>RTC</tt> service
 * @param {number} id the peer connection id assigned by the parent RTC module.
 * @param {SignalingLayer} signalingLayer the signaling layer instance
 * @param {object} iceConfig WebRTC 'PeerConnection' ICE config
 * @param {object} constraints WebRTC 'PeerConnection' constraints
 * @param {boolean} isP2P indicates whether or not the new instance will be used
 * in a peer to peer connection
 * @param {object} options <tt>TracablePeerConnection</tt> config options.
 * @param {boolean} options.disableSimulcast if set to 'true' will disable
 * the simulcast.
 * @param {boolean} options.disableRtx if set to 'true' will disable the RTX
 * @param {boolean} options.capScreenshareBitrate if set to 'true' simulcast will
 * be disabled for screenshare and a max bitrate of 500Kbps will applied on the
 * stream.
 * @param {boolean} options.disableH264 If set to 'true' H264 will be
 *      disabled by removing it from the SDP.
 * @param {boolean} options.preferH264 if set to 'true' H264 will be preferred
 * over other video codecs.
 * @param {boolean} options.enableLayerSuspension if set to 'true', we will
 * cap the video send bitrate when we are told we have not been selected by
 * any endpoints (and therefore the non-thumbnail streams are not in use).
 * @param {boolean} options.startSilent If set to 'true' no audio will be sent or received.
 *
 * FIXME: initially the purpose of TraceablePeerConnection was to be able to
 * debug the peer connection. Since many other responsibilities have been added
 * it would make sense to extract a separate class from it and come up with
 * a more suitable name.
 *
 * @constructor
 */
export default function TraceablePeerConnection(
        rtc,
        id,
        signalingLayer,
        iceConfig,
        constraints,
        isP2P,
        options) {

    /**
     * Indicates whether or not this peer connection instance is actively
     * sending/receiving audio media. When set to <tt>false</tt> the SDP audio
     * media direction will be adjusted to 'inactive' in order to suspend
     * the transmission.
     * @type {boolean}
     * @private
     */
    this.audioTransferActive = !(options.startSilent === true);

    /**
     * The DTMF sender instance used to send DTMF tones.
     *
     * @type {RTCDTMFSender|undefined}
     * @private
     */
    this._dtmfSender = undefined;

    /**
     * @typedef {Object} TouchToneRequest
     * @property {string} tones - The DTMF tones string as defined by
     * {@code RTCDTMFSender.insertDTMF}, 'tones' argument.
     * @property {number} duration - The amount of time in milliseconds that
     * each DTMF should last.
     * @property {string} interToneGap - The length of time in miliseconds to
     * wait between tones.
     */
    /**
     * TouchToneRequests which are waiting to be played. This queue is filled
     * if there are touch tones currently being played.
     *
     * @type {Array<TouchToneRequest>}
     * @private
     */
    this._dtmfTonesQueue = [];

    /**
     * Indicates whether or not this peer connection instance is actively
     * sending/receiving video media. When set to <tt>false</tt> the SDP video
     * media direction will be adjusted to 'inactive' in order to suspend
     * the transmission.
     * @type {boolean}
     * @private
     */
    this.videoTransferActive = true;

    /**
     * The parent instance of RTC service which created this
     * <tt>TracablePeerConnection</tt>.
     * @type {RTC}
     */
    this.rtc = rtc;

    /**
     * The peer connection identifier assigned by the RTC module.
     * @type {number}
     */
    this.id = id;

    /**
     * Indicates whether or not this instance is used in a peer to peer
     * connection.
     * @type {boolean}
     */
    this.isP2P = isP2P;

    // FIXME: We should support multiple streams per jid.
    /**
     * The map holds remote tracks associated with this peer connection.
     * It maps user's JID to media type and remote track
     * (one track per media type per user's JID).
     * @type {Map<string, Map<MediaType, JitsiRemoteTrack>>}
     */
    this.remoteTracks = new Map();

    /**
     * A map which stores local tracks mapped by {@link JitsiLocalTrack.rtcId}
     * @type {Map<number, JitsiLocalTrack>}
     */
    this.localTracks = new Map();

    /**
     * Keeps tracks of the WebRTC <tt>MediaStream</tt>s that have been added to
     * the underlying WebRTC PeerConnection.
     * @type {Array}
     * @private
     */
    this._addedStreams = [];

    /**
     * @typedef {Object} TPCGroupInfo
     * @property {string} semantics the SSRC groups semantics
     * @property {Array<number>} ssrcs group's SSRCs in order where the first
     * one is group's primary SSRC, the second one is secondary (RTX) and so
     * on...
     */
    /**
     * @typedef {Object} TPCSSRCInfo
     * @property {Array<number>} ssrcs an array which holds all track's SSRCs
     * @property {Array<TPCGroupInfo>} groups an array stores all track's SSRC
     * groups
     */
    /**
     * Holds the info about local track's SSRCs mapped per their
     * {@link JitsiLocalTrack.rtcId}
     * @type {Map<number, TPCSSRCInfo>}
     */
    this.localSSRCs = new Map();

    /**
     * The local ICE username fragment for this session.
     */
    this.localUfrag = null;

    /**
     * The remote ICE username fragment for this session.
     */
    this.remoteUfrag = null;

    /**
     * The signaling layer which operates this peer connection.
     * @type {SignalingLayer}
     */
    this.signalingLayer = signalingLayer;

    // SignalingLayer listeners
    this._peerVideoTypeChanged = this._peerVideoTypeChanged.bind(this);
    this.signalingLayer.on(
        SignalingEvents.PEER_VIDEO_TYPE_CHANGED,
        this._peerVideoTypeChanged);

    this._peerMutedChanged = this._peerMutedChanged.bind(this);
    this.signalingLayer.on(
        SignalingEvents.PEER_MUTED_CHANGED,
        this._peerMutedChanged);
    this.options = options;

    this.peerconnection
        = new RTCUtils.RTCPeerConnectionType(iceConfig, constraints);
    this.tpcUtils = new TPCUtils(this);
    this.updateLog = [];
    this.stats = {};
    this.statsinterval = null;

    /**
     * @type {number} The max number of stats to keep in this.stats. Limit to
     * 300 values, i.e. 5 minutes; set to 0 to disable
     */
    this.maxstats = options.maxstats;

    this.interop = new Interop();
    const Simulcast = require('@jitsi/sdp-simulcast');

    this.simulcast = new Simulcast(
        {
            numOfLayers: SIM_LAYER_RIDS.length,
            explodeRemoteSimulcast: false,
            usesUnifiedPlan: browser.usesUnifiedPlan()
        });
    this.sdpConsistency = new SdpConsistency(this.toString());

    /**
     * Munges local SDP provided to the Jingle Session in order to prevent from
     * sending SSRC updates on attach/detach and mute/unmute (for video).
     * @type {LocalSdpMunger}
     */
    this.localSdpMunger = new LocalSdpMunger(this);

    /**
     * TracablePeerConnection uses RTC's eventEmitter
     * @type {EventEmitter}
     */
    this.eventEmitter = rtc.eventEmitter;
    this.rtxModifier = new RtxModifier();

    // override as desired
    this.trace = (what, info) => {
        logger.debug(what, info);

        this.updateLog.push({
            time: new Date(),
            type: what,
            value: info || ''
        });
    };
    this.onicecandidate = null;
    this.peerconnection.onicecandidate = event => {
        this.trace(
            'onicecandidate',
            JSON.stringify(event.candidate, null, ' '));

        if (this.onicecandidate !== null) {
            this.onicecandidate(event);
        }
    };

    // Use stream events in plan-b and track events in unified plan.
    if (browser.usesPlanB()) {
        this.peerconnection.onaddstream
            = event => this._remoteStreamAdded(event.stream);
        this.peerconnection.onremovestream
            = event => this._remoteStreamRemoved(event.stream);
    } else {
        this.peerconnection.ontrack = event => {
            const stream = event.streams[0];

            this._remoteTrackAdded(stream, event.track, event.transceiver);
            stream.onremovetrack = evt => {
                this._remoteTrackRemoved(stream, evt.track);
            };
        };
    }
    this.onsignalingstatechange = null;
    this.peerconnection.onsignalingstatechange = event => {
        this.trace('onsignalingstatechange', this.signalingState);
        if (this.onsignalingstatechange !== null) {
            this.onsignalingstatechange(event);
        }
    };
    this.oniceconnectionstatechange = null;
    this.peerconnection.oniceconnectionstatechange = event => {
        this.trace('oniceconnectionstatechange', this.iceConnectionState);
        if (this.oniceconnectionstatechange !== null) {
            this.oniceconnectionstatechange(event);
        }
    };
    this.onnegotiationneeded = null;
    this.peerconnection.onnegotiationneeded = event => {
        this.trace('onnegotiationneeded');
        if (this.onnegotiationneeded !== null) {
            this.onnegotiationneeded(event);
        }
    };
    this.ondatachannel = null;
    this.peerconnection.ondatachannel = event => {
        this.trace('ondatachannel');
        if (this.ondatachannel !== null) {
            this.ondatachannel(event);
        }
    };

    if (this.maxstats) {
        this.statsinterval = window.setInterval(() => {
            this.getStats(stats => {
                if (stats.result
                    && typeof stats.result === 'function') {
                    const results = stats.result();

                    for (let i = 0; i < results.length; ++i) {
                        const res = results[i];

                        res.names().forEach(name => {
                            this._processStat(res, name, res.stat(name));
                        });
                    }
                } else {
                    stats.forEach(r => this._processStat(r, '', r));
                }
            }, () => {

                // empty error callback
            });
        }, 1000);
    }

    // Set sender video constraints when a new local video track is added
    // to the conference or when it is unmuted.
    this.senderVideoMaxHeight = null;
    const maybeSetSenderVideoConstraints = track => {
        if (track.isLocal()
            && !track.isMuted()
            && track.isVideoTrack()
            && track.videoType === VideoType.CAMERA
            && this.senderVideoMaxHeight) {
            this.setSenderVideoConstraint(this.senderVideoMaxHeight)
                .catch(err => {
                    logger.error(`Settings sender video constraints failed: ${err}`);
                });
        }
    };

    this.rtc.conference.on(
        TRACK_ADDED,
        maybeSetSenderVideoConstraints);
    this.rtc.conference.on(
        TRACK_MUTE_CHANGED,
        maybeSetSenderVideoConstraints);

    logger.info(`Create new ${this}`);
}

/* eslint-enable max-params */

/**
 * Process stat and adds it to the array of stats we store.
 * @param report the current stats report.
 * @param name the name of the report, if available
 * @param statValue the value to add.
 * @private
 */
TraceablePeerConnection.prototype._processStat
    = function(report, name, statValue) {
        const id = `${report.id}-${name}`;
        let s = this.stats[id];
        const now = new Date();

        if (!s) {
            this.stats[id] = s = {
                startTime: now,
                endTime: now,
                values: [],
                times: []
            };
        }
        s.values.push(statValue);
        s.times.push(now.getTime());
        if (s.values.length > this.maxstats) {
            s.values.shift();
            s.times.shift();
        }
        s.endTime = now;
    };

/**
 * Returns a string representation of a SessionDescription object.
 */
const dumpSDP = function(description) {
    if (typeof description === 'undefined' || description === null) {
        return '';
    }

    return `type: ${description.type}\r\n${description.sdp}`;
};


/**
 * Forwards the {@link peerconnection.iceConnectionState} state except that it
 * will convert "completed" into "connected" where both mean that the ICE has
 * succeeded and is up and running. We never see "completed" state for
 * the JVB connection, but it started appearing for the P2P one. This method
 * allows to adapt old logic to this new situation.
 * @return {string}
 */
TraceablePeerConnection.prototype.getConnectionState = function() {
    const state = this.peerconnection.iceConnectionState;

    if (state === 'completed') {
        return 'connected';
    }

    return state;
};

/**
 * Obtains the media direction for given {@link MediaType}. The method takes
 * into account whether or not there are any local tracks for media and
 * the {@link audioTransferActive} and {@link videoTransferActive} flags.
 * @param {MediaType} mediaType
 * @return {string} one of the SDP direction constants ('sendrecv, 'recvonly'
 * etc.) which should be used when setting local description on the peer
 * connection.
 * @private
 */
TraceablePeerConnection.prototype._getDesiredMediaDirection = function(
        mediaType) {
    let mediaTransferActive = true;

    if (mediaType === MediaType.AUDIO) {
        mediaTransferActive = this.audioTransferActive;
    } else if (mediaType === MediaType.VIDEO) {
        mediaTransferActive = this.videoTransferActive;
    }
    if (mediaTransferActive) {
        return this.hasAnyTracksOfType(mediaType) ? 'sendrecv' : 'recvonly';
    }

    return 'inactive';
};

/**
 * Tells whether or not this TPC instance is using Simulcast.
 * @return {boolean} <tt>true</tt> if simulcast is enabled and active or
 * <tt>false</tt> if it's turned off.
 */
TraceablePeerConnection.prototype.isSimulcastOn = function() {
    return !this.options.disableSimulcast;
};

/**
 * Handles {@link SignalingEvents.PEER_VIDEO_TYPE_CHANGED}
 * @param {string} endpointId the video owner's ID (MUC nickname)
 * @param {VideoType} videoType the new value
 * @private
 */
TraceablePeerConnection.prototype._peerVideoTypeChanged = function(
        endpointId,
        videoType) {
    // Check if endpointId has a value to avoid action on random track
    if (!endpointId) {
        logger.error(`No endpointID on peerVideoTypeChanged ${this}`);

        return;
    }
    const videoTrack = this.getRemoteTracks(endpointId, MediaType.VIDEO);

    if (videoTrack.length) {
        // NOTE 1 track per media type is assumed
        videoTrack[0]._setVideoType(videoType);
    }
};

/**
 * Handles remote track mute / unmute events.
 * @param {string} endpointId the track owner's identifier (MUC nickname)
 * @param {MediaType} mediaType "audio" or "video"
 * @param {boolean} isMuted the new mute state
 * @private
 */
TraceablePeerConnection.prototype._peerMutedChanged = function(
        endpointId,
        mediaType,
        isMuted) {
    // Check if endpointId is a value to avoid doing action on all remote tracks
    if (!endpointId) {
        logger.error('On peerMuteChanged - no endpoint ID');

        return;
    }
    const track = this.getRemoteTracks(endpointId, mediaType);

    if (track.length) {
        // NOTE 1 track per media type is assumed
        track[0].setMute(isMuted);
    }
};

/**
 * Obtains local tracks for given {@link MediaType}. If the <tt>mediaType</tt>
 * argument is omitted the list of all local tracks will be returned.
 * @param {MediaType} [mediaType]
 * @return {Array<JitsiLocalTrack>}
 */
TraceablePeerConnection.prototype.getLocalTracks = function(mediaType) {
    let tracks = Array.from(this.localTracks.values());

    if (mediaType !== undefined) {
        tracks = tracks.filter(track => track.getType() === mediaType);
    }

    return tracks;
};

/**
 * Checks whether or not this {@link TraceablePeerConnection} instance contains
 * any local tracks for given <tt>mediaType</tt>.
 * @param {MediaType} mediaType
 * @return {boolean}
 */
TraceablePeerConnection.prototype.hasAnyTracksOfType = function(mediaType) {
    if (!mediaType) {
        throw new Error('"mediaType" is required');
    }

    return this.getLocalTracks(mediaType).length > 0;
};

/**
 * Obtains all remote tracks currently known to this PeerConnection instance.
 * @param {string} [endpointId] the track owner's identifier (MUC nickname)
 * @param {MediaType} [mediaType] the remote tracks will be filtered
 * by their media type if this argument is specified.
 * @return {Array<JitsiRemoteTrack>}
 */
TraceablePeerConnection.prototype.getRemoteTracks = function(
        endpointId,
        mediaType) {
    const remoteTracks = [];
    const endpoints
        = endpointId ? [ endpointId ] : this.remoteTracks.keys();

    for (const endpoint of endpoints) {
        const endpointTrackMap = this.remoteTracks.get(endpoint);

        if (!endpointTrackMap) {

            // Otherwise an empty Map() would have to be allocated above
            // eslint-disable-next-line no-continue
            continue;
        }

        for (const trackMediaType of endpointTrackMap.keys()) {
            // per media type filtering
            if (!mediaType || mediaType === trackMediaType) {
                const mediaTrack = endpointTrackMap.get(trackMediaType);

                if (mediaTrack) {
                    remoteTracks.push(mediaTrack);
                }
            }
        }
    }

    return remoteTracks;
};

/**
 * Tries to find {@link JitsiTrack} for given SSRC number. It will search both
 * local and remote tracks bound to this instance.
 * @param {number} ssrc
 * @return {JitsiTrack|null}
 */
TraceablePeerConnection.prototype.getTrackBySSRC = function(ssrc) {
    if (typeof ssrc !== 'number') {
        throw new Error(`SSRC ${ssrc} is not a number`);
    }
    for (const localTrack of this.localTracks.values()) {
        if (this.getLocalSSRC(localTrack) === ssrc) {
            return localTrack;
        }
    }
    for (const remoteTrack of this.getRemoteTracks()) {
        if (remoteTrack.getSSRC() === ssrc) {
            return remoteTrack;
        }
    }

    return null;
};

/**
 * Tries to find SSRC number for given {@link JitsiTrack} id. It will search
 * both local and remote tracks bound to this instance.
 * @param {string} id
 * @return {number|null}
 */
TraceablePeerConnection.prototype.getSsrcByTrackId = function(id) {

    const findTrackById = track => track.getTrack().id === id;
    const localTrack = this.getLocalTracks().find(findTrackById);

    if (localTrack) {
        return this.getLocalSSRC(localTrack);
    }

    const remoteTrack = this.getRemoteTracks().find(findTrackById);

    if (remoteTrack) {
        return remoteTrack.getSSRC();
    }

    return null;
};

/**
 * Called when new remote MediaStream is added to the PeerConnection.
 * @param {MediaStream} stream the WebRTC MediaStream for remote participant
 */
TraceablePeerConnection.prototype._remoteStreamAdded = function(stream) {
    const streamId = RTC.getStreamID(stream);

    if (!RTC.isUserStreamById(streamId)) {
        logger.info(
            `${this} ignored remote 'stream added' event for non-user stream`
             + `id: ${streamId}`);

        return;
    }

    // Bind 'addtrack'/'removetrack' event handlers
    if (browser.isChromiumBased()) {
        stream.onaddtrack = event => {
            this._remoteTrackAdded(stream, event.track);
        };
        stream.onremovetrack = event => {
            this._remoteTrackRemoved(stream, event.track);
        };
    }

    // Call remoteTrackAdded for each track in the stream
    const streamAudioTracks = stream.getAudioTracks();

    for (const audioTrack of streamAudioTracks) {
        this._remoteTrackAdded(stream, audioTrack);
    }
    const streamVideoTracks = stream.getVideoTracks();

    for (const videoTrack of streamVideoTracks) {
        this._remoteTrackAdded(stream, videoTrack);
    }
};


/**
 * Called on "track added" and "stream added" PeerConnection events (because we
 * handle streams on per track basis). Finds the owner and the SSRC for
 * the track and passes that to ChatRoom for further processing.
 * @param {MediaStream} stream the WebRTC MediaStream instance which is
 * the parent of the track
 * @param {MediaStreamTrack} track the WebRTC MediaStreamTrack added for remote
 * participant.
 * @param {RTCRtpTransceiver} transceiver the WebRTC transceiver that is created
 * for the remote participant in unified plan.
 */
TraceablePeerConnection.prototype._remoteTrackAdded = function(stream, track, transceiver = null) {
    const streamId = RTC.getStreamID(stream);
    const mediaType = track.kind;

    if (!this.isP2P && !RTC.isUserStreamById(streamId)) {
        logger.info(
            `${this} ignored remote 'stream added' event for non-user stream`
             + `id: ${streamId}`);

        return;
    }
    logger.info(`${this} remote track added:`, streamId, mediaType);

    // look up an associated JID for a stream id
    if (!mediaType) {
        GlobalOnErrorHandler.callErrorHandler(
            new Error(
                `MediaType undefined for remote track, stream id: ${streamId}`
            ));

        // Abort
        return;
    }

    const remoteSDP = browser.usesPlanB()
        ? new SDP(this.remoteDescription.sdp)
        : new SDP(this.peerconnection.remoteDescription.sdp);
    let mediaLines;

    if (browser.usesUnifiedPlan()) {
        if (transceiver && transceiver.mid) {
            const mid = transceiver.mid;

            mediaLines = remoteSDP.media.filter(mls => SDPUtil.findLine(mls, `a=mid:${mid}`));
        } else {
            mediaLines = remoteSDP.media.filter(mls => {
                const msid = SDPUtil.findLine(mls, 'a=msid');

                return typeof msid !== 'undefined' && streamId === msid.substring(7).split(' ')[0];
            });
        }
    } else {
        mediaLines = remoteSDP.media.filter(mls => mls.startsWith(`m=${mediaType}`));
    }

    if (!mediaLines.length) {
        GlobalOnErrorHandler.callErrorHandler(
            new Error(
                `No media lines for type ${
                    mediaType} found in remote SDP for remote track: ${
                    streamId}`));

        // Abort
        return;
    }

    let ssrcLines = SDPUtil.findLines(mediaLines[0], 'a=ssrc:');

    ssrcLines
        = ssrcLines.filter(line => line.indexOf(`msid:${streamId}`) !== -1);
    if (!ssrcLines.length) {
        GlobalOnErrorHandler.callErrorHandler(
            new Error(
                `No SSRC lines for streamId ${
                    streamId} for remote track, media type: ${mediaType}`));

        // Abort
        return;
    }

    // FIXME the length of ssrcLines[0] not verified, but it will fail
    // with global error handler anyway
    const ssrcStr = ssrcLines[0].substring(7).split(' ')[0];
    const trackSsrc = Number(ssrcStr);
    const ownerEndpointId = this.signalingLayer.getSSRCOwner(trackSsrc);

    if (isNaN(trackSsrc) || trackSsrc < 0) {
        GlobalOnErrorHandler.callErrorHandler(
            new Error(
                `Invalid SSRC: ${ssrcStr} for remote track, msid: ${
                    streamId} media type: ${mediaType}`));

        // Abort
        return;
    } else if (!ownerEndpointId) {
        GlobalOnErrorHandler.callErrorHandler(
            new Error(
                `No SSRC owner known for: ${
                    trackSsrc} for remote track, msid: ${
                    streamId} media type: ${mediaType}`));

        // Abort
        return;
    }

    logger.log(`${this} associated ssrc`, ownerEndpointId, trackSsrc);

    const peerMediaInfo
        = this.signalingLayer.getPeerMediaInfo(ownerEndpointId, mediaType);

    if (!peerMediaInfo) {
        GlobalOnErrorHandler.callErrorHandler(
            new Error(
                `${this}: no peer media info available for ${
                    ownerEndpointId}`));

        return;
    }

    const muted = peerMediaInfo.muted;
    const videoType = peerMediaInfo.videoType; // can be undefined

    this._createRemoteTrack(
        ownerEndpointId, stream, track, mediaType, videoType, trackSsrc, muted);
};

// FIXME cleanup params
/* eslint-disable max-params */

/**
 * Initializes a new JitsiRemoteTrack instance with the data provided by
 * the signaling layer and SDP.
 *
 * @param {string} ownerEndpointId the owner's endpoint ID (MUC nickname)
 * @param {MediaStream} stream the WebRTC stream instance
 * @param {MediaStreamTrack} track the WebRTC track instance
 * @param {MediaType} mediaType the track's type of the media
 * @param {VideoType} [videoType] the track's type of the video (if applicable)
 * @param {number} ssrc the track's main SSRC number
 * @param {boolean} muted the initial muted status
 */
TraceablePeerConnection.prototype._createRemoteTrack = function(
        ownerEndpointId,
        stream,
        track,
        mediaType,
        videoType,
        ssrc,
        muted) {
    let remoteTracksMap = this.remoteTracks.get(ownerEndpointId);

    if (!remoteTracksMap) {
        remoteTracksMap = new Map();
        this.remoteTracks.set(ownerEndpointId, remoteTracksMap);
    }

    const existingTrack = remoteTracksMap.get(mediaType);

    if (existingTrack && existingTrack.getTrack() === track) {
        // Ignore duplicated event which can originate either from
        // 'onStreamAdded' or 'onTrackAdded'.
        logger.info(
            `${this} ignored duplicated remote track added event for: `
                + `${ownerEndpointId}, ${mediaType}`);

        return;
    } else if (existingTrack) {
        logger.error(
            `${this} overwriting remote track for`
                + `${ownerEndpointId} ${mediaType}`);
    }

    const remoteTrack
        = new JitsiRemoteTrack(
                this.rtc,
                this.rtc.conference,
                ownerEndpointId,
                stream,
                track,
                mediaType,
                videoType,
                ssrc,
                muted,
                this.isP2P);

    remoteTracksMap.set(mediaType, remoteTrack);

    this.eventEmitter.emit(RTCEvents.REMOTE_TRACK_ADDED, remoteTrack);
};

/* eslint-enable max-params */

/**
 * Handles remote stream removal.
 * @param stream the WebRTC MediaStream object which is being removed from the
 * PeerConnection
 */
TraceablePeerConnection.prototype._remoteStreamRemoved = function(stream) {
    if (!RTC.isUserStream(stream)) {
        const id = RTC.getStreamID(stream);

        logger.info(
            `Ignored remote 'stream removed' event for non-user stream ${id}`);

        return;
    }

    // Call remoteTrackRemoved for each track in the stream
    const streamVideoTracks = stream.getVideoTracks();

    for (const videoTrack of streamVideoTracks) {
        this._remoteTrackRemoved(stream, videoTrack);
    }
    const streamAudioTracks = stream.getAudioTracks();

    for (const audioTrack of streamAudioTracks) {
        this._remoteTrackRemoved(stream, audioTrack);
    }
};

/**
 * Handles remote media track removal.
 * @param {MediaStream} stream WebRTC MediaStream instance which is the parent
 * of the track.
 * @param {MediaStreamTrack} track the WebRTC MediaStreamTrack which has been
 * removed from the PeerConnection.
 */
TraceablePeerConnection.prototype._remoteTrackRemoved = function(
        stream,
        track) {
    const streamId = RTC.getStreamID(stream);
    const trackId = track && RTC.getTrackID(track);

    logger.info(`${this} - remote track removed: ${streamId}, ${trackId}`);

    if (!streamId) {
        GlobalOnErrorHandler.callErrorHandler(
            new Error(`${this} remote track removal failed - no stream ID`));

        return;
    }

    if (!trackId) {
        GlobalOnErrorHandler.callErrorHandler(
            new Error(`${this} remote track removal failed - no track ID`));

        return;
    }

    if (!this._removeRemoteTrackById(streamId, trackId)) {
        // NOTE this warning is always printed when user leaves the room,
        // because we remove remote tracks manually on MUC member left event,
        // before the SSRCs are removed by Jicofo. In most cases it is fine to
        // ignore this warning, but still it's better to keep it printed for
        // debugging purposes.
        //
        // We could change the behaviour to emit track removed only from here,
        // but the order of the events will change and consuming apps could
        // behave unexpectedly (the "user left" event would come before "track
        // removed" events).
        logger.warn(
            `${this} Removed track not found for msid: ${streamId},
             track id: ${trackId}`);
    }
};

/**
 * Finds remote track by it's stream and track ids.
 * @param {string} streamId the media stream id as defined by the WebRTC
 * @param {string} trackId the media track id as defined by the WebRTC
 * @return {JitsiRemoteTrack|undefined} the track's instance or
 * <tt>undefined</tt> if not found.
 * @private
 */
TraceablePeerConnection.prototype._getRemoteTrackById = function(
        streamId,
        trackId) {
    // .find will break the loop once the first match is found
    for (const endpointTrackMap of this.remoteTracks.values()) {
        for (const mediaTrack of endpointTrackMap.values()) {
            // FIXME verify and try to use ===
            /* eslint-disable eqeqeq */
            if (mediaTrack.getStreamId() == streamId
                && mediaTrack.getTrackId() == trackId) {
                return mediaTrack;
            }

            /* eslint-enable eqeqeq */
        }
    }

    return undefined;
};

/**
 * Removes all JitsiRemoteTracks associated with given MUC nickname
 * (resource part of the JID). Returns array of removed tracks.
 *
 * @param {string} owner - The resource part of the MUC JID.
 * @returns {JitsiRemoteTrack[]}
 */
TraceablePeerConnection.prototype.removeRemoteTracks = function(owner) {
    const removedTracks = [];
    const remoteTracksMap = this.remoteTracks.get(owner);

    if (remoteTracksMap) {
        const removedAudioTrack = remoteTracksMap.get(MediaType.AUDIO);
        const removedVideoTrack = remoteTracksMap.get(MediaType.VIDEO);

        removedAudioTrack && removedTracks.push(removedAudioTrack);
        removedVideoTrack && removedTracks.push(removedVideoTrack);

        this.remoteTracks.delete(owner);
    }

    logger.debug(
        `${this} removed remote tracks for ${owner} count: ${
            removedTracks.length}`);

    return removedTracks;
};

/**
 * Removes and disposes given <tt>JitsiRemoteTrack</tt> instance. Emits
 * {@link RTCEvents.REMOTE_TRACK_REMOVED}.
 * @param {JitsiRemoteTrack} toBeRemoved
 */
TraceablePeerConnection.prototype._removeRemoteTrack = function(toBeRemoved) {
    toBeRemoved.dispose();
    const participantId = toBeRemoved.getParticipantId();
    const remoteTracksMap = this.remoteTracks.get(participantId);

    if (!remoteTracksMap) {
        logger.error(
            `removeRemoteTrack: no remote tracks map for ${participantId}`);
    } else if (!remoteTracksMap.delete(toBeRemoved.getType())) {
        logger.error(
            `Failed to remove ${toBeRemoved} - type mapping messed up ?`);
    }
    this.eventEmitter.emit(RTCEvents.REMOTE_TRACK_REMOVED, toBeRemoved);
};

/**
 * Removes and disposes <tt>JitsiRemoteTrack</tt> identified by given stream and
 * track ids.
 *
 * @param {string} streamId the media stream id as defined by the WebRTC
 * @param {string} trackId the media track id as defined by the WebRTC
 * @returns {JitsiRemoteTrack|undefined} the track which has been removed or
 * <tt>undefined</tt> if no track matching given stream and track ids was
 * found.
 */
TraceablePeerConnection.prototype._removeRemoteTrackById = function(
        streamId,
        trackId) {
    const toBeRemoved = this._getRemoteTrackById(streamId, trackId);

    if (toBeRemoved) {
        this._removeRemoteTrack(toBeRemoved);
    }

    return toBeRemoved;
};

/**
 * @typedef {Object} SSRCGroupInfo
 * @property {Array<number>} ssrcs group's SSRCs
 * @property {string} semantics
 */
/**
 * @typedef {Object} TrackSSRCInfo
 * @property {Array<number>} ssrcs track's SSRCs
 * @property {Array<SSRCGroupInfo>} groups track's SSRC groups
 */
/**
 * Returns map with keys msid and <tt>TrackSSRCInfo</tt> values.
 * @param {Object} desc the WebRTC SDP instance.
 * @return {Map<string,TrackSSRCInfo>}
 */
function extractSSRCMap(desc) {
    /**
     * Track SSRC infos mapped by stream ID (msid)
     * @type {Map<string,TrackSSRCInfo>}
     */
    const ssrcMap = new Map();

    /**
     * Groups mapped by primary SSRC number
     * @type {Map<number,Array<SSRCGroupInfo>>}
     */
    const groupsMap = new Map();

    if (typeof desc !== 'object' || desc === null
        || typeof desc.sdp !== 'string') {
        logger.warn('An empty description was passed as an argument.');

        return ssrcMap;
    }

    const session = transform.parse(desc.sdp);

    if (!Array.isArray(session.media)) {
        return ssrcMap;
    }

    for (const mLine of session.media) {
        if (!Array.isArray(mLine.ssrcs)) {
            continue; // eslint-disable-line no-continue
        }

        if (Array.isArray(mLine.ssrcGroups)) {
            for (const group of mLine.ssrcGroups) {
                if (typeof group.semantics !== 'undefined'
                    && typeof group.ssrcs !== 'undefined') {
                    // Parse SSRCs and store as numbers
                    const groupSSRCs
                        = group.ssrcs.split(' ').map(
                            ssrcStr => parseInt(ssrcStr, 10));
                    const primarySSRC = groupSSRCs[0];

                    // Note that group.semantics is already present

                    group.ssrcs = groupSSRCs;

                    // eslint-disable-next-line max-depth
                    if (!groupsMap.has(primarySSRC)) {
                        groupsMap.set(primarySSRC, []);
                    }
                    groupsMap.get(primarySSRC).push(group);
                }
            }
        }
        for (const ssrc of mLine.ssrcs) {
            if (ssrc.attribute !== 'msid') {
                continue; // eslint-disable-line no-continue
            }

            const msid = ssrc.value;
            let ssrcInfo = ssrcMap.get(msid);

            if (!ssrcInfo) {
                ssrcInfo = {
                    ssrcs: [],
                    groups: [],
                    msid
                };
                ssrcMap.set(msid, ssrcInfo);
            }

            const ssrcNumber = ssrc.id;

            ssrcInfo.ssrcs.push(ssrcNumber);

            if (groupsMap.has(ssrcNumber)) {
                const ssrcGroups = groupsMap.get(ssrcNumber);

                for (const group of ssrcGroups) {
                    ssrcInfo.groups.push(group);
                }
            }
        }
    }

    return ssrcMap;
}

/**
 * Takes a SessionDescription object and returns a "normalized" version.
 * Currently it takes care of ordering the a=ssrc lines and denoting receive
 * only SSRCs.
 */
const normalizePlanB = function(desc) {
    if (typeof desc !== 'object' || desc === null
        || typeof desc.sdp !== 'string') {
        logger.warn('An empty description was passed as an argument.');

        return desc;
    }

    // eslint-disable-next-line no-shadow
    const transform = require('sdp-transform');
    const session = transform.parse(desc.sdp);

    if (typeof session !== 'undefined'
            && typeof session.media !== 'undefined'
            && Array.isArray(session.media)) {
        session.media.forEach(mLine => {

            // Chrome appears to be picky about the order in which a=ssrc lines
            // are listed in an m-line when rtx is enabled (and thus there are
            // a=ssrc-group lines with FID semantics). Specifically if we have
            // "a=ssrc-group:FID S1 S2" and the "a=ssrc:S2" lines appear before
            // the "a=ssrc:S1" lines, SRD fails.
            // So, put SSRC which appear as the first SSRC in an FID ssrc-group
            // first.
            const firstSsrcs = [];
            const newSsrcLines = [];

            if (typeof mLine.ssrcGroups !== 'undefined'
                && Array.isArray(mLine.ssrcGroups)) {
                mLine.ssrcGroups.forEach(group => {
                    if (typeof group.semantics !== 'undefined'
                        && group.semantics === 'FID') {
                        if (typeof group.ssrcs !== 'undefined') {
                            firstSsrcs.push(Number(group.ssrcs.split(' ')[0]));
                        }
                    }
                });
            }

            if (Array.isArray(mLine.ssrcs)) {
                let i;

                for (i = 0; i < mLine.ssrcs.length; i++) {
                    if (typeof mLine.ssrcs[i] === 'object'
                        && typeof mLine.ssrcs[i].id !== 'undefined'
                        && firstSsrcs.indexOf(mLine.ssrcs[i].id) >= 0) {
                        newSsrcLines.push(mLine.ssrcs[i]);
                        delete mLine.ssrcs[i];
                    }
                }

                for (i = 0; i < mLine.ssrcs.length; i++) {
                    if (typeof mLine.ssrcs[i] !== 'undefined') {
                        newSsrcLines.push(mLine.ssrcs[i]);
                    }
                }

                mLine.ssrcs = replaceDefaultUnifiedPlanMsid(newSsrcLines);
            }
        });
    }

    const resStr = transform.write(session);


    return new RTCSessionDescription({
        type: desc.type,
        sdp: resStr
    });
};

/**
 * Unified plan differentiates a remote track not associated with a stream using
 * the msid "-", which can incorrectly trigger an onaddstream event in plan-b.
 * For jitsi, these tracks are actually receive-only ssrcs. To prevent
 * onaddstream from firing, remove the ssrcs with msid "-" except the cname
 * line. Normally the ssrcs are not used by the client, as the bridge controls
 * media flow, but keep one reference to the ssrc for the p2p case.
 *
 * @param {Array<Object>} ssrcLines - The ssrc lines from a remote description.
 * @private
 * @returns {Array<Object>} ssrcLines with removed lines referencing msid "-".
 */
function replaceDefaultUnifiedPlanMsid(ssrcLines = []) {
    if (!browser.isChrome() || !browser.isVersionGreaterThan(70)) {
        return ssrcLines;
    }

    let filteredLines = [ ...ssrcLines ];

    const problematicSsrcIds = ssrcLines.filter(ssrcLine =>
        ssrcLine.attribute === 'mslabel' && ssrcLine.value === '-')
        .map(ssrcLine => ssrcLine.id);

    problematicSsrcIds.forEach(ssrcId => {
        // Find the cname which is to be modified and left in.
        const cnameLine = filteredLines.find(line =>
            line.id === ssrcId && line.attribute === 'cname');

        cnameLine.value = `recvonly-${ssrcId}`;

        // Remove all of lines for the ssrc.
        filteredLines
            = filteredLines.filter(line => line.id !== ssrcId);

        // But re-add the cname line so there is a reference kept to the ssrc
        // in the SDP.
        filteredLines.push(cnameLine);
    });

    return filteredLines;
}

/**
 * Makes sure that both audio and video directions are configured as 'sendrecv'.
 * @param {Object} localDescription the SDP object as defined by WebRTC.
 * @param {object} options <tt>TracablePeerConnection</tt> config options.
 */
const enforceSendRecv = function(localDescription, options) {
    if (!localDescription) {
        throw new Error('No local description passed in.');
    }

    const transformer = new SdpTransformWrap(localDescription.sdp);
    const audioMedia = transformer.selectMedia('audio');
    let changed = false;

    if (audioMedia && audioMedia.direction !== 'sendrecv') {
        if (options.startSilent) {
            audioMedia.direction = 'inactive';
        } else {
            audioMedia.direction = 'sendrecv';
        }

        changed = true;
    }

    const videoMedia = transformer.selectMedia('video');

    if (videoMedia && videoMedia.direction !== 'sendrecv') {
        videoMedia.direction = 'sendrecv';
        changed = true;
    }

    if (changed) {
        return new RTCSessionDescription({
            type: localDescription.type,
            sdp: transformer.toRawSDP()
        });
    }

    return localDescription;
};

/**
 *
 * @param {JitsiLocalTrack} localTrack
 */
TraceablePeerConnection.prototype.getLocalSSRC = function(localTrack) {
    const ssrcInfo = this._getSSRC(localTrack.rtcId);

    return ssrcInfo && ssrcInfo.ssrcs[0];
};

/**
 * When doing unified plan simulcast, we'll have a set of ssrcs with the
 * same msid but no ssrc-group, since unified plan signals the simulcast
 * group via the a=simulcast line.  Unfortunately, Jicofo will complain
 * if it sees ssrcs with matching msids but no ssrc-group, so we'll inject
 * an ssrc-group line to make Jicofo happy.
 * @param desc A session description object (with 'type' and 'sdp' fields)
 * @return A session description object with its sdp field modified to
 * contain an inject ssrc-group for simulcast
 */
TraceablePeerConnection.prototype._injectSsrcGroupForUnifiedSimulcast
    = function(desc) {
        const sdp = transform.parse(desc.sdp);
        const video = sdp.media.find(mline => mline.type === 'video');

        // Check if the browser supports RTX, add only the primary ssrcs to the
        // SIM group if that is the case.
        video.ssrcGroups = video.ssrcGroups || [];
        const fidGroups = video.ssrcGroups.filter(group => group.semantics === 'FID');

        if (video.simulcast || video.simulcast_03) {
            const ssrcs = [];

            if (fidGroups && fidGroups.length) {
                fidGroups.forEach(group => {
                    ssrcs.push(group.ssrcs.split(' ')[0]);
                });
            } else {
                video.ssrcs.forEach(ssrc => {
                    if (ssrc.attribute === 'msid') {
                        ssrcs.push(ssrc.id);
                    }
                });
            }
            if (video.ssrcGroups.find(group => group.semantics === 'SIM')) {
                // Group already exists, no need to do anything
                return desc;
            }
            video.ssrcGroups.push({
                semantics: 'SIM',
                ssrcs: ssrcs.join(' ')
            });
        }

        return new RTCSessionDescription({
            type: desc.type,
            sdp: transform.write(sdp)
        });
    };

/* eslint-disable-next-line vars-on-top */
const getters = {
    signalingState() {
        return this.peerconnection.signalingState;
    },
    iceConnectionState() {
        return this.peerconnection.iceConnectionState;
    },
    localDescription() {
        let desc = this.peerconnection.localDescription;

        if (!desc) {
            logger.debug('getLocalDescription no localDescription found');

            return {};
        }

        this.trace('getLocalDescription::preTransform', dumpSDP(desc));

        // if we're running on FF, transform to Plan B first.
        if (browser.usesUnifiedPlan()) {
            desc = this.interop.toPlanB(desc);
            this.trace('getLocalDescription::postTransform (Plan B)',
                dumpSDP(desc));

            desc = this._injectSsrcGroupForUnifiedSimulcast(desc);
            this.trace('getLocalDescription::postTransform (inject ssrc group)',
                dumpSDP(desc));
        } else {
            if (browser.doesVideoMuteByStreamRemove()) {
                desc = this.localSdpMunger.maybeAddMutedLocalVideoTracksToSDP(desc);
                logger.debug(
                    'getLocalDescription::postTransform (munge local SDP)', desc);
            }

            // What comes out of this getter will be signalled over Jingle to
            // the other peer, so we need to make sure the media direction is
            // 'sendrecv' because we won't change the direction later and don't want
            // the other peer to think we can't send or receive.
            //
            // Note that the description we set in chrome does have the accurate
            // direction (e.g. 'recvonly'), since that is technically what is
            // happening (check setLocalDescription impl).
            desc = enforceSendRecv(desc, this.options);
        }

        // See the method's doc for more info about this transformation.
        desc = this.localSdpMunger.transformStreamIdentifiers(desc);

        return desc;
    },
    remoteDescription() {
        let desc = this.peerconnection.remoteDescription;

        if (!desc) {
            logger.debug('getRemoteDescription no remoteDescription found');

            return {};
        }
        this.trace('getRemoteDescription::preTransform', dumpSDP(desc));

        // if we're running on FF, transform to Plan B first.
        if (browser.usesUnifiedPlan()) {
            desc = this.interop.toPlanB(desc);
            this.trace(
                'getRemoteDescription::postTransform (Plan B)', dumpSDP(desc));
        }

        return desc;
    }
};

Object.keys(getters).forEach(prop => {
    Object.defineProperty(
        TraceablePeerConnection.prototype,
        prop, {
            get: getters[prop]
        }
    );
});

TraceablePeerConnection.prototype._getSSRC = function(rtcId) {
    return this.localSSRCs.get(rtcId);
};

/**
 * Add {@link JitsiLocalTrack} to this TPC.
 * @param {JitsiLocalTrack} track
 */
TraceablePeerConnection.prototype.addTrack = function(track, isInitiator = false) {
    const rtcId = track.rtcId;

    logger.info(`add ${track} to: ${this}`);

    if (this.localTracks.has(rtcId)) {
        logger.error(`${track} is already in ${this}`);

        return;
    }

    this.localTracks.set(rtcId, track);
    if (browser.usesUnifiedPlan() && isInitiator) {
        return this.tpcUtils.addTrack(track, isInitiator);
    }

    const webrtcStream = track.getOriginalStream();

    if (webrtcStream) {
        this._addStream(webrtcStream);

    // It's not ok for a track to not have a WebRTC stream if:
    } else if (!browser.doesVideoMuteByStreamRemove()
                || track.isAudioTrack()
                || (track.isVideoTrack() && !track.isMuted())) {
        logger.error(`${this} no WebRTC stream for: ${track}`);
    }

    // Muted video tracks do not have WebRTC stream
    if (browser.usesPlanB() && browser.doesVideoMuteByStreamRemove()
            && track.isVideoTrack() && track.isMuted()) {
        const ssrcInfo = this.generateNewStreamSSRCInfo(track);

        this.sdpConsistency.setPrimarySsrc(ssrcInfo.ssrcs[0]);
        const simGroup
            = ssrcInfo.groups.find(groupInfo => groupInfo.semantics === 'SIM');

        if (simGroup) {
            this.simulcast.setSsrcCache(simGroup.ssrcs);
        }
        const fidGroups
            = ssrcInfo.groups.filter(
                groupInfo => groupInfo.semantics === 'FID');

        if (fidGroups) {
            const rtxSsrcMapping = new Map();

            fidGroups.forEach(fidGroup => {
                const primarySsrc = fidGroup.ssrcs[0];
                const rtxSsrc = fidGroup.ssrcs[1];

                rtxSsrcMapping.set(primarySsrc, rtxSsrc);
            });
            this.rtxModifier.setSsrcCache(rtxSsrcMapping);
        }
    }

    if (browser.usesUnifiedPlan() && !browser.usesSdpMungingForSimulcast()) {
        this.tpcUtils.setEncodings(track);
    }

    // Construct the simulcast stream constraints for the newly added track.
    if (track.isVideoTrack() && track.videoType === VideoType.CAMERA && this.isSimulcastOn()) {
        this.tpcUtils._setSimulcastStreamConstraints(track.getTrack());
    }
};

/**
 * Adds local track as part of the unmute operation.
 * @param {JitsiLocalTrack} track the track to be added as part of the unmute
 * operation
 * @return {Promise<boolean>} Promise that resolves to true if the underlying PeerConnection's
 * state has changed and renegotiation is required, false if no renegotiation is needed or
 * Promise is rejected when something goes wrong.
 */
TraceablePeerConnection.prototype.addTrackUnmute = function(track) {
    if (browser.usesUnifiedPlan()) {
        return this.tpcUtils.addTrackUnmute(track);
    }
    if (!this._assertTrackBelongs('addTrackUnmute', track)) {
        // Abort
        return Promise.reject('Track not found on the peerconnection');
    }

    logger.info(`Adding ${track} as unmute to ${this}`);
    const webRtcStream = track.getOriginalStream();

    if (!webRtcStream) {
        logger.error(
            `Unable to add ${track} as unmute to ${this} - no WebRTC stream`);

        return Promise.reject('Stream not found');
    }
    this._addStream(webRtcStream);

    return Promise.resolve(true);
};

/**
 * Adds WebRTC media stream to the underlying PeerConnection
 * @param {MediaStream} mediaStream
 * @private
 */
TraceablePeerConnection.prototype._addStream = function(mediaStream) {
    this.peerconnection.addStream(mediaStream);
    this._addedStreams.push(mediaStream);
};

/**
 * Removes WebRTC media stream from the underlying PeerConection
 * @param {MediaStream} mediaStream
 */
TraceablePeerConnection.prototype._removeStream = function(mediaStream) {
    if (browser.supportsRtpSender()) {
        this._handleSenderRemoveStream(mediaStream);
    } else {
        this.peerconnection.removeStream(mediaStream);
    }
    this._addedStreams
        = this._addedStreams.filter(stream => stream !== mediaStream);
};

/**
 * This method when called will check if given <tt>localTrack</tt> belongs to
 * this TPC (that it has been previously added using {@link addTrack}). If the
 * track does not belong an error message will be logged.
 * @param {string} methodName the method name that will be logged in an error
 * message
 * @param {JitsiLocalTrack} localTrack
 * @return {boolean} <tt>true</tt> if given local track belongs to this TPC or
 * <tt>false</tt> otherwise.
 * @private
 */
TraceablePeerConnection.prototype._assertTrackBelongs = function(
        methodName,
        localTrack) {
    const doesBelong = this.localTracks.has(localTrack.rtcId);

    if (!doesBelong) {
        logger.error(
            `${methodName}: ${localTrack} does not belong to ${this}`);
    }

    return doesBelong;
};

/**
 * Tells if the given WebRTC <tt>MediaStream</tt> has been added to
 * the underlying WebRTC PeerConnection.
 * @param {MediaStream} mediaStream
 * @returns {boolean}
 */
TraceablePeerConnection.prototype.isMediaStreamInPc = function(mediaStream) {
    return this._addedStreams.indexOf(mediaStream) > -1;
};

/**
 * Remove local track from this TPC.
 * @param {JitsiLocalTrack} localTrack the track to be removed from this TPC.
 *
 * FIXME It should probably remove a boolean just like {@link removeTrackMute}
 *       The same applies to addTrack.
 */
TraceablePeerConnection.prototype.removeTrack = function(localTrack) {
    if (browser.usesUnifiedPlan()) {
        return this.tpcUtils.removeTrack(localTrack);
    }
    const webRtcStream = localTrack.getOriginalStream();

    this.trace(
        'removeStream',
        localTrack.rtcId, webRtcStream ? webRtcStream.id : undefined);

    if (!this._assertTrackBelongs('removeStream', localTrack)) {
        // Abort - nothing to be done here
        return;
    }
    this.localTracks.delete(localTrack.rtcId);
    this.localSSRCs.delete(localTrack.rtcId);

    if (webRtcStream) {
        if (browser.supportsRtpSender()) {
            this._handleSenderRemoveStream(webRtcStream);
        } else {
            this.peerconnection.removeStream(webRtcStream);
        }
    }
};

/**
 * Returns the sender corresponding to the given media type.
 * @param {MEDIA_TYPE} mediaType - The media type 'audio' or 'video' to be used for the search.
 * @returns {RTPSender|undefined} - The found sender or undefined if no sender
 * was found.
 */
TraceablePeerConnection.prototype.findSenderByKind = function(mediaType) {
    return this.peerconnection.getSenders().find(s => s.track && s.track.kind === mediaType);
};

/**
 * Returns the sender corresponding to the given MediaStream.
 *
 * @param {MediaStream} stream - The media stream used for the search.
 * @returns {RTPSender|undefined} - The found sender or undefined if no sender
 * was found.
 */
TraceablePeerConnection.prototype.findSenderByStream = function(stream) {
    const track = stream.getTracks()[0];

    if (!track) {
        logger.error('Cannot find sender: no tracks.');

        return;
    }

    // Find the right sender (for audio or video)
    return this.peerconnection.getSenders().find(s => s.track === track);
};

/**
 * Returns the receiver corresponding to the given MediaStreamTrack.
 *
 * @param {MediaSreamTrack} track - The media stream track used for the search.
 * @returns {RTCRtpReceiver|undefined} - The found receiver or undefined if no receiver
 * was found.
 */
TraceablePeerConnection.prototype.findReceiverForTrack = function(track) {
    return this.peerconnection.getReceivers().find(r => r.track === track);
};

/**
 * Returns the sender corresponding to the given MediaStreamTrack.
 *
 * @param {MediaSreamTrack} track - The media stream track used for the search.
 * @returns {RTCRtpSender|undefined} - The found sender or undefined if no sender
 * was found.
 */
TraceablePeerConnection.prototype.findSenderForTrack = function(track) {
    return this.peerconnection.getSenders().find(s => s.track === track);
};

/**
 * Replaces <tt>oldTrack</tt> with <tt>newTrack</tt> from the peer connection.
 * Either <tt>oldTrack</tt> or <tt>newTrack</tt> can be null; replacing a valid
 * <tt>oldTrack</tt> with a null <tt>newTrack</tt> effectively just removes
 * <tt>oldTrack</tt>
 *
 * @param {JitsiLocalTrack|null} oldTrack - The current track in use to be
 * replaced
 * @param {JitsiLocalTrack|null} newTrack - The new track to use
 * @returns {Promise<boolean>} - If the promise resolves with true,
 * renegotiation will be needed. Otherwise no renegotiation is needed.
 */
TraceablePeerConnection.prototype.replaceTrack = function(oldTrack, newTrack) {
    if (browser.usesUnifiedPlan()) {
        return this.tpcUtils.replaceTrack(oldTrack, newTrack);
    }
    if (oldTrack) {
        this.removeTrack(oldTrack);
    }
    if (newTrack) {
        this.addTrack(newTrack);
    }

    return Promise.resolve(true);
};

/**
 * Removes local track as part of the mute operation.
 * @param {JitsiLocalTrack} localTrack the local track to be remove as part of
 * the mute operation.
 * @return {Promise<boolean>} Promise that resolves to true if the underlying PeerConnection's
 * state has changed and renegotiation is required, false if no renegotiation is needed or
 * Promise is rejected when something goes wrong.
 */
TraceablePeerConnection.prototype.removeTrackMute = function(localTrack) {
    if (browser.usesUnifiedPlan()) {
        return this.tpcUtils.removeTrackMute(localTrack);
    }
    const webRtcStream = localTrack.getOriginalStream();

    this.trace(
        'removeStreamMute',
        localTrack.rtcId, webRtcStream ? webRtcStream.id : null);

    if (!this._assertTrackBelongs('removeStreamMute', localTrack)) {
        // Abort - nothing to be done here
        return Promise.reject('Track not found in the peerconnection');
    }
    if (webRtcStream) {
        logger.info(
            `Removing ${localTrack} as mute from ${this}`);
        this._removeStream(webRtcStream);

        return Promise.resolve(true);
    }

    logger.error(`removeStreamMute - no WebRTC stream for ${localTrack}`);

    return Promise.reject('Stream not found');
};

/**
 * Remove stream handling for browsers supporting RTPSender
 * @param stream: webrtc media stream
 */
TraceablePeerConnection.prototype._handleSenderRemoveStream = function(
        stream) {
    if (!stream) {
        // There is nothing to be changed
        return;
    }

    const sender = this.findSenderByStream(stream);

    if (sender) {
        this.peerconnection.removeTrack(sender);
    } else {
        logger.log('Cannot remove tracks: no RTPSender.');
    }
};

TraceablePeerConnection.prototype.createDataChannel = function(label, opts) {
    this.trace('createDataChannel', label, opts);

    return this.peerconnection.createDataChannel(label, opts);
};

/**
 * Ensures that the simulcast ssrc-group appears after any other ssrc-groups
 * in the SDP so that simulcast is properly activated.
 *
 * @param {Object} localSdp the WebRTC session description instance for
 * the local description.
 * @private
 */
TraceablePeerConnection.prototype._ensureSimulcastGroupIsLast = function(
        localSdp) {
    let sdpStr = localSdp.sdp;

    const videoStartIndex = sdpStr.indexOf('m=video');
    const simStartIndex = sdpStr.indexOf('a=ssrc-group:SIM', videoStartIndex);
    let otherStartIndex = sdpStr.lastIndexOf('a=ssrc-group');

    if (simStartIndex === -1
        || otherStartIndex === -1
        || otherStartIndex === simStartIndex) {
        return localSdp;
    }

    const simEndIndex = sdpStr.indexOf('\r\n', simStartIndex);
    const simStr = sdpStr.substring(simStartIndex, simEndIndex + 2);

    sdpStr = sdpStr.replace(simStr, '');
    otherStartIndex = sdpStr.lastIndexOf('a=ssrc-group');
    const otherEndIndex = sdpStr.indexOf('\r\n', otherStartIndex);
    const sdpHead = sdpStr.slice(0, otherEndIndex);
    const simStrTrimmed = simStr.trim();
    const sdpTail = sdpStr.slice(otherEndIndex);

    sdpStr = `${sdpHead}\r\n${simStrTrimmed}${sdpTail}`;

    return new RTCSessionDescription({
        type: localSdp.type,
        sdp: sdpStr
    });
};

/**
 * Will adjust audio and video media direction in the given SDP object to
 * reflect the current status of the {@link audioTransferActive} and
 * {@link videoTransferActive} flags.
 * @param {Object} localDescription the WebRTC session description instance for
 * the local description.
 * @private
 */
TraceablePeerConnection.prototype._adjustLocalMediaDirection = function(
        localDescription) {
    const transformer = new SdpTransformWrap(localDescription.sdp);
    let modifiedDirection = false;
    const audioMedia = transformer.selectMedia('audio');

    if (audioMedia) {
        const desiredAudioDirection
            = this._getDesiredMediaDirection(MediaType.AUDIO);

        if (audioMedia.direction !== desiredAudioDirection) {
            audioMedia.direction = desiredAudioDirection;
            logger.info(
                `Adjusted local audio direction to ${desiredAudioDirection}`);
            modifiedDirection = true;
        }
    } else {
        logger.warn('No "audio" media found int the local description');
    }

    const videoMedia = transformer.selectMedia('video');

    if (videoMedia) {
        const desiredVideoDirection
            = this._getDesiredMediaDirection(MediaType.VIDEO);

        if (videoMedia.direction !== desiredVideoDirection) {
            videoMedia.direction = desiredVideoDirection;
            logger.info(
                `Adjusted local video direction to ${desiredVideoDirection}`);
            modifiedDirection = true;
        }
    } else {
        logger.warn('No "video" media found in the local description');
    }

    if (modifiedDirection) {
        return new RTCSessionDescription({
            type: localDescription.type,
            sdp: transformer.toRawSDP()
        });
    }

    return localDescription;
};

TraceablePeerConnection.prototype.setLocalDescription = function(description) {
    let localSdp = description;

    this.trace('setLocalDescription::preTransform', dumpSDP(localSdp));

    if (this.options.disableH264 || this.options.preferH264) {
        const parsedSdp = transform.parse(localSdp.sdp);
        const videoMLine = parsedSdp.media.find(m => m.type === 'video');

        if (this.options.disableH264) {
            SDPUtil.stripVideoCodec(videoMLine, 'h264');
        } else {
            SDPUtil.preferVideoCodec(videoMLine, 'h264');
        }

        localSdp = new RTCSessionDescription({
            type: localSdp.type,
            sdp: transform.write(parsedSdp)
        });

        this.trace('setLocalDescription::postTransform (H264)',
            dumpSDP(localSdp));
    }

    if (browser.usesPlanB()) {
        localSdp = this._adjustLocalMediaDirection(localSdp);
        localSdp = this._ensureSimulcastGroupIsLast(localSdp);
    } else {

        // if we're using unified plan, transform to it first.
        localSdp = this.interop.toUnifiedPlan(localSdp);
        this.trace(
            'setLocalDescription::postTransform (Unified Plan)',
            dumpSDP(localSdp));
    }

    return new Promise((resolve, reject) => {
        this.peerconnection.setLocalDescription(localSdp)
            .then(() => {
                this.trace('setLocalDescriptionOnSuccess');
                const localUfrag = SDPUtil.getUfrag(localSdp.sdp);

                if (localUfrag !== this.localUfrag) {
                    this.localUfrag = localUfrag;
                    this.eventEmitter.emit(
                        RTCEvents.LOCAL_UFRAG_CHANGED, this, localUfrag);
                }
                resolve();
            }, err => {
                this.trace('setLocalDescriptionOnFailure', err);
                this.eventEmitter.emit(
                    RTCEvents.SET_LOCAL_DESCRIPTION_FAILED,
                    err, this);
                reject(err);
            });
    });
};

/**
 * Enables/disables audio media transmission on this peer connection. When
 * disabled the SDP audio media direction in the local SDP will be adjusted to
 * 'inactive' which means that no data will be sent nor accepted, but
 * the connection should be kept alive.
 * @param {boolean} active <tt>true</tt> to enable audio media transmission or
 * <tt>false</tt> to disable. If the value is not a boolean the call will have
 * no effect.
 * @return {boolean} <tt>true</tt> if the value has changed and sRD/sLD cycle
 * needs to be executed in order for the changes to take effect or
 * <tt>false</tt> if the given value was the same as the previous one.
 * @public
 */
TraceablePeerConnection.prototype.setAudioTransferActive = function(active) {
    logger.debug(`${this} audio transfer active: ${active}`);
    if (browser.usesUnifiedPlan()) {
        return this.tpcUtils.setAudioTransferActive(active);
    }
    const changed = this.audioTransferActive !== active;

    this.audioTransferActive = active;

    return changed;
};

/**
 * Sets the max bitrate on the RTCRtpSender so that the
 * bitrate of the enocder doesn't exceed the configured value.
 * This is needed for the desktop share until spec-complaint
 * simulcast is implemented.
 * @param {JitsiLocalTrack} localTrack - the local track whose
 * max bitrate is to be configured.
 */
TraceablePeerConnection.prototype.setMaxBitRate = function(localTrack) {
    const mediaType = localTrack.type;
    const trackId = localTrack.track.id;
    const videoType = localTrack.videoType;

    // No need to set max bitrates on the streams in the following cases.
    // 1. When an audio track has been replaced.
    // 2. When a 'camera' track is replaced in plan-b mode, since its a new sender.
    // 3. When the config.js option for capping the SS bitrate is not enabled.
    if ((mediaType === MediaType.AUDIO)
        || (browser.usesPlanB() && !this.options.capScreenshareBitrate)
        || (browser.usesPlanB() && videoType === VideoType.CAMERA)) {
        return;
    }
    if (!this.peerconnection.getSenders) {
        logger.debug('Browser doesn\'t support RTCRtpSender');

        return;
    }
    const presenterEnabled = localTrack._originalStream
        && localTrack._originalStream.id !== localTrack.getStreamId();

    this.peerconnection.getSenders()
        .filter(s => s.track && s.track.id === trackId)
        .forEach(sender => {
            try {
                const parameters = sender.getParameters();

                if (!parameters.encodings || !parameters.encodings.length) {
                    return;
                }
                logger.debug('Setting max bitrate on video stream');
                for (const encoding in parameters.encodings) {
                    if (parameters.encodings.hasOwnProperty(encoding)) {
                        // On chromium, set a max bitrate of 500 Kbps for screenshare when
                        // capScreenshareBitrate is enabled through config.js and presenter
                        // is not turned on.
                        parameters.encodings[encoding].maxBitrate
                            = browser.usesPlanB()
                                ? presenterEnabled ? MAX_BITRATE : DESKSTOP_SHARE_RATE

                                // In unified plan, simulcast for SS is on by default.
                                // When simulcast is disabled through a config.js option,
                                // we cap the bitrate on desktop and camera tracks to 2500 Kbps.
                                : this.isSimulcastOn()
                                    ? this.tpcUtils.simulcastEncodings[encoding].maxBitrate
                                    : MAX_BITRATE;
                    }
                }
                sender.setParameters(parameters);
            } catch (err) {
                logger.error('Browser does not support getParameters/setParamters '
                    + 'or setting max bitrate on the encodings: ', err);
            }
        });
};

TraceablePeerConnection.prototype.setRemoteDescription = function(description) {
    this.trace('setRemoteDescription::preTransform', dumpSDP(description));

    if (browser.usesPlanB()) {
        // TODO the focus should squeze or explode the remote simulcast
        if (this.isSimulcastOn()) {
            // eslint-disable-next-line no-param-reassign
            description = this.simulcast.mungeRemoteDescription(description);
            this.trace(
                'setRemoteDescription::postTransform (simulcast)',
                dumpSDP(description));
        }

        if (this.options.preferH264) {
            const parsedSdp = transform.parse(description.sdp);
            const videoMLine = parsedSdp.media.find(m => m.type === 'video');

            SDPUtil.preferVideoCodec(videoMLine, 'h264');

            // eslint-disable-next-line no-param-reassign
            description = new RTCSessionDescription({
                type: description.type,
                sdp: transform.write(parsedSdp)
            });
        }

        // eslint-disable-next-line no-param-reassign
        description = normalizePlanB(description);
    } else {
        const currentDescription = this.peerconnection.remoteDescription;

        // eslint-disable-next-line no-param-reassign
        description = this.interop.toUnifiedPlan(description, currentDescription);
        this.trace(
            'setRemoteDescription::postTransform (Unified)',
            dumpSDP(description));

        if (this.isSimulcastOn()) {
            // eslint-disable-next-line no-param-reassign
            description = this.simulcast.mungeRemoteDescription(description);

            // eslint-disable-next-line no-param-reassign
            description = this.tpcUtils._insertUnifiedPlanSimulcastReceive(description);
            this.trace(
                'setRemoteDescription::postTransform (sim receive)',
                dumpSDP(description));

            // eslint-disable-next-line no-param-reassign
            description = this.tpcUtils._ensureCorrectOrderOfSsrcs(description);
        }
    }

    return new Promise((resolve, reject) => {
        this.peerconnection.setRemoteDescription(description)
            .then(() => {
                this.trace('setRemoteDescriptionOnSuccess');
                const remoteUfrag = SDPUtil.getUfrag(description.sdp);

                if (remoteUfrag !== this.remoteUfrag) {
                    this.remoteUfrag = remoteUfrag;
                    this.eventEmitter.emit(
                        RTCEvents.REMOTE_UFRAG_CHANGED, this, remoteUfrag);
                }
                resolve();
            }, err => {
                this.trace('setRemoteDescriptionOnFailure', err);
                this.eventEmitter.emit(
                    RTCEvents.SET_REMOTE_DESCRIPTION_FAILED,
                    err,
                    this);
                reject(err);
            });
    });
};

/**
 * Changes the resolution of the video stream that is sent to the peer based on
 * the user preferred value. If simulcast is enabled on the peerconection, all the
 * simulcast encodings that have a resolution height lower or equal to the value
 * provided will remain active. For the non-simulcast case, video constraint is
 * applied on the track.
 * @param {number} frameHeight - The user preferred max frame height.
 * @returns {Promise} promise that will be resolved when the operation is
 * successful and rejected otherwise.
 */
TraceablePeerConnection.prototype.setSenderVideoConstraint = function(frameHeight) {
    this.senderVideoMaxHeight = frameHeight;
    const localVideoTrack = Array.from(this.localTracks.values()).find(t => t.isVideoTrack());

    if (!localVideoTrack || localVideoTrack.isMuted() || localVideoTrack.videoType !== VideoType.CAMERA) {
        return Promise.resolve();
    }
    const track = localVideoTrack.getTrack();

    if (this.isSimulcastOn()) {
        let promise = Promise.resolve();

        // Check if the track constraints have been modified in p2p mode, apply
        // the constraints that were used for creating the track if that is the case.
        const height = localVideoTrack._constraints.height.ideal
            ? localVideoTrack._constraints.height.ideal
            : localVideoTrack._constraints.height;

        if (track.getSettings().height !== height) {
            promise = track.applyConstraints(localVideoTrack._constraints);
        }

        return promise
            .then(() => {
                // Determine the encodings that need to stay enabled based on the
                // new frameHeight provided.
                const encodingsEnabledState = this.tpcUtils.simulcastStreamConstraints
                    .map(constraint => constraint.height <= frameHeight);
                const videoSender = this.findSenderByKind(MediaType.VIDEO);

                if (!videoSender) {
                    return Promise.reject(new Error('RTCRtpSender not found for local video'));
                }
                const parameters = videoSender.getParameters();

                if (!parameters || !parameters.encodings || !parameters.encodings.length) {
                    return Promise.reject(new Error('RTCRtpSendParameters not found for local video track'));
                }
                logger.debug(`Setting max height of ${frameHeight} on local video`);
                for (const encoding in parameters.encodings) {
                    if (parameters.encodings.hasOwnProperty(encoding)) {
                        parameters.encodings[encoding].active = encodingsEnabledState[encoding];
                    }
                }

                return videoSender.setParameters(parameters);
            });
    }

    // Apply the height constraint on the local camera track
    const aspectRatio = (track.getSettings().width / track.getSettings().height).toPrecision(4);

    logger.debug(`Setting max height of ${frameHeight} on local video`);

    return track.applyConstraints(
        {
            aspectRatio,
            height: {
                ideal: frameHeight
            }
        });
};

/**
 * Enables/disables video media transmission on this peer connection. When
 * disabled the SDP video media direction in the local SDP will be adjusted to
 * 'inactive' which means that no data will be sent nor accepted, but
 * the connection should be kept alive.
 * @param {boolean} active <tt>true</tt> to enable video media transmission or
 * <tt>false</tt> to disable. If the value is not a boolean the call will have
 * no effect.
 * @return {boolean} <tt>true</tt> if the value has changed and sRD/sLD cycle
 * needs to be executed in order for the changes to take effect or
 * <tt>false</tt> if the given value was the same as the previous one.
 * @public
 */
TraceablePeerConnection.prototype.setVideoTransferActive = function(active) {
    logger.debug(`${this} video transfer active: ${active}`);
    if (browser.usesUnifiedPlan()) {
        return this.tpcUtils.setVideoTransferActive(active);
    }
    const changed = this.videoTransferActive !== active;

    this.videoTransferActive = active;

    return changed;
};

/**
 * Sends DTMF tones if possible.
 *
 * @param {string} tones - The DTMF tones string as defined by {@code RTCDTMFSender.insertDTMF}, 'tones' argument.
 * @param {number} duration - The amount of time in milliseconds that each DTMF should last. It's 200ms by default.
 * @param {number} interToneGap - The length of time in miliseconds to wait between tones. It's 200ms by default.
 *
 * @returns {void}
 */
TraceablePeerConnection.prototype.sendTones = function(tones, duration = 200, interToneGap = 200) {
    if (!this._dtmfSender) {
        if (this.peerconnection.getSenders) {
            const rtpSender = this.peerconnection.getSenders().find(s => s.dtmf);

            this._dtmfSender = rtpSender && rtpSender.dtmf;
            this._dtmfSender && logger.info(`${this} initialized DTMFSender using getSenders`);
        }

        if (!this._dtmfSender) {
            const localAudioTrack = Array.from(this.localTracks.values()).find(t => t.isAudioTrack());

            if (this.peerconnection.createDTMFSender && localAudioTrack) {
                this._dtmfSender = this.peerconnection.createDTMFSender(localAudioTrack.getTrack());
            }
            this._dtmfSender && logger.info(`${this} initialized DTMFSender using deprecated createDTMFSender`);
        }

        if (this._dtmfSender) {
            this._dtmfSender.ontonechange = this._onToneChange.bind(this);
        }
    }

    if (this._dtmfSender) {
        if (this._dtmfSender.toneBuffer) {
            this._dtmfTonesQueue.push({
                tones,
                duration,
                interToneGap
            });

            return;
        }

        this._dtmfSender.insertDTMF(tones, duration, interToneGap);
    } else {
        logger.warn(`${this} sendTones - failed to select DTMFSender`);
    }
};

/**
 * Callback ivoked by {@code this._dtmfSender} when it has finished playing
 * a single tone.
 *
 * @param {Object} event - The tonechange event which indicates what characters
 * are left to be played for the current tone.
 * @private
 * @returns {void}
 */
TraceablePeerConnection.prototype._onToneChange = function(event) {
    // An empty event.tone indicates the current tones have finished playing.
    // Automatically start playing any queued tones on finish.
    if (this._dtmfSender && event.tone === '' && this._dtmfTonesQueue.length) {
        const { tones, duration, interToneGap } = this._dtmfTonesQueue.shift();

        this._dtmfSender.insertDTMF(tones, duration, interToneGap);
    }
};

/**
 * Makes the underlying TraceablePeerConnection generate new SSRC for
 * the recvonly video stream.
 */
TraceablePeerConnection.prototype.generateRecvonlySsrc = function() {
    const newSSRC = SDPUtil.generateSsrc();

    logger.info(`${this} generated new recvonly SSRC: ${newSSRC}`);
    this.sdpConsistency.setPrimarySsrc(newSSRC);
};

/**
 * Makes the underlying TraceablePeerConnection forget the current primary video
 * SSRC.
 */
TraceablePeerConnection.prototype.clearRecvonlySsrc = function() {
    logger.info('Clearing primary video SSRC!');
    this.sdpConsistency.clearVideoSsrcCache();
};

/**
 * Closes underlying WebRTC PeerConnection instance and removes all remote
 * tracks by emitting {@link RTCEvents.REMOTE_TRACK_REMOVED} for each one of
 * them.
 */
TraceablePeerConnection.prototype.close = function() {
    this.trace('stop');

    // Off SignalingEvents
    this.signalingLayer.off(
        SignalingEvents.PEER_MUTED_CHANGED, this._peerMutedChanged);
    this.signalingLayer.off(
        SignalingEvents.PEER_VIDEO_TYPE_CHANGED, this._peerVideoTypeChanged);

    for (const peerTracks of this.remoteTracks.values()) {
        for (const remoteTrack of peerTracks.values()) {
            this._removeRemoteTrack(remoteTrack);
        }
    }
    this.remoteTracks.clear();

    this._addedStreams = [];

    this._dtmfSender = null;
    this._dtmfTonesQueue = [];

    if (!this.rtc._removePeerConnection(this)) {
        logger.error('RTC._removePeerConnection returned false');
    }
    if (this.statsinterval !== null) {
        window.clearInterval(this.statsinterval);
        this.statsinterval = null;
    }
    logger.info(`Closing ${this}...`);
    this.peerconnection.close();
};

/**
 * Modifies the values of the setup attributes (defined by
 * {@link http://tools.ietf.org/html/rfc4145#section-4}) of a specific SDP
 * answer in order to overcome a delay of 1 second in the connection
 * establishment between some devices and Videobridge.
 *
 * @param {SDP} offer - the SDP offer to which the specified SDP answer is
 * being prepared to respond
 * @param {SDP} answer - the SDP to modify
 * @private
 */
const _fixAnswerRFC4145Setup = function(offer, answer) {
    if (!(browser.isChromiumBased() || browser.isReactNative())) {
        // It looks like Firefox doesn't agree with the fix (at least in its
        // current implementation) because it effectively remains active even
        // after we tell it to become passive. Apart from Firefox which I tested
        // after the fix was deployed, I tested Chrome only. In order to prevent
        // issues with other browsers, limit the fix to known devices for the
        // time being.
        return;
    }

    // XXX Videobridge is the (SDP) offerer and WebRTC (e.g. Chrome) is the
    // answerer (as orchestrated by Jicofo). In accord with
    // http://tools.ietf.org/html/rfc5245#section-5.2 and because both peers
    // are ICE FULL agents, Videobridge will take on the controlling role and
    // WebRTC will take on the controlled role. In accord with
    // https://tools.ietf.org/html/rfc5763#section-5, Videobridge will use the
    // setup attribute value of setup:actpass and WebRTC will be allowed to
    // choose either the setup attribute value of setup:active or
    // setup:passive. Chrome will by default choose setup:active because it is
    // RECOMMENDED by the respective RFC since setup:passive adds additional
    // latency. The case of setup:active allows WebRTC to send a DTLS
    // ClientHello as soon as an ICE connectivity check of its succeeds.
    // Unfortunately, Videobridge will be unable to respond immediately because
    // may not have WebRTC's answer or may have not completed the ICE
    // connectivity establishment. Even more unfortunate is that in the
    // described scenario Chrome's DTLS implementation will insist on
    // retransmitting its ClientHello after a second (the time is in accord
    // with the respective RFC) and will thus cause the whole connection
    // establishment to exceed at least 1 second. To work around Chrome's
    // idiosyncracy, don't allow it to send a ClientHello i.e. change its
    // default choice of setup:active to setup:passive.
    if (offer && answer
            && offer.media && answer.media
            && offer.media.length === answer.media.length) {
        answer.media.forEach((a, i) => {
            if (SDPUtil.findLine(
                    offer.media[i],
                    'a=setup:actpass',
                    offer.session)) {
                answer.media[i]
                    = a.replace(/a=setup:active/g, 'a=setup:passive');
            }
        });
        answer.raw = answer.session + answer.media.join('');
    }
};

TraceablePeerConnection.prototype.createAnswer = function(constraints) {
    return this._createOfferOrAnswer(false /* answer */, constraints);
};

TraceablePeerConnection.prototype.createOffer = function(constraints) {
    return this._createOfferOrAnswer(true /* offer */, constraints);
};

/**
 * Checks if a camera track has been added to the peerconnection
 * @param {TraceablePeerConnection} peerConnection
 * @return {boolean} <tt>true</tt> if the peerconnection has
 * a camera track for its video source <tt>false</tt> otherwise.
 */
function hasCameraTrack(peerConnection) {
    return peerConnection.getLocalTracks()
        .some(t => t.videoType === 'camera');
}

TraceablePeerConnection.prototype._createOfferOrAnswer = function(
        isOffer,
        constraints) {
    const logName = isOffer ? 'Offer' : 'Answer';

    this.trace(`create${logName}`, JSON.stringify(constraints, null, ' '));

    const handleSuccess = (resultSdp, resolveFn, rejectFn) => {
        try {
            this.trace(
                `create${logName}OnSuccess::preTransform`, dumpSDP(resultSdp));

            if (browser.usesPlanB()) {
                // If there are no local video tracks, then a "recvonly"
                // SSRC needs to be generated
                if (!this.hasAnyTracksOfType(MediaType.VIDEO)
                    && !this.sdpConsistency.hasPrimarySsrcCached()) {
                    this.generateRecvonlySsrc();
                }

                // eslint-disable-next-line no-param-reassign
                resultSdp = new RTCSessionDescription({
                    type: resultSdp.type,
                    sdp: this.sdpConsistency.makeVideoPrimarySsrcsConsistent(
                        resultSdp.sdp)
                });

                this.trace(
                    `create${logName}OnSuccess::postTransform `
                         + '(make primary audio/video ssrcs consistent)',
                    dumpSDP(resultSdp));
            }

            // configure simulcast for camera tracks always and for
            // desktop tracks only when the testing flag for maxbitrates
            // in config.js is disabled.
            if (this.isSimulcastOn() && browser.usesSdpMungingForSimulcast()
                && (!this.options.capScreenshareBitrate
                || (this.options.capScreenshareBitrate && hasCameraTrack(this)))) {
                // eslint-disable-next-line no-param-reassign
                resultSdp = this.simulcast.mungeLocalDescription(resultSdp);
                this.trace(
                    `create${logName}`
                        + 'OnSuccess::postTransform (simulcast)',
                    dumpSDP(resultSdp));
            }

            if (!this.options.disableRtx && browser.usesSdpMungingForSimulcast()) {
                // eslint-disable-next-line no-param-reassign
                resultSdp = new RTCSessionDescription({
                    type: resultSdp.type,
                    sdp: this.rtxModifier.modifyRtxSsrcs(resultSdp.sdp)
                });

                this.trace(
                    `create${logName}`
                         + 'OnSuccess::postTransform (rtx modifier)',
                    dumpSDP(resultSdp));
            }

            // Fix the setup attribute (see _fixAnswerRFC4145Setup for
            //  details)
            if (!isOffer) {
                const remoteDescription
                    = new SDP(this.remoteDescription.sdp);
                const localDescription = new SDP(resultSdp.sdp);

                _fixAnswerRFC4145Setup(remoteDescription, localDescription);

                // eslint-disable-next-line no-param-reassign
                resultSdp = new RTCSessionDescription({
                    type: resultSdp.type,
                    sdp: localDescription.raw
                });
            }

            const ssrcMap = extractSSRCMap(resultSdp);

            logger.debug('Got local SSRCs MAP: ', ssrcMap);
            this._processLocalSSRCsMap(ssrcMap);

            resolveFn(resultSdp);
        } catch (e) {
            this.trace(`create${logName}OnError`, e);
            this.trace(`create${logName}OnError`, dumpSDP(resultSdp));
            logger.error(`create${logName}OnError`, e, dumpSDP(resultSdp));

            rejectFn(e);
        }
    };

    const handleFailure = (err, rejectFn) => {
        this.trace(`create${logName}OnFailure`, err);
        const eventType
            = isOffer
                ? RTCEvents.CREATE_OFFER_FAILED
                : RTCEvents.CREATE_ANSWER_FAILED;

        this.eventEmitter.emit(eventType, err, this);

        rejectFn(err);
    };

    return new Promise((resolve, reject) => {
        let oaPromise;

        if (isOffer) {
            oaPromise = this.peerconnection.createOffer(constraints);
        } else {
            oaPromise = this.peerconnection.createAnswer(constraints);
        }

        oaPromise
            .then(
                sdp => handleSuccess(sdp, resolve, reject),
                error => handleFailure(error, reject));
    });
};

/**
 * Extract primary SSRC from given {@link TrackSSRCInfo} object.
 * @param {TrackSSRCInfo} ssrcObj
 * @return {number|null} the primary SSRC or <tt>null</tt>
 */
TraceablePeerConnection.prototype._extractPrimarySSRC = function(ssrcObj) {
    if (ssrcObj && ssrcObj.groups && ssrcObj.groups.length) {
        return ssrcObj.groups[0].ssrcs[0];
    } else if (ssrcObj && ssrcObj.ssrcs && ssrcObj.ssrcs.length) {
        return ssrcObj.ssrcs[0];
    }

    return null;
};

/**
 * Goes over the SSRC map extracted from the latest local description and tries
 * to match them with the local tracks (by MSID). Will update the values
 * currently stored in the {@link TraceablePeerConnection.localSSRCs} map.
 * @param {Map<string,TrackSSRCInfo>} ssrcMap
 * @private
 */
TraceablePeerConnection.prototype._processLocalSSRCsMap = function(ssrcMap) {
    for (const track of this.localTracks.values()) {
        const trackMSID = track.storedMSID;

        if (ssrcMap.has(trackMSID)) {
            const newSSRC = ssrcMap.get(trackMSID);

            if (!newSSRC) {
                logger.error(`No SSRC found for: ${trackMSID} in ${this}`);

                return;
            }
            const oldSSRC = this.localSSRCs.get(track.rtcId);
            const newSSRCNum = this._extractPrimarySSRC(newSSRC);
            const oldSSRCNum = this._extractPrimarySSRC(oldSSRC);

            // eslint-disable-next-line no-negated-condition
            if (newSSRCNum !== oldSSRCNum) {
                if (oldSSRCNum === null) {
                    logger.info(
                        `Storing new local SSRC for ${track} in ${this}`,
                        newSSRC);
                } else {
                    logger.error(
                        `Overwriting SSRC for ${track} ${trackMSID} in ${this
                        } with: `, newSSRC);
                }
                this.localSSRCs.set(track.rtcId, newSSRC);

                this.eventEmitter.emit(
                    RTCEvents.LOCAL_TRACK_SSRC_UPDATED, track, newSSRCNum);
            } else {
                logger.debug(
                    `The local SSRC(${newSSRCNum}) for ${track} ${trackMSID}`
                     + `is still up to date in ${this}`);
            }
        } else if (!track.isVideoTrack() && !track.isMuted()) {
            // It is normal to find no SSRCs for a muted video track in
            // the local SDP as the recv-only SSRC is no longer munged in.
            // So log the warning only if it's not a muted video track.
            logger.warn(`No SSRCs found in the local SDP for ${track} MSID: ${trackMSID} in ${this}`);
        }
    }
};

TraceablePeerConnection.prototype.addIceCandidate = function(candidate) {
    this.trace('addIceCandidate', JSON.stringify({
        candidate: candidate.candidate,
        sdpMid: candidate.sdpMid,
        sdpMLineIndex: candidate.sdpMLineIndex,
        usernameFragment: candidate.usernameFragment
    }, null, ' '));

    return this.peerconnection.addIceCandidate(candidate);
};

/**
 * Obtains call-related stats from the peer connection.
 *
 * @param {Function} callback - The function to invoke after successfully
 * obtaining stats.
 * @param {Function} errback - The function to invoke after failing to obtain
 * stats.
 * @returns {void}
 */
TraceablePeerConnection.prototype.getStats = function(callback, errback) {
    // TODO (brian): After moving all browsers to adapter, check if adapter is
    // accounting for different getStats apis, making the browser-checking-if
    // unnecessary.
    if (browser.isSafari() || browser.isFirefox() || browser.isReactNative()) {
        // uses the new Promise based getStats
        this.peerconnection.getStats()
            .then(callback)
            .catch(errback || (() => {

                // Making sure that getStats won't fail if error callback is
                // not passed.
            }));
    } else {
        this.peerconnection.getStats(callback);
    }
};

/**
 * Generates and stores new SSRC info object for given local track.
 * The method should be called only for a video track being added to this TPC
 * in the muted state (given that the current browser uses this strategy).
 * @param {JitsiLocalTrack} track
 * @return {TPCSSRCInfo}
 */
TraceablePeerConnection.prototype.generateNewStreamSSRCInfo = function(track) {
    const rtcId = track.rtcId;
    let ssrcInfo = this._getSSRC(rtcId);

    if (ssrcInfo) {
        logger.error(`Will overwrite local SSRCs for track ID: ${rtcId}`);
    }

    // configure simulcast for camera tracks always and for
    // desktop tracks only when the testing flag for maxbitrates
    // in config.js is disabled.
    if (this.isSimulcastOn()
        && (!this.options.capScreenshareBitrate
        || (this.options.capScreenshareBitrate && hasCameraTrack(this)))) {
        ssrcInfo = {
            ssrcs: [],
            groups: []
        };
        for (let i = 0; i < SIM_LAYER_RIDS.length; i++) {
            ssrcInfo.ssrcs.push(SDPUtil.generateSsrc());
        }
        ssrcInfo.groups.push({
            ssrcs: ssrcInfo.ssrcs.slice(),
            semantics: 'SIM'
        });
    } else {
        ssrcInfo = {
            ssrcs: [ SDPUtil.generateSsrc() ],
            groups: []
        };
    }
    if (!this.options.disableRtx) {
        // Specifically use a for loop here because we'll
        //  be adding to the list we're iterating over, so we
        //  only want to iterate through the items originally
        //  on the list
        const currNumSsrcs = ssrcInfo.ssrcs.length;

        for (let i = 0; i < currNumSsrcs; ++i) {
            const primarySsrc = ssrcInfo.ssrcs[i];
            const rtxSsrc = SDPUtil.generateSsrc();

            ssrcInfo.ssrcs.push(rtxSsrc);
            ssrcInfo.groups.push({
                ssrcs: [ primarySsrc, rtxSsrc ],
                semantics: 'FID'
            });
        }
    }
    ssrcInfo.msid = track.storedMSID;
    this.localSSRCs.set(rtcId, ssrcInfo);

    return ssrcInfo;
};

const handleLayerSuspension = function(peerConnection, isSelected) {
    if (!peerConnection.getSenders) {
        logger.debug('Browser doesn\'t support RTPSender');

        return;
    }

    const videoSender = peerConnection.getSenders()
        .find(sender => sender.track.kind === 'video');

    if (!videoSender) {
        logger.warn('handleLayerSuspension unable to find video sender');

        return;
    }
    if (!videoSender.getParameters) {
        logger.debug('Browser doesn\'t support RTPSender parameters');

        return;
    }
    const parameters = videoSender.getParameters();

    if (isSelected) {
        logger.debug('Currently selected, enabling all sim layers');

        // Make sure all encodings are enabled
        parameters.encodings.forEach(e => {
            e.active = true;
        });
    } else {
        logger.debug('Not currently selected, disabling upper layers');

        // Turn off the upper simulcast layers
        [ 1, 2 ].forEach(simIndex => {
            if (parameters.encodings[simIndex]) {
                parameters.encodings[simIndex].active = false;
            }
        });
    }
    videoSender.setParameters(parameters);
};

/**
 * Set whether or not the endpoint is 'selected' by other endpoints, meaning
 * it appears on their main stage
 */
TraceablePeerConnection.prototype.setIsSelected = function(isSelected) {
    if (this.options.enableLayerSuspension) {
        logger.debug('Layer suspension enabled,'
            + `currently selected? ${isSelected}`);
        handleLayerSuspension(this.peerconnection, isSelected);
    }
};

/**
 * Creates a text representation of this <tt>TraceablePeerConnection</tt>
 * instance.
 * @return {string}
 */
TraceablePeerConnection.prototype.toString = function() {
    return `TPC[${this.id},p2p:${this.isP2P}]`;
};
>>>>>>> 07b45c5a
<|MERGE_RESOLUTION|>--- conflicted
+++ resolved
@@ -1,5490 +1,2760 @@
-<<<<<<< HEAD
-/* global __filename, RTCSessionDescription */
-
-import { getLogger } from 'jitsi-meet-logger';
-import { Interop } from '@jitsi/sdp-interop';
-import transform from 'sdp-transform';
-
-import * as GlobalOnErrorHandler from '../util/GlobalOnErrorHandler';
-import JitsiRemoteTrack from './JitsiRemoteTrack';
-import {
-    TRACK_ADDED,
-    TRACK_MUTE_CHANGED
-} from '../../JitsiConferenceEvents';
-import * as MediaType from '../../service/RTC/MediaType';
-import * as VideoType from '../../service/RTC/VideoType';
-import LocalSdpMunger from './LocalSdpMunger';
-import RTC from './RTC';
-import RTCUtils from './RTCUtils';
-import browser from '../browser';
-import RTCEvents from '../../service/RTC/RTCEvents';
-import RtxModifier from '../xmpp/RtxModifier';
-import { SIM_LAYER_RIDS, TPCUtils } from './TPCUtils';
-
-// FIXME SDP tools should end up in some kind of util module
-import SDP from '../xmpp/SDP';
-import SdpConsistency from '../xmpp/SdpConsistency';
-import { SdpTransformWrap } from '../xmpp/SdpTransformUtil';
-import SDPUtil from '../xmpp/SDPUtil';
-import * as SignalingEvents from '../../service/RTC/SignalingEvents';
-
-const logger = getLogger(__filename);
-const MAX_BITRATE = 2500000;
-const DESKSTOP_SHARE_RATE = 500000;
-
-/* eslint-disable max-params */
-
-/**
- * Creates new instance of 'TraceablePeerConnection'.
- *
- * @param {RTC} rtc the instance of <tt>RTC</tt> service
- * @param {number} id the peer connection id assigned by the parent RTC module.
- * @param {SignalingLayer} signalingLayer the signaling layer instance
- * @param {object} iceConfig WebRTC 'PeerConnection' ICE config
- * @param {object} constraints WebRTC 'PeerConnection' constraints
- * @param {boolean} isP2P indicates whether or not the new instance will be used
- * in a peer to peer connection
- * @param {object} options <tt>TracablePeerConnection</tt> config options.
- * @param {boolean} options.disableSimulcast if set to 'true' will disable
- * the simulcast.
- * @param {boolean} options.disableRtx if set to 'true' will disable the RTX
- * @param {boolean} options.capScreenshareBitrate if set to 'true' simulcast will
- * be disabled for screenshare and a max bitrate of 500Kbps will applied on the
- * stream.
- * @param {boolean} options.disableH264 If set to 'true' H264 will be
- *      disabled by removing it from the SDP.
- * @param {boolean} options.preferH264 if set to 'true' H264 will be preferred
- * over other video codecs.
- * @param {boolean} options.enableLayerSuspension if set to 'true', we will
- * cap the video send bitrate when we are told we have not been selected by
- * any endpoints (and therefore the non-thumbnail streams are not in use).
- * @param {boolean} options.startSilent If set to 'true' no audio will be sent or received.
- *
- * FIXME: initially the purpose of TraceablePeerConnection was to be able to
- * debug the peer connection. Since many other responsibilities have been added
- * it would make sense to extract a separate class from it and come up with
- * a more suitable name.
- *
- * @constructor
- */
-export default function TraceablePeerConnection(
-        rtc,
-        id,
-        signalingLayer,
-        iceConfig,
-        constraints,
-        isP2P,
-        options) {
-
-    /**
-     * Indicates whether or not this peer connection instance is actively
-     * sending/receiving audio media. When set to <tt>false</tt> the SDP audio
-     * media direction will be adjusted to 'inactive' in order to suspend
-     * the transmission.
-     * @type {boolean}
-     * @private
-     */
-    this.audioTransferActive = !(options.startSilent === true);
-
-    /**
-     * The DTMF sender instance used to send DTMF tones.
-     *
-     * @type {RTCDTMFSender|undefined}
-     * @private
-     */
-    this._dtmfSender = undefined;
-
-    /**
-     * @typedef {Object} TouchToneRequest
-     * @property {string} tones - The DTMF tones string as defined by
-     * {@code RTCDTMFSender.insertDTMF}, 'tones' argument.
-     * @property {number} duration - The amount of time in milliseconds that
-     * each DTMF should last.
-     * @property {string} interToneGap - The length of time in miliseconds to
-     * wait between tones.
-     */
-    /**
-     * TouchToneRequests which are waiting to be played. This queue is filled
-     * if there are touch tones currently being played.
-     *
-     * @type {Array<TouchToneRequest>}
-     * @private
-     */
-    this._dtmfTonesQueue = [];
-
-    /**
-     * Indicates whether or not this peer connection instance is actively
-     * sending/receiving video media. When set to <tt>false</tt> the SDP video
-     * media direction will be adjusted to 'inactive' in order to suspend
-     * the transmission.
-     * @type {boolean}
-     * @private
-     */
-    this.videoTransferActive = true;
-
-    /**
-     * The parent instance of RTC service which created this
-     * <tt>TracablePeerConnection</tt>.
-     * @type {RTC}
-     */
-    this.rtc = rtc;
-
-    /**
-     * The peer connection identifier assigned by the RTC module.
-     * @type {number}
-     */
-    this.id = id;
-
-    /**
-     * Indicates whether or not this instance is used in a peer to peer
-     * connection.
-     * @type {boolean}
-     */
-    this.isP2P = isP2P;
-
-    // FIXME: We should support multiple streams per jid.
-    /**
-     * The map holds remote tracks associated with this peer connection.
-     * It maps user's JID to media type and remote track
-     * (one track per media type per user's JID).
-     * @type {Map<string, Map<MediaType, JitsiRemoteTrack>>}
-     */
-    this.remoteTracks = new Map();
-
-    /**
-     * A map which stores local tracks mapped by {@link JitsiLocalTrack.rtcId}
-     * @type {Map<number, JitsiLocalTrack>}
-     */
-    this.localTracks = new Map();
-
-    /**
-     * Keeps tracks of the WebRTC <tt>MediaStream</tt>s that have been added to
-     * the underlying WebRTC PeerConnection.
-     * @type {Array}
-     * @private
-     */
-    this._addedStreams = [];
-
-    /**
-     * @typedef {Object} TPCGroupInfo
-     * @property {string} semantics the SSRC groups semantics
-     * @property {Array<number>} ssrcs group's SSRCs in order where the first
-     * one is group's primary SSRC, the second one is secondary (RTX) and so
-     * on...
-     */
-    /**
-     * @typedef {Object} TPCSSRCInfo
-     * @property {Array<number>} ssrcs an array which holds all track's SSRCs
-     * @property {Array<TPCGroupInfo>} groups an array stores all track's SSRC
-     * groups
-     */
-    /**
-     * Holds the info about local track's SSRCs mapped per their
-     * {@link JitsiLocalTrack.rtcId}
-     * @type {Map<number, TPCSSRCInfo>}
-     */
-    this.localSSRCs = new Map();
-
-    /**
-     * The local ICE username fragment for this session.
-     */
-    this.localUfrag = null;
-
-    /**
-     * The remote ICE username fragment for this session.
-     */
-    this.remoteUfrag = null;
-
-    /**
-     * The signaling layer which operates this peer connection.
-     * @type {SignalingLayer}
-     */
-    this.signalingLayer = signalingLayer;
-
-    // SignalingLayer listeners
-    this._peerVideoTypeChanged = this._peerVideoTypeChanged.bind(this);
-    this.signalingLayer.on(
-        SignalingEvents.PEER_VIDEO_TYPE_CHANGED,
-        this._peerVideoTypeChanged);
-
-    this._peerMutedChanged = this._peerMutedChanged.bind(this);
-    this.signalingLayer.on(
-        SignalingEvents.PEER_MUTED_CHANGED,
-        this._peerMutedChanged);
-    this.options = options;
-
-    this.peerconnection
-        = new RTCUtils.RTCPeerConnectionType(iceConfig, constraints);
-    this.tpcUtils = new TPCUtils(this);
-    this.updateLog = [];
-    this.stats = {};
-    this.statsinterval = null;
-
-    /**
-     * @type {number} The max number of stats to keep in this.stats. Limit to
-     * 300 values, i.e. 5 minutes; set to 0 to disable
-     */
-    this.maxstats = options.maxstats;
-
-    this.interop = new Interop();
-    const Simulcast = require('@jitsi/sdp-simulcast');
-
-    this.simulcast = new Simulcast(
-        {
-            numOfLayers: SIM_LAYER_RIDS.length,
-            explodeRemoteSimulcast: false,
-            usesUnifiedPlan: browser.usesUnifiedPlan()
-        });
-    this.sdpConsistency = new SdpConsistency(this.toString());
-
-    /**
-     * Munges local SDP provided to the Jingle Session in order to prevent from
-     * sending SSRC updates on attach/detach and mute/unmute (for video).
-     * @type {LocalSdpMunger}
-     */
-    this.localSdpMunger = new LocalSdpMunger(this);
-
-    /**
-     * TracablePeerConnection uses RTC's eventEmitter
-     * @type {EventEmitter}
-     */
-    this.eventEmitter = rtc.eventEmitter;
-    this.rtxModifier = new RtxModifier();
-
-    // override as desired
-    this.trace = (what, info) => {
-        logger.debug(what, info);
-
-        this.updateLog.push({
-            time: new Date(),
-            type: what,
-            value: info || ''
-        });
-    };
-    this.onicecandidate = null;
-    this.peerconnection.onicecandidate = event => {
-        this.trace(
-            'onicecandidate',
-            JSON.stringify(event.candidate, null, ' '));
-
-        if (this.onicecandidate !== null) {
-            this.onicecandidate(event);
-        }
-    };
-
-    // Use stream events in plan-b and track events in unified plan.
-    if (browser.usesPlanB()) {
-        this.peerconnection.onaddstream
-            = event => this._remoteStreamAdded(event.stream);
-        this.peerconnection.onremovestream
-            = event => this._remoteStreamRemoved(event.stream);
-    } else {
-        this.peerconnection.ontrack = event => {
-            const stream = event.streams[0];
-
-            this._remoteTrackAdded(stream, event.track, event.transceiver);
-            stream.onremovetrack = evt => {
-                this._remoteTrackRemoved(stream, evt.track);
-            };
-        };
-    }
-    this.onsignalingstatechange = null;
-    this.peerconnection.onsignalingstatechange = event => {
-        this.trace('onsignalingstatechange', this.signalingState);
-        if (this.onsignalingstatechange !== null) {
-            this.onsignalingstatechange(event);
-        }
-    };
-    this.oniceconnectionstatechange = null;
-    this.peerconnection.oniceconnectionstatechange = event => {
-        this.trace('oniceconnectionstatechange', this.iceConnectionState);
-        if (this.oniceconnectionstatechange !== null) {
-            this.oniceconnectionstatechange(event);
-        }
-    };
-    this.onnegotiationneeded = null;
-    this.peerconnection.onnegotiationneeded = event => {
-        this.trace('onnegotiationneeded');
-        if (this.onnegotiationneeded !== null) {
-            this.onnegotiationneeded(event);
-        }
-    };
-    this.ondatachannel = null;
-    this.peerconnection.ondatachannel = event => {
-        this.trace('ondatachannel');
-        if (this.ondatachannel !== null) {
-            this.ondatachannel(event);
-        }
-    };
-
-    if (this.maxstats) {
-        this.statsinterval = window.setInterval(() => {
-            this.getStats(stats => {
-                if (stats.result
-                    && typeof stats.result === 'function') {
-                    const results = stats.result();
-
-                    for (let i = 0; i < results.length; ++i) {
-                        const res = results[i];
-
-                        res.names().forEach(name => {
-                            this._processStat(res, name, res.stat(name));
-                        });
-                    }
-                } else {
-                    stats.forEach(r => this._processStat(r, '', r));
-                }
-            }, () => {
-
-                // empty error callback
-            });
-        }, 1000);
-    }
-
-    // Set sender video constraints when a new local video track is added
-    // to the conference or when it is unmuted.
-    this.senderVideoMaxHeight = null;
-    const maybeSetSenderVideoConstraints = track => {
-        if (track.isLocal()
-            && !track.isMuted()
-            && track.isVideoTrack()
-            && track.videoType === VideoType.CAMERA
-            && this.senderVideoMaxHeight) {
-            this.setSenderVideoConstraint(this.senderVideoMaxHeight)
-                .catch(err => {
-                    logger.error(`Settings sender video constraints failed: ${err}`);
-                });
-        }
-    };
-
-    this.rtc.conference.on(
-        TRACK_ADDED,
-        maybeSetSenderVideoConstraints);
-    this.rtc.conference.on(
-        TRACK_MUTE_CHANGED,
-        maybeSetSenderVideoConstraints);
-
-    logger.info(`Create new ${this}`);
-}
-
-/* eslint-enable max-params */
-
-/**
- * Process stat and adds it to the array of stats we store.
- * @param report the current stats report.
- * @param name the name of the report, if available
- * @param statValue the value to add.
- * @private
- */
-TraceablePeerConnection.prototype._processStat
-    = function(report, name, statValue) {
-        const id = `${report.id}-${name}`;
-        let s = this.stats[id];
-        const now = new Date();
-
-        if (!s) {
-            this.stats[id] = s = {
-                startTime: now,
-                endTime: now,
-                values: [],
-                times: []
-            };
-        }
-        s.values.push(statValue);
-        s.times.push(now.getTime());
-        if (s.values.length > this.maxstats) {
-            s.values.shift();
-            s.times.shift();
-        }
-        s.endTime = now;
-    };
-
-/**
- * Returns a string representation of a SessionDescription object.
- */
-const dumpSDP = function(description) {
-    if (typeof description === 'undefined' || description === null) {
-        return '';
-    }
-
-    return `type: ${description.type}\r\n${description.sdp}`;
-};
-
-
-/**
- * Forwards the {@link peerconnection.iceConnectionState} state except that it
- * will convert "completed" into "connected" where both mean that the ICE has
- * succeeded and is up and running. We never see "completed" state for
- * the JVB connection, but it started appearing for the P2P one. This method
- * allows to adapt old logic to this new situation.
- * @return {string}
- */
-TraceablePeerConnection.prototype.getConnectionState = function() {
-    const state = this.peerconnection.iceConnectionState;
-
-    if (state === 'completed') {
-        return 'connected';
-    }
-
-    return state;
-};
-
-/**
- * Obtains the media direction for given {@link MediaType}. The method takes
- * into account whether or not there are any local tracks for media and
- * the {@link audioTransferActive} and {@link videoTransferActive} flags.
- * @param {MediaType} mediaType
- * @return {string} one of the SDP direction constants ('sendrecv, 'recvonly'
- * etc.) which should be used when setting local description on the peer
- * connection.
- * @private
- */
-TraceablePeerConnection.prototype._getDesiredMediaDirection = function(
-        mediaType) {
-    let mediaTransferActive = true;
-
-    if (mediaType === MediaType.AUDIO) {
-        mediaTransferActive = this.audioTransferActive;
-    } else if (mediaType === MediaType.VIDEO) {
-        mediaTransferActive = this.videoTransferActive;
-    }
-    if (mediaTransferActive) {
-        return this.hasAnyTracksOfType(mediaType) ? 'sendrecv' : 'recvonly';
-    }
-
-    return 'inactive';
-};
-
-/**
- * Tells whether or not this TPC instance is using Simulcast.
- * @return {boolean} <tt>true</tt> if simulcast is enabled and active or
- * <tt>false</tt> if it's turned off.
- */
-TraceablePeerConnection.prototype.isSimulcastOn = function() {
-    return !this.options.disableSimulcast;
-};
-
-/**
- * Handles {@link SignalingEvents.PEER_VIDEO_TYPE_CHANGED}
- * @param {string} endpointId the video owner's ID (MUC nickname)
- * @param {VideoType} videoType the new value
- * @private
- */
-TraceablePeerConnection.prototype._peerVideoTypeChanged = function(
-        endpointId,
-        videoType) {
-    // Check if endpointId has a value to avoid action on random track
-    if (!endpointId) {
-        logger.error(`No endpointID on peerVideoTypeChanged ${this}`);
-
-        return;
-    }
-    const videoTrack = this.getRemoteTracks(endpointId, MediaType.VIDEO);
-
-    if (videoTrack.length) {
-        // NOTE 1 track per media type is assumed
-        videoTrack[0]._setVideoType(videoType);
-    }
-};
-
-/**
- * Handles remote track mute / unmute events.
- * @param {string} endpointId the track owner's identifier (MUC nickname)
- * @param {MediaType} mediaType "audio" or "video"
- * @param {boolean} isMuted the new mute state
- * @private
- */
-TraceablePeerConnection.prototype._peerMutedChanged = function(
-        endpointId,
-        mediaType,
-        isMuted) {
-    // Check if endpointId is a value to avoid doing action on all remote tracks
-    if (!endpointId) {
-        logger.error('On peerMuteChanged - no endpoint ID');
-
-        return;
-    }
-    const track = this.getRemoteTracks(endpointId, mediaType);
-
-    if (track.length) {
-        // NOTE 1 track per media type is assumed
-        track[0].setMute(isMuted);
-    }
-};
-
-/**
- * Obtains local tracks for given {@link MediaType}. If the <tt>mediaType</tt>
- * argument is omitted the list of all local tracks will be returned.
- * @param {MediaType} [mediaType]
- * @return {Array<JitsiLocalTrack>}
- */
-TraceablePeerConnection.prototype.getLocalTracks = function(mediaType) {
-    let tracks = Array.from(this.localTracks.values());
-
-    if (mediaType !== undefined) {
-        tracks = tracks.filter(track => track.getType() === mediaType);
-    }
-
-    return tracks;
-};
-
-/**
- * Checks whether or not this {@link TraceablePeerConnection} instance contains
- * any local tracks for given <tt>mediaType</tt>.
- * @param {MediaType} mediaType
- * @return {boolean}
- */
-TraceablePeerConnection.prototype.hasAnyTracksOfType = function(mediaType) {
-    if (!mediaType) {
-        throw new Error('"mediaType" is required');
-    }
-
-    return this.getLocalTracks(mediaType).length > 0;
-};
-
-/**
- * Obtains all remote tracks currently known to this PeerConnection instance.
- * @param {string} [endpointId] the track owner's identifier (MUC nickname)
- * @param {MediaType} [mediaType] the remote tracks will be filtered
- * by their media type if this argument is specified.
- * @return {Array<JitsiRemoteTrack>}
- */
-TraceablePeerConnection.prototype.getRemoteTracks = function(
-        endpointId,
-        mediaType) {
-    const remoteTracks = [];
-    const endpoints
-        = endpointId ? [ endpointId ] : this.remoteTracks.keys();
-
-    for (const endpoint of endpoints) {
-        const endpointTrackMap = this.remoteTracks.get(endpoint);
-
-        if (!endpointTrackMap) {
-
-            // Otherwise an empty Map() would have to be allocated above
-            // eslint-disable-next-line no-continue
-            continue;
-        }
-/*
-        for (const trackMediaType of endpointTrackMap.keys()) {
-            // per media type filtering
-            if (!mediaType || mediaType === trackMediaType) {
-                const mediaTrack = endpointTrackMap.get(trackMediaType);
-
-                if (mediaTrack) {
-                    remoteTracks.push(mediaTrack);
-                }
-            }
-        }*/
-        endpointTrackMap.forEach((track) => {
-            if (track && (!mediaType || mediaType === track.mediaType)){
-                remoteTracks.push(track);
-            }
-        })
-    }
-
-    return remoteTracks;
-};
-
-/**
- * Tries to find {@link JitsiTrack} for given SSRC number. It will search both
- * local and remote tracks bound to this instance.
- * @param {number} ssrc
- * @return {JitsiTrack|null}
- */
-TraceablePeerConnection.prototype.getTrackBySSRC = function(ssrc) {
-    if (typeof ssrc !== 'number') {
-        throw new Error(`SSRC ${ssrc} is not a number`);
-    }
-    for (const localTrack of this.localTracks.values()) {
-        if (this.getLocalSSRC(localTrack) === ssrc) {
-            return localTrack;
-        }
-    }
-    for (const remoteTrack of this.getRemoteTracks()) {
-        if (remoteTrack.getSSRC() === ssrc) {
-            return remoteTrack;
-        }
-    }
-
-    return null;
-};
-
-/**
- * Tries to find SSRC number for given {@link JitsiTrack} id. It will search
- * both local and remote tracks bound to this instance.
- * @param {string} id
- * @return {number|null}
- */
-TraceablePeerConnection.prototype.getSsrcByTrackId = function(id) {
-
-    const findTrackById = track => track.getTrack().id === id;
-    const localTrack = this.getLocalTracks().find(findTrackById);
-
-    if (localTrack) {
-        return this.getLocalSSRC(localTrack);
-    }
-
-    const remoteTrack = this.getRemoteTracks().find(findTrackById);
-
-    if (remoteTrack) {
-        return remoteTrack.getSSRC();
-    }
-
-    return null;
-};
-
-/**
- * Called when new remote MediaStream is added to the PeerConnection.
- * @param {MediaStream} stream the WebRTC MediaStream for remote participant
- */
-TraceablePeerConnection.prototype._remoteStreamAdded = function(stream) {
-    const streamId = RTC.getStreamID(stream);
-
-    if (!RTC.isUserStreamById(streamId)) {
-        logger.info(
-            `${this} ignored remote 'stream added' event for non-user stream`
-             + `id: ${streamId}`);
-
-        return;
-    }
-
-    // Bind 'addtrack'/'removetrack' event handlers
-    if (browser.isChromiumBased()) {
-        stream.onaddtrack = event => {
-            this._remoteTrackAdded(stream, event.track);
-        };
-        stream.onremovetrack = event => {
-            this._remoteTrackRemoved(stream, event.track);
-        };
-    }
-
-    // Call remoteTrackAdded for each track in the stream
-    const streamAudioTracks = stream.getAudioTracks();
-
-    for (const audioTrack of streamAudioTracks) {
-        this._remoteTrackAdded(stream, audioTrack);
-    }
-    const streamVideoTracks = stream.getVideoTracks();
-
-    for (const videoTrack of streamVideoTracks) {
-        this._remoteTrackAdded(stream, videoTrack);
-    }
-};
-
-
-/**
- * Called on "track added" and "stream added" PeerConnection events (because we
- * handle streams on per track basis). Finds the owner and the SSRC for
- * the track and passes that to ChatRoom for further processing.
- * @param {MediaStream} stream the WebRTC MediaStream instance which is
- * the parent of the track
- * @param {MediaStreamTrack} track the WebRTC MediaStreamTrack added for remote
- * participant.
- * @param {RTCRtpTransceiver} transceiver the WebRTC transceiver that is created
- * for the remote participant in unified plan.
- */
-TraceablePeerConnection.prototype._remoteTrackAdded = function(stream, track, transceiver = null) {
-    const streamId = RTC.getStreamID(stream);
-    const mediaType = track.kind;
-
-    if (!this.isP2P && !RTC.isUserStreamById(streamId)) {
-        logger.info(
-            `${this} ignored remote 'stream added' event for non-user stream`
-             + `id: ${streamId}`);
-
-        return;
-    }
-    logger.info(`${this} remote track added:`, streamId, mediaType);
-
-    // look up an associated JID for a stream id
-    if (!mediaType) {
-        GlobalOnErrorHandler.callErrorHandler(
-            new Error(
-                `MediaType undefined for remote track, stream id: ${streamId}`
-            ));
-
-        // Abort
-        return;
-    }
-
-    const remoteSDP = browser.usesPlanB()
-        ? new SDP(this.remoteDescription.sdp)
-        : new SDP(this.peerconnection.remoteDescription.sdp);
-    let mediaLines;
-
-    if (browser.usesUnifiedPlan()) {
-        if (transceiver && transceiver.mid) {
-            const mid = transceiver.mid;
-
-            mediaLines = remoteSDP.media.filter(mls => SDPUtil.findLine(mls, `a=mid:${mid}`));
-        } else {
-            mediaLines = remoteSDP.media.filter(mls => {
-                const msid = SDPUtil.findLine(mls, 'a=msid');
-
-                return typeof msid !== 'undefined' && streamId === msid.substring(7).split(' ')[0];
-            });
-        }
-    } else {
-        mediaLines = remoteSDP.media.filter(mls => mls.startsWith(`m=${mediaType}`));
-    }
-
-    if (!mediaLines.length) {
-        GlobalOnErrorHandler.callErrorHandler(
-            new Error(
-                `No media lines for type ${
-                    mediaType} found in remote SDP for remote track: ${
-                    streamId}`));
-
-        // Abort
-        return;
-    }
-
-    let ssrcLines = SDPUtil.findLines(mediaLines[0], 'a=ssrc:');
-
-    ssrcLines
-        = ssrcLines.filter(line => line.indexOf(`msid:${streamId}`) !== -1);
-    if (!ssrcLines.length) {
-        GlobalOnErrorHandler.callErrorHandler(
-            new Error(
-                `No SSRC lines for streamId ${
-                    streamId} for remote track, media type: ${mediaType}`));
-
-        // Abort
-        return;
-    }
-
-    // FIXME the length of ssrcLines[0] not verified, but it will fail
-    // with global error handler anyway
-    const ssrcStr = ssrcLines[0].substring(7).split(' ')[0];
-    const trackSsrc = Number(ssrcStr);
-    const ownerEndpointId = this.signalingLayer.getSSRCOwner(trackSsrc);
-
-    if (isNaN(trackSsrc) || trackSsrc < 0) {
-        GlobalOnErrorHandler.callErrorHandler(
-            new Error(
-                `Invalid SSRC: ${ssrcStr} for remote track, msid: ${
-                    streamId} media type: ${mediaType}`));
-
-        // Abort
-        return;
-    } else if (!ownerEndpointId) {
-        GlobalOnErrorHandler.callErrorHandler(
-            new Error(
-                `No SSRC owner known for: ${
-                    trackSsrc} for remote track, msid: ${
-                    streamId} media type: ${mediaType}`));
-
-        // Abort
-        return;
-    }
-
-    logger.log(`${this} associated ssrc`, ownerEndpointId, trackSsrc);
-
-    const peerMediaInfo
-        = this.signalingLayer.getPeerMediaInfo(ownerEndpointId, mediaType);
-
-    if (!peerMediaInfo) {
-        GlobalOnErrorHandler.callErrorHandler(
-            new Error(
-                `${this}: no peer media info available for ${
-                    ownerEndpointId}`));
-
-        return;
-    }
-
-    const muted = peerMediaInfo.muted;
-    const videoType = peerMediaInfo.videoType; // can be undefined
-
-    this._createRemoteTrack(
-        ownerEndpointId, stream, track, mediaType, videoType, trackSsrc, muted);
-};
-
-// FIXME cleanup params
-/* eslint-disable max-params */
-
-/**
- * Initializes a new JitsiRemoteTrack instance with the data provided by
- * the signaling layer and SDP.
- *
- * @param {string} ownerEndpointId the owner's endpoint ID (MUC nickname)
- * @param {MediaStream} stream the WebRTC stream instance
- * @param {MediaStreamTrack} track the WebRTC track instance
- * @param {MediaType} mediaType the track's type of the media
- * @param {VideoType} [videoType] the track's type of the video (if applicable)
- * @param {number} ssrc the track's main SSRC number
- * @param {boolean} muted the initial muted status
- */
-TraceablePeerConnection.prototype._createRemoteTrack = function(
-        ownerEndpointId,
-        stream,
-        track,
-        mediaType,
-        videoType,
-        ssrc,
-        muted) {
-    let remoteTracksMap = this.remoteTracks.get(ownerEndpointId);
-
-    if (!remoteTracksMap) {
-        remoteTracksMap = new Map();
-        this.remoteTracks.set(ownerEndpointId, remoteTracksMap);
-    }
-
-/*    const existingTrack = remoteTracksMap.get(mediaType);
-
-    if (existingTrack && existingTrack.getTrack() === track) {
-        // Ignore duplicated event which can originate either from
-        // 'onStreamAdded' or 'onTrackAdded'.
-        logger.info(
-            `${this} ignored duplicated remote track added event for: `
-                + `${ownerEndpointId}, ${mediaType}`);
-
-        return;
-    } else if (existingTrack) {
-        logger.error(
-            `${this} overwriting remote track for`
-                + `${ownerEndpointId} ${mediaType}`);
-    }
-*/
-    const remoteTrack
-        = new JitsiRemoteTrack(
-                this.rtc,
-                this.rtc.conference,
-                ownerEndpointId,
-                stream,
-                track,
-                mediaType,
-                videoType,
-                ssrc,
-                muted,
-                this.isP2P);
-
-    //remoteTracksMap.set(mediaType, remoteTrack);
-    remoteTracksMap.set(remoteTrack.getId(), remoteTrack);
-
-    this.eventEmitter.emit(RTCEvents.REMOTE_TRACK_ADDED, remoteTrack);
-};
-
-/* eslint-enable max-params */
-
-/**
- * Handles remote stream removal.
- * @param stream the WebRTC MediaStream object which is being removed from the
- * PeerConnection
- */
-TraceablePeerConnection.prototype._remoteStreamRemoved = function(stream) {
-    if (!RTC.isUserStream(stream)) {
-        const id = RTC.getStreamID(stream);
-
-        logger.info(
-            `Ignored remote 'stream removed' event for non-user stream ${id}`);
-
-        return;
-    }
-
-    // Call remoteTrackRemoved for each track in the stream
-    const streamVideoTracks = stream.getVideoTracks();
-
-    for (const videoTrack of streamVideoTracks) {
-        this._remoteTrackRemoved(stream, videoTrack);
-    }
-    const streamAudioTracks = stream.getAudioTracks();
-
-    for (const audioTrack of streamAudioTracks) {
-        this._remoteTrackRemoved(stream, audioTrack);
-    }
-};
-
-/**
- * Handles remote media track removal.
- * @param {MediaStream} stream WebRTC MediaStream instance which is the parent
- * of the track.
- * @param {MediaStreamTrack} track the WebRTC MediaStreamTrack which has been
- * removed from the PeerConnection.
- */
-TraceablePeerConnection.prototype._remoteTrackRemoved = function(
-        stream,
-        track) {
-    const streamId = RTC.getStreamID(stream);
-    const trackId = track && RTC.getTrackID(track);
-
-    logger.info(`${this} - remote track removed: ${streamId}, ${trackId}`);
-
-    if (!streamId) {
-        GlobalOnErrorHandler.callErrorHandler(
-            new Error(`${this} remote track removal failed - no stream ID`));
-
-        return;
-    }
-
-    if (!trackId) {
-        GlobalOnErrorHandler.callErrorHandler(
-            new Error(`${this} remote track removal failed - no track ID`));
-
-        return;
-    }
-
-    if (!this._removeRemoteTrackById(streamId, trackId)) {
-        // NOTE this warning is always printed when user leaves the room,
-        // because we remove remote tracks manually on MUC member left event,
-        // before the SSRCs are removed by Jicofo. In most cases it is fine to
-        // ignore this warning, but still it's better to keep it printed for
-        // debugging purposes.
-        //
-        // We could change the behaviour to emit track removed only from here,
-        // but the order of the events will change and consuming apps could
-        // behave unexpectedly (the "user left" event would come before "track
-        // removed" events).
-        logger.warn(
-            `${this} Removed track not found for msid: ${streamId},
-             track id: ${trackId}`);
-    }
-};
-
-/**
- * Finds remote track by it's stream and track ids.
- * @param {string} streamId the media stream id as defined by the WebRTC
- * @param {string} trackId the media track id as defined by the WebRTC
- * @return {JitsiRemoteTrack|undefined} the track's instance or
- * <tt>undefined</tt> if not found.
- * @private
- */
-TraceablePeerConnection.prototype._getRemoteTrackById = function(
-        streamId,
-        trackId) {
-    // .find will break the loop once the first match is found
-    for (const endpointTrackMap of this.remoteTracks.values()) {
-        for (const mediaTrack of endpointTrackMap.values()) {
-            // FIXME verify and try to use ===
-            /* eslint-disable eqeqeq */
-            if (mediaTrack.getStreamId() == streamId
-                && mediaTrack.getTrackId() == trackId) {
-                return mediaTrack;
-            }
-
-            /* eslint-enable eqeqeq */
-        }
-    }
-
-    return undefined;
-};
-
-/**
- * Removes all JitsiRemoteTracks associated with given MUC nickname
- * (resource part of the JID). Returns array of removed tracks.
- *
- * @param {string} owner - The resource part of the MUC JID.
- * @returns {JitsiRemoteTrack[]}
- */
-TraceablePeerConnection.prototype.removeRemoteTracks = function(owner) {
-    const removedTracks = [];
-    const remoteTracksMap = this.remoteTracks.get(owner);
-
-/*    if (remoteTracksMap) {
-        const removedAudioTrack = remoteTracksMap.get(MediaType.AUDIO);
-        const removedVideoTrack = remoteTracksMap.get(MediaType.VIDEO);
-
-        removedAudioTrack && removedTracks.push(removedAudioTrack);
-        removedVideoTrack && removedTracks.push(removedVideoTrack);
-
-        this.remoteTracks.delete(owner);
-    }*/
-    if (remoteTracksMap) {
-        remoteTracksMap.forEach((track) => {
-            if (track) {
-                removedTracks.push(track);
-            }
-        })
-    }
-
-    logger.debug(
-        `${this} removed remote tracks for ${owner} count: ${
-            removedTracks.length}`);
-
-    return removedTracks;
-};
-
-/**
- * Removes and disposes given <tt>JitsiRemoteTrack</tt> instance. Emits
- * {@link RTCEvents.REMOTE_TRACK_REMOVED}.
- * @param {JitsiRemoteTrack} toBeRemoved
- */
-TraceablePeerConnection.prototype._removeRemoteTrack = function(toBeRemoved) {
-    toBeRemoved.dispose();
-    const participantId = toBeRemoved.getParticipantId();
-    const remoteTracksMap = this.remoteTracks.get(participantId);
-
-/*   
-    if (!remoteTracksMap) {
-        logger.error(
-            `removeRemoteTrack: no remote tracks map for ${participantId}`);
-    } else if (!remoteTracksMap.delete(toBeRemoved.getType())) {
-        logger.error(
-            `Failed to remove ${toBeRemoved} - type mapping messed up ?`);
-    }
-    */
-    if (!remoteTracksMap) {
-        logger.error(
-            `removeRemoteTrack: no remote tracks map for ${participantId}`);
-    } else if (!remoteTracksMap.delete(toBeRemoved.getId())) {
-        logger.error(
-        `Failed to remove ${toBeRemoved} - remoteTrack mapping messed up ?`);
-    }
-    this.eventEmitter.emit(RTCEvents.REMOTE_TRACK_REMOVED, toBeRemoved);
-};
-
-/**
- * Removes and disposes <tt>JitsiRemoteTrack</tt> identified by given stream and
- * track ids.
- *
- * @param {string} streamId the media stream id as defined by the WebRTC
- * @param {string} trackId the media track id as defined by the WebRTC
- * @returns {JitsiRemoteTrack|undefined} the track which has been removed or
- * <tt>undefined</tt> if no track matching given stream and track ids was
- * found.
- */
-TraceablePeerConnection.prototype._removeRemoteTrackById = function(
-        streamId,
-        trackId) {
-    const toBeRemoved = this._getRemoteTrackById(streamId, trackId);
-
-    if (toBeRemoved) {
-        this._removeRemoteTrack(toBeRemoved);
-    }
-
-    return toBeRemoved;
-};
-
-/**
- * @typedef {Object} SSRCGroupInfo
- * @property {Array<number>} ssrcs group's SSRCs
- * @property {string} semantics
- */
-/**
- * @typedef {Object} TrackSSRCInfo
- * @property {Array<number>} ssrcs track's SSRCs
- * @property {Array<SSRCGroupInfo>} groups track's SSRC groups
- */
-/**
- * Returns map with keys msid and <tt>TrackSSRCInfo</tt> values.
- * @param {Object} desc the WebRTC SDP instance.
- * @return {Map<string,TrackSSRCInfo>}
- */
-function extractSSRCMap(desc) {
-    /**
-     * Track SSRC infos mapped by stream ID (msid)
-     * @type {Map<string,TrackSSRCInfo>}
-     */
-    const ssrcMap = new Map();
-
-    /**
-     * Groups mapped by primary SSRC number
-     * @type {Map<number,Array<SSRCGroupInfo>>}
-     */
-    const groupsMap = new Map();
-
-    if (typeof desc !== 'object' || desc === null
-        || typeof desc.sdp !== 'string') {
-        logger.warn('An empty description was passed as an argument.');
-
-        return ssrcMap;
-    }
-
-    const session = transform.parse(desc.sdp);
-
-    if (!Array.isArray(session.media)) {
-        return ssrcMap;
-    }
-
-    for (const mLine of session.media) {
-        if (!Array.isArray(mLine.ssrcs)) {
-            continue; // eslint-disable-line no-continue
-        }
-
-        if (Array.isArray(mLine.ssrcGroups)) {
-            for (const group of mLine.ssrcGroups) {
-                if (typeof group.semantics !== 'undefined'
-                    && typeof group.ssrcs !== 'undefined') {
-                    // Parse SSRCs and store as numbers
-                    const groupSSRCs
-                        = group.ssrcs.split(' ').map(
-                            ssrcStr => parseInt(ssrcStr, 10));
-                    const primarySSRC = groupSSRCs[0];
-
-                    // Note that group.semantics is already present
-
-                    group.ssrcs = groupSSRCs;
-
-                    // eslint-disable-next-line max-depth
-                    if (!groupsMap.has(primarySSRC)) {
-                        groupsMap.set(primarySSRC, []);
-                    }
-                    groupsMap.get(primarySSRC).push(group);
-                }
-            }
-        }
-        for (const ssrc of mLine.ssrcs) {
-            if (ssrc.attribute !== 'msid') {
-                continue; // eslint-disable-line no-continue
-            }
-
-            const msid = ssrc.value;
-            let ssrcInfo = ssrcMap.get(msid);
-
-            if (!ssrcInfo) {
-                ssrcInfo = {
-                    ssrcs: [],
-                    groups: [],
-                    msid
-                };
-                ssrcMap.set(msid, ssrcInfo);
-            }
-
-            const ssrcNumber = ssrc.id;
-
-            ssrcInfo.ssrcs.push(ssrcNumber);
-
-            if (groupsMap.has(ssrcNumber)) {
-                const ssrcGroups = groupsMap.get(ssrcNumber);
-
-                for (const group of ssrcGroups) {
-                    ssrcInfo.groups.push(group);
-                }
-            }
-        }
-    }
-
-    return ssrcMap;
-}
-
-/**
- * Takes a SessionDescription object and returns a "normalized" version.
- * Currently it takes care of ordering the a=ssrc lines and denoting receive
- * only SSRCs.
- */
-const normalizePlanB = function(desc) {
-    if (typeof desc !== 'object' || desc === null
-        || typeof desc.sdp !== 'string') {
-        logger.warn('An empty description was passed as an argument.');
-
-        return desc;
-    }
-
-    // eslint-disable-next-line no-shadow
-    const transform = require('sdp-transform');
-    const session = transform.parse(desc.sdp);
-
-    if (typeof session !== 'undefined'
-            && typeof session.media !== 'undefined'
-            && Array.isArray(session.media)) {
-        session.media.forEach(mLine => {
-
-            // Chrome appears to be picky about the order in which a=ssrc lines
-            // are listed in an m-line when rtx is enabled (and thus there are
-            // a=ssrc-group lines with FID semantics). Specifically if we have
-            // "a=ssrc-group:FID S1 S2" and the "a=ssrc:S2" lines appear before
-            // the "a=ssrc:S1" lines, SRD fails.
-            // So, put SSRC which appear as the first SSRC in an FID ssrc-group
-            // first.
-            const firstSsrcs = [];
-            const newSsrcLines = [];
-
-            if (typeof mLine.ssrcGroups !== 'undefined'
-                && Array.isArray(mLine.ssrcGroups)) {
-                mLine.ssrcGroups.forEach(group => {
-                    if (typeof group.semantics !== 'undefined'
-                        && group.semantics === 'FID') {
-                        if (typeof group.ssrcs !== 'undefined') {
-                            firstSsrcs.push(Number(group.ssrcs.split(' ')[0]));
-                        }
-                    }
-                });
-            }
-
-            if (Array.isArray(mLine.ssrcs)) {
-                let i;
-
-                for (i = 0; i < mLine.ssrcs.length; i++) {
-                    if (typeof mLine.ssrcs[i] === 'object'
-                        && typeof mLine.ssrcs[i].id !== 'undefined'
-                        && firstSsrcs.indexOf(mLine.ssrcs[i].id) >= 0) {
-                        newSsrcLines.push(mLine.ssrcs[i]);
-                        delete mLine.ssrcs[i];
-                    }
-                }
-
-                for (i = 0; i < mLine.ssrcs.length; i++) {
-                    if (typeof mLine.ssrcs[i] !== 'undefined') {
-                        newSsrcLines.push(mLine.ssrcs[i]);
-                    }
-                }
-
-                mLine.ssrcs = replaceDefaultUnifiedPlanMsid(newSsrcLines);
-            }
-        });
-    }
-
-    const resStr = transform.write(session);
-
-
-    return new RTCSessionDescription({
-        type: desc.type,
-        sdp: resStr
-    });
-};
-
-/**
- * Unified plan differentiates a remote track not associated with a stream using
- * the msid "-", which can incorrectly trigger an onaddstream event in plan-b.
- * For jitsi, these tracks are actually receive-only ssrcs. To prevent
- * onaddstream from firing, remove the ssrcs with msid "-" except the cname
- * line. Normally the ssrcs are not used by the client, as the bridge controls
- * media flow, but keep one reference to the ssrc for the p2p case.
- *
- * @param {Array<Object>} ssrcLines - The ssrc lines from a remote description.
- * @private
- * @returns {Array<Object>} ssrcLines with removed lines referencing msid "-".
- */
-function replaceDefaultUnifiedPlanMsid(ssrcLines = []) {
-    if (!browser.isChrome() || !browser.isVersionGreaterThan(70)) {
-        return ssrcLines;
-    }
-
-    let filteredLines = [ ...ssrcLines ];
-
-    const problematicSsrcIds = ssrcLines.filter(ssrcLine =>
-        ssrcLine.attribute === 'mslabel' && ssrcLine.value === '-')
-        .map(ssrcLine => ssrcLine.id);
-
-    problematicSsrcIds.forEach(ssrcId => {
-        // Find the cname which is to be modified and left in.
-        const cnameLine = filteredLines.find(line =>
-            line.id === ssrcId && line.attribute === 'cname');
-
-        cnameLine.value = `recvonly-${ssrcId}`;
-
-        // Remove all of lines for the ssrc.
-        filteredLines
-            = filteredLines.filter(line => line.id !== ssrcId);
-
-        // But re-add the cname line so there is a reference kept to the ssrc
-        // in the SDP.
-        filteredLines.push(cnameLine);
-    });
-
-    return filteredLines;
-}
-
-/**
- * Makes sure that both audio and video directions are configured as 'sendrecv'.
- * @param {Object} localDescription the SDP object as defined by WebRTC.
- * @param {object} options <tt>TracablePeerConnection</tt> config options.
- */
-const enforceSendRecv = function(localDescription, options) {
-    if (!localDescription) {
-        throw new Error('No local description passed in.');
-    }
-
-    const transformer = new SdpTransformWrap(localDescription.sdp);
-    const audioMedia = transformer.selectMedia('audio');
-    let changed = false;
-
-    if (audioMedia && audioMedia.direction !== 'sendrecv') {
-        if (options.startSilent) {
-            audioMedia.direction = 'inactive';
-        } else {
-            audioMedia.direction = 'sendrecv';
-        }
-
-        changed = true;
-    }
-
-    const videoMedia = transformer.selectMedia('video');
-
-    if (videoMedia && videoMedia.direction !== 'sendrecv') {
-        videoMedia.direction = 'sendrecv';
-        changed = true;
-    }
-
-    if (changed) {
-        return new RTCSessionDescription({
-            type: localDescription.type,
-            sdp: transformer.toRawSDP()
-        });
-    }
-
-    return localDescription;
-};
-
-/**
- *
- * @param {JitsiLocalTrack} localTrack
- */
-TraceablePeerConnection.prototype.getLocalSSRC = function(localTrack) {
-    const ssrcInfo = this._getSSRC(localTrack.rtcId);
-
-    return ssrcInfo && ssrcInfo.ssrcs[0];
-};
-
-/**
- * When doing unified plan simulcast, we'll have a set of ssrcs with the
- * same msid but no ssrc-group, since unified plan signals the simulcast
- * group via the a=simulcast line.  Unfortunately, Jicofo will complain
- * if it sees ssrcs with matching msids but no ssrc-group, so we'll inject
- * an ssrc-group line to make Jicofo happy.
- * NOTE: unlike plan B simulcast, the ssrcs in this inject ssrc-group will
- * NOT necessarily be in order of quality (low to high) because:
- * a) when translating between unified plan and plan b the order of the ssrcs
- * is not preserved and
- * b) it isn't guaranteed that firefox will give them to us in order to begin
- * with
- * @param desc A session description object (with 'type' and 'sdp' fields)
- * @return A session description object with its sdp field modified to
- * contain an inject ssrc-group for simulcast
- */
-TraceablePeerConnection.prototype._injectSsrcGroupForUnifiedSimulcast
-    = function(desc) {
-        const sdp = transform.parse(desc.sdp);
-        const video = sdp.media.find(mline => mline.type === 'video');
-
-        if (video.simulcast || video.simulcast_03) {
-            const ssrcs = [];
-
-            video.ssrcs.forEach(ssrc => {
-                if (ssrc.attribute === 'msid') {
-                    ssrcs.push(ssrc.id);
-                }
-            });
-            video.ssrcGroups = video.ssrcGroups || [];
-            if (video.ssrcGroups.find(group => group.semantics === 'SIM')) {
-                // Group already exists, no need to do anything
-                return desc;
-            }
-            video.ssrcGroups.push({
-                semantics: 'SIM',
-                ssrcs: ssrcs.join(' ')
-            });
-        }
-
-        return new RTCSessionDescription({
-            type: desc.type,
-            sdp: transform.write(sdp)
-        });
-    };
-
-/* eslint-disable-next-line vars-on-top */
-const getters = {
-    signalingState() {
-        return this.peerconnection.signalingState;
-    },
-    iceConnectionState() {
-        return this.peerconnection.iceConnectionState;
-    },
-    localDescription() {
-        let desc = this.peerconnection.localDescription;
-
-        if (!desc) {
-            logger.debug('getLocalDescription no localDescription found');
-
-            return {};
-        }
-
-        this.trace('getLocalDescription::preTransform', dumpSDP(desc));
-
-        // if we're running on FF, transform to Plan B first.
-        if (browser.usesUnifiedPlan()) {
-            desc = this.interop.toPlanB(desc);
-            this.trace('getLocalDescription::postTransform (Plan B)',
-                dumpSDP(desc));
-
-            desc = this._injectSsrcGroupForUnifiedSimulcast(desc);
-            this.trace('getLocalDescription::postTransform (inject ssrc group)',
-                dumpSDP(desc));
-        } else {
-            if (browser.doesVideoMuteByStreamRemove()) {
-                desc = this.localSdpMunger.maybeAddMutedLocalVideoTracksToSDP(desc);
-                logger.debug(
-                    'getLocalDescription::postTransform (munge local SDP)', desc);
-            }
-
-            // What comes out of this getter will be signalled over Jingle to
-            // the other peer, so we need to make sure the media direction is
-            // 'sendrecv' because we won't change the direction later and don't want
-            // the other peer to think we can't send or receive.
-            //
-            // Note that the description we set in chrome does have the accurate
-            // direction (e.g. 'recvonly'), since that is technically what is
-            // happening (check setLocalDescription impl).
-            desc = enforceSendRecv(desc, this.options);
-        }
-
-        // See the method's doc for more info about this transformation.
-        desc = this.localSdpMunger.transformStreamIdentifiers(desc);
-
-        return desc;
-    },
-    remoteDescription() {
-        let desc = this.peerconnection.remoteDescription;
-
-        if (!desc) {
-            logger.debug('getRemoteDescription no remoteDescription found');
-
-            return {};
-        }
-        this.trace('getRemoteDescription::preTransform', dumpSDP(desc));
-
-        // if we're running on FF, transform to Plan B first.
-        if (browser.usesUnifiedPlan()) {
-            desc = this.interop.toPlanB(desc);
-            this.trace(
-                'getRemoteDescription::postTransform (Plan B)', dumpSDP(desc));
-        }
-
-        return desc;
-    }
-};
-
-Object.keys(getters).forEach(prop => {
-    Object.defineProperty(
-        TraceablePeerConnection.prototype,
-        prop, {
-            get: getters[prop]
-        }
-    );
-});
-
-TraceablePeerConnection.prototype._getSSRC = function(rtcId) {
-    return this.localSSRCs.get(rtcId);
-};
-
-/**
- * Add {@link JitsiLocalTrack} to this TPC.
- * @param {JitsiLocalTrack} track
- */
-TraceablePeerConnection.prototype.addTrack = function(track, isInitiator = false) {
-    const rtcId = track.rtcId;
-
-    logger.info(`add ${track} to: ${this}`);
-
-    if (this.localTracks.has(rtcId)) {
-        logger.error(`${track} is already in ${this}`);
-
-        return;
-    }
-
-    this.localTracks.set(rtcId, track);
-    if (browser.usesUnifiedPlan() && isInitiator) {
-        return this.tpcUtils.addTrack(track, isInitiator);
-    }
-
-    const webrtcStream = track.getOriginalStream();
-
-    if (webrtcStream) {
-        this._addStream(webrtcStream);
-
-    // It's not ok for a track to not have a WebRTC stream if:
-    } else if (!browser.doesVideoMuteByStreamRemove()
-                || track.isAudioTrack()
-                || (track.isVideoTrack() && !track.isMuted())) {
-        logger.error(`${this} no WebRTC stream for: ${track}`);
-    }
-
-    // Muted video tracks do not have WebRTC stream
-    if (browser.usesPlanB() && browser.doesVideoMuteByStreamRemove()
-            && track.isVideoTrack() && track.isMuted()) {
-        const ssrcInfo = this.generateNewStreamSSRCInfo(track);
-
-        this.sdpConsistency.setPrimarySsrc(ssrcInfo.ssrcs[0]);
-        const simGroup
-            = ssrcInfo.groups.find(groupInfo => groupInfo.semantics === 'SIM');
-
-        if (simGroup) {
-            this.simulcast.setSsrcCache(simGroup.ssrcs);
-        }
-        const fidGroups
-            = ssrcInfo.groups.filter(
-                groupInfo => groupInfo.semantics === 'FID');
-
-        if (fidGroups) {
-            const rtxSsrcMapping = new Map();
-
-            fidGroups.forEach(fidGroup => {
-                const primarySsrc = fidGroup.ssrcs[0];
-                const rtxSsrc = fidGroup.ssrcs[1];
-
-                rtxSsrcMapping.set(primarySsrc, rtxSsrc);
-            });
-            this.rtxModifier.setSsrcCache(rtxSsrcMapping);
-        }
-    }
-
-    if (browser.usesUnifiedPlan() && !browser.usesSdpMungingForSimulcast()) {
-        this.tpcUtils.setEncodings(track);
-    }
-
-    // Construct the simulcast stream constraints for the newly added track.
-    if (track.isVideoTrack() && track.videoType === VideoType.CAMERA && this.isSimulcastOn()) {
-        this.tpcUtils._setSimulcastStreamConstraints(track.getTrack());
-    }
-};
-
-/**
- * Adds local track as part of the unmute operation.
- * @param {JitsiLocalTrack} track the track to be added as part of the unmute
- * operation
- * @return {Promise<boolean>} Promise that resolves to true if the underlying PeerConnection's
- * state has changed and renegotiation is required, false if no renegotiation is needed or
- * Promise is rejected when something goes wrong.
- */
-TraceablePeerConnection.prototype.addTrackUnmute = function(track) {
-    if (browser.usesUnifiedPlan()) {
-        return this.tpcUtils.addTrackUnmute(track);
-    }
-    if (!this._assertTrackBelongs('addTrackUnmute', track)) {
-        // Abort
-        return Promise.reject('Track not found on the peerconnection');
-    }
-
-    logger.info(`Adding ${track} as unmute to ${this}`);
-    const webRtcStream = track.getOriginalStream();
-
-    if (!webRtcStream) {
-        logger.error(
-            `Unable to add ${track} as unmute to ${this} - no WebRTC stream`);
-
-        return Promise.reject('Stream not found');
-    }
-    this._addStream(webRtcStream);
-
-    return Promise.resolve(true);
-};
-
-/**
- * Adds WebRTC media stream to the underlying PeerConnection
- * @param {MediaStream} mediaStream
- * @private
- */
-TraceablePeerConnection.prototype._addStream = function(mediaStream) {
-    this.peerconnection.addStream(mediaStream);
-    this._addedStreams.push(mediaStream);
-};
-
-/**
- * Removes WebRTC media stream from the underlying PeerConection
- * @param {MediaStream} mediaStream
- */
-TraceablePeerConnection.prototype._removeStream = function(mediaStream) {
-    if (browser.supportsRtpSender()) {
-        this._handleSenderRemoveStream(mediaStream);
-    } else {
-        this.peerconnection.removeStream(mediaStream);
-    }
-    this._addedStreams
-        = this._addedStreams.filter(stream => stream !== mediaStream);
-};
-
-/**
- * This method when called will check if given <tt>localTrack</tt> belongs to
- * this TPC (that it has been previously added using {@link addTrack}). If the
- * track does not belong an error message will be logged.
- * @param {string} methodName the method name that will be logged in an error
- * message
- * @param {JitsiLocalTrack} localTrack
- * @return {boolean} <tt>true</tt> if given local track belongs to this TPC or
- * <tt>false</tt> otherwise.
- * @private
- */
-TraceablePeerConnection.prototype._assertTrackBelongs = function(
-        methodName,
-        localTrack) {
-    const doesBelong = this.localTracks.has(localTrack.rtcId);
-
-    if (!doesBelong) {
-        logger.error(
-            `${methodName}: ${localTrack} does not belong to ${this}`);
-    }
-
-    return doesBelong;
-};
-
-/**
- * Tells if the given WebRTC <tt>MediaStream</tt> has been added to
- * the underlying WebRTC PeerConnection.
- * @param {MediaStream} mediaStream
- * @returns {boolean}
- */
-TraceablePeerConnection.prototype.isMediaStreamInPc = function(mediaStream) {
-    return this._addedStreams.indexOf(mediaStream) > -1;
-};
-
-/**
- * Remove local track from this TPC.
- * @param {JitsiLocalTrack} localTrack the track to be removed from this TPC.
- *
- * FIXME It should probably remove a boolean just like {@link removeTrackMute}
- *       The same applies to addTrack.
- */
-TraceablePeerConnection.prototype.removeTrack = function(localTrack) {
-    if (browser.usesUnifiedPlan()) {
-        return this.tpcUtils.removeTrack(localTrack);
-    }
-    const webRtcStream = localTrack.getOriginalStream();
-
-    this.trace(
-        'removeStream',
-        localTrack.rtcId, webRtcStream ? webRtcStream.id : undefined);
-
-    if (!this._assertTrackBelongs('removeStream', localTrack)) {
-        // Abort - nothing to be done here
-        return;
-    }
-    this.localTracks.delete(localTrack.rtcId);
-    this.localSSRCs.delete(localTrack.rtcId);
-
-    if (webRtcStream) {
-        if (browser.supportsRtpSender()) {
-            this._handleSenderRemoveStream(webRtcStream);
-        } else {
-            this.peerconnection.removeStream(webRtcStream);
-        }
-    }
-};
-
-/**
- * Returns the sender corresponding to the given media type.
- * @param {MEDIA_TYPE} mediaType - The media type 'audio' or 'video' to be used for the search.
- * @returns {RTPSender|undefined} - The found sender or undefined if no sender
- * was found.
- */
-TraceablePeerConnection.prototype.findSenderByKind = function(mediaType) {
-    return this.peerconnection.getSenders().find(s => s.track && s.track.kind === mediaType);
-};
-
-/**
- * Returns the sender corresponding to the given MediaStream.
- *
- * @param {MediaStream} stream - The media stream used for the search.
- * @returns {RTPSender|undefined} - The found sender or undefined if no sender
- * was found.
- */
-TraceablePeerConnection.prototype.findSenderByStream = function(stream) {
-    const track = stream.getTracks()[0];
-
-    if (!track) {
-        logger.error('Cannot find sender: no tracks.');
-
-        return;
-    }
-
-    // Find the right sender (for audio or video)
-    return this.peerconnection.getSenders().find(s => s.track === track);
-};
-
-/**
- * Returns the receiver corresponding to the given MediaStreamTrack.
- *
- * @param {MediaSreamTrack} track - The media stream track used for the search.
- * @returns {RTCRtpReceiver|undefined} - The found receiver or undefined if no receiver
- * was found.
- */
-TraceablePeerConnection.prototype.findReceiverForTrack = function(track) {
-    return this.peerconnection.getReceivers().find(r => r.track === track);
-};
-
-/**
- * Returns the sender corresponding to the given MediaStreamTrack.
- *
- * @param {MediaSreamTrack} track - The media stream track used for the search.
- * @returns {RTCRtpSender|undefined} - The found sender or undefined if no sender
- * was found.
- */
-TraceablePeerConnection.prototype.findSenderForTrack = function(track) {
-    return this.peerconnection.getSenders().find(s => s.track === track);
-};
-
-/**
- * Replaces <tt>oldTrack</tt> with <tt>newTrack</tt> from the peer connection.
- * Either <tt>oldTrack</tt> or <tt>newTrack</tt> can be null; replacing a valid
- * <tt>oldTrack</tt> with a null <tt>newTrack</tt> effectively just removes
- * <tt>oldTrack</tt>
- *
- * @param {JitsiLocalTrack|null} oldTrack - The current track in use to be
- * replaced
- * @param {JitsiLocalTrack|null} newTrack - The new track to use
- * @returns {Promise<boolean>} - If the promise resolves with true,
- * renegotiation will be needed. Otherwise no renegotiation is needed.
- */
-TraceablePeerConnection.prototype.replaceTrack = function(oldTrack, newTrack) {
-    if (browser.usesUnifiedPlan()) {
-        return this.tpcUtils.replaceTrack(oldTrack, newTrack);
-    }
-    if (oldTrack) {
-        this.removeTrack(oldTrack);
-    }
-    if (newTrack) {
-        this.addTrack(newTrack);
-    }
-
-    return Promise.resolve(true);
-};
-
-/**
- * Removes local track as part of the mute operation.
- * @param {JitsiLocalTrack} localTrack the local track to be remove as part of
- * the mute operation.
- * @return {Promise<boolean>} Promise that resolves to true if the underlying PeerConnection's
- * state has changed and renegotiation is required, false if no renegotiation is needed or
- * Promise is rejected when something goes wrong.
- */
-TraceablePeerConnection.prototype.removeTrackMute = function(localTrack) {
-    if (browser.usesUnifiedPlan()) {
-        return this.tpcUtils.removeTrackMute(localTrack);
-    }
-    const webRtcStream = localTrack.getOriginalStream();
-
-    this.trace(
-        'removeStreamMute',
-        localTrack.rtcId, webRtcStream ? webRtcStream.id : null);
-
-    if (!this._assertTrackBelongs('removeStreamMute', localTrack)) {
-        // Abort - nothing to be done here
-        return Promise.reject('Track not found in the peerconnection');
-    }
-    if (webRtcStream) {
-        logger.info(
-            `Removing ${localTrack} as mute from ${this}`);
-        this._removeStream(webRtcStream);
-
-        return Promise.resolve(true);
-    }
-
-    logger.error(`removeStreamMute - no WebRTC stream for ${localTrack}`);
-
-    return Promise.reject('Stream not found');
-};
-
-/**
- * Remove stream handling for browsers supporting RTPSender
- * @param stream: webrtc media stream
- */
-TraceablePeerConnection.prototype._handleSenderRemoveStream = function(
-        stream) {
-    if (!stream) {
-        // There is nothing to be changed
-        return;
-    }
-
-    const sender = this.findSenderByStream(stream);
-
-    if (sender) {
-        this.peerconnection.removeTrack(sender);
-    } else {
-        logger.log('Cannot remove tracks: no RTPSender.');
-    }
-};
-
-TraceablePeerConnection.prototype.createDataChannel = function(label, opts) {
-    this.trace('createDataChannel', label, opts);
-
-    return this.peerconnection.createDataChannel(label, opts);
-};
-
-/**
- * Ensures that the simulcast ssrc-group appears after any other ssrc-groups
- * in the SDP so that simulcast is properly activated.
- *
- * @param {Object} localSdp the WebRTC session description instance for
- * the local description.
- * @private
- */
-TraceablePeerConnection.prototype._ensureSimulcastGroupIsLast = function(
-        localSdp) {
-    let sdpStr = localSdp.sdp;
-
-    const videoStartIndex = sdpStr.indexOf('m=video');
-    const simStartIndex = sdpStr.indexOf('a=ssrc-group:SIM', videoStartIndex);
-    let otherStartIndex = sdpStr.lastIndexOf('a=ssrc-group');
-
-    if (simStartIndex === -1
-        || otherStartIndex === -1
-        || otherStartIndex === simStartIndex) {
-        return localSdp;
-    }
-
-    const simEndIndex = sdpStr.indexOf('\r\n', simStartIndex);
-    const simStr = sdpStr.substring(simStartIndex, simEndIndex + 2);
-
-    sdpStr = sdpStr.replace(simStr, '');
-    otherStartIndex = sdpStr.lastIndexOf('a=ssrc-group');
-    const otherEndIndex = sdpStr.indexOf('\r\n', otherStartIndex);
-    const sdpHead = sdpStr.slice(0, otherEndIndex);
-    const simStrTrimmed = simStr.trim();
-    const sdpTail = sdpStr.slice(otherEndIndex);
-
-    sdpStr = `${sdpHead}\r\n${simStrTrimmed}${sdpTail}`;
-
-    return new RTCSessionDescription({
-        type: localSdp.type,
-        sdp: sdpStr
-    });
-};
-
-/**
- * Will adjust audio and video media direction in the given SDP object to
- * reflect the current status of the {@link audioTransferActive} and
- * {@link videoTransferActive} flags.
- * @param {Object} localDescription the WebRTC session description instance for
- * the local description.
- * @private
- */
-TraceablePeerConnection.prototype._adjustLocalMediaDirection = function(
-        localDescription) {
-    const transformer = new SdpTransformWrap(localDescription.sdp);
-    let modifiedDirection = false;
-    const audioMedia = transformer.selectMedia('audio');
-
-    if (audioMedia) {
-        const desiredAudioDirection
-            = this._getDesiredMediaDirection(MediaType.AUDIO);
-
-        if (audioMedia.direction !== desiredAudioDirection) {
-            audioMedia.direction = desiredAudioDirection;
-            logger.info(
-                `Adjusted local audio direction to ${desiredAudioDirection}`);
-            modifiedDirection = true;
-        }
-    } else {
-        logger.warn('No "audio" media found int the local description');
-    }
-
-    const videoMedia = transformer.selectMedia('video');
-
-    if (videoMedia) {
-        const desiredVideoDirection
-            = this._getDesiredMediaDirection(MediaType.VIDEO);
-
-        if (videoMedia.direction !== desiredVideoDirection) {
-            videoMedia.direction = desiredVideoDirection;
-            logger.info(
-                `Adjusted local video direction to ${desiredVideoDirection}`);
-            modifiedDirection = true;
-        }
-    } else {
-        logger.warn('No "video" media found in the local description');
-    }
-
-    if (modifiedDirection) {
-        return new RTCSessionDescription({
-            type: localDescription.type,
-            sdp: transformer.toRawSDP()
-        });
-    }
-
-    return localDescription;
-};
-
-TraceablePeerConnection.prototype.setLocalDescription = function(description) {
-    let localSdp = description;
-
-    this.trace('setLocalDescription::preTransform', dumpSDP(localSdp));
-
-    if (this.options.disableH264 || this.options.preferH264) {
-        const parsedSdp = transform.parse(localSdp.sdp);
-        const videoMLine = parsedSdp.media.find(m => m.type === 'video');
-
-        if (this.options.disableH264) {
-            SDPUtil.stripVideoCodec(videoMLine, 'h264');
-        } else {
-            SDPUtil.preferVideoCodec(videoMLine, 'h264');
-        }
-
-        localSdp = new RTCSessionDescription({
-            type: localSdp.type,
-            sdp: transform.write(parsedSdp)
-        });
-
-        this.trace('setLocalDescription::postTransform (H264)',
-            dumpSDP(localSdp));
-    }
-
-    if (browser.usesPlanB()) {
-        localSdp = this._adjustLocalMediaDirection(localSdp);
-        localSdp = this._ensureSimulcastGroupIsLast(localSdp);
-    } else {
-
-        // if we're using unified plan, transform to it first.
-        localSdp = this.interop.toUnifiedPlan(localSdp);
-        this.trace(
-            'setLocalDescription::postTransform (Unified Plan)',
-            dumpSDP(localSdp));
-    }
-
-    return new Promise((resolve, reject) => {
-        this.peerconnection.setLocalDescription(localSdp)
-            .then(() => {
-                this.trace('setLocalDescriptionOnSuccess');
-                const localUfrag = SDPUtil.getUfrag(localSdp.sdp);
-
-                if (localUfrag !== this.localUfrag) {
-                    this.localUfrag = localUfrag;
-                    this.eventEmitter.emit(
-                        RTCEvents.LOCAL_UFRAG_CHANGED, this, localUfrag);
-                }
-                resolve();
-            }, err => {
-                this.trace('setLocalDescriptionOnFailure', err);
-                this.eventEmitter.emit(
-                    RTCEvents.SET_LOCAL_DESCRIPTION_FAILED,
-                    err, this);
-                reject(err);
-            });
-    });
-};
-
-/**
- * Enables/disables audio media transmission on this peer connection. When
- * disabled the SDP audio media direction in the local SDP will be adjusted to
- * 'inactive' which means that no data will be sent nor accepted, but
- * the connection should be kept alive.
- * @param {boolean} active <tt>true</tt> to enable audio media transmission or
- * <tt>false</tt> to disable. If the value is not a boolean the call will have
- * no effect.
- * @return {boolean} <tt>true</tt> if the value has changed and sRD/sLD cycle
- * needs to be executed in order for the changes to take effect or
- * <tt>false</tt> if the given value was the same as the previous one.
- * @public
- */
-TraceablePeerConnection.prototype.setAudioTransferActive = function(active) {
-    logger.debug(`${this} audio transfer active: ${active}`);
-    if (browser.usesUnifiedPlan()) {
-        return this.tpcUtils.setAudioTransferActive(active);
-    }
-    const changed = this.audioTransferActive !== active;
-
-    this.audioTransferActive = active;
-
-    return changed;
-};
-
-/**
- * Sets the max bitrate on the RTCRtpSender so that the
- * bitrate of the enocder doesn't exceed the configured value.
- * This is needed for the desktop share until spec-complaint
- * simulcast is implemented.
- * @param {JitsiLocalTrack} localTrack - the local track whose
- * max bitrate is to be configured.
- */
-TraceablePeerConnection.prototype.setMaxBitRate = function(localTrack) {
-    const mediaType = localTrack.type;
-
-    // No need to set max bitrates on the streams in the following cases.
-    // 1. When an audio track has been replaced.
-    // 2. When a 'camera' track is replaced in plan-b mode, since its a new sender.
-    // 3. When the config.js option for capping the SS bitrate is not enabled.
-    if ((mediaType === MediaType.AUDIO)
-        || (browser.usesPlanB() && !this.options.capScreenshareBitrate)
-        || (browser.usesPlanB() && localTrack.videoType === 'camera')) {
-        return;
-    }
-    if (!this.peerconnection.getSenders) {
-        logger.debug('Browser doesn\'t support RTCRtpSender');
-
-        return;
-    }
-    const videoType = localTrack.videoType;
-    const trackId = localTrack.track.id;
-
-    this.peerconnection.getSenders()
-        .filter(s => s.track && s.track.id === trackId)
-        .forEach(sender => {
-            try {
-                const parameters = sender.getParameters();
-
-                if (!parameters.encodings || !parameters.encodings.length) {
-                    return;
-                }
-                logger.debug('Setting max bitrate on video stream');
-                for (const encoding in parameters.encodings) {
-                    if (parameters.encodings.hasOwnProperty(encoding)) {
-                        parameters.encodings[encoding].maxBitrate
-                            = videoType === 'desktop' && browser.usesPlanB()
-                                ? DESKSTOP_SHARE_RATE
-
-                                // In unified plan, simulcast for SS is on by default.
-                                // When simulcast is disabled through a config.js option,
-                                // we cap the bitrate on desktop and camera tracks to 2500 Kbps.
-                                : this.isSimulcastOn()
-                                    ? this.tpcUtils.simulcastEncodings[encoding].maxBitrate
-                                    : MAX_BITRATE;
-                    }
-                }
-                sender.setParameters(parameters);
-            } catch (err) {
-                logger.error('Browser does not support getParameters/setParamters '
-                    + 'or setting max bitrate on the encodings: ', err);
-            }
-        });
-};
-
-TraceablePeerConnection.prototype.setRemoteDescription = function(description) {
-    this.trace('setRemoteDescription::preTransform', dumpSDP(description));
-
-    if (browser.usesPlanB()) {
-        // TODO the focus should squeze or explode the remote simulcast
-        // eslint-disable-next-line no-param-reassign
-        description = this.simulcast.mungeRemoteDescription(description);
-        this.trace(
-            'setRemoteDescription::postTransform (simulcast)',
-            dumpSDP(description));
-
-        if (this.options.preferH264) {
-            const parsedSdp = transform.parse(description.sdp);
-            const videoMLine = parsedSdp.media.find(m => m.type === 'video');
-
-            SDPUtil.preferVideoCodec(videoMLine, 'h264');
-
-            // eslint-disable-next-line no-param-reassign
-            description = new RTCSessionDescription({
-                type: description.type,
-                sdp: transform.write(parsedSdp)
-            });
-        }
-
-        // eslint-disable-next-line no-param-reassign
-        description = normalizePlanB(description);
-    } else {
-        const currentDescription = this.peerconnection.remoteDescription;
-
-        // eslint-disable-next-line no-param-reassign
-        description = this.interop.toUnifiedPlan(description, currentDescription);
-        this.trace(
-            'setRemoteDescription::postTransform (Unified)',
-            dumpSDP(description));
-
-        if (this.isSimulcastOn()) {
-            // eslint-disable-next-line no-param-reassign
-            description = this.simulcast.mungeRemoteDescription(description);
-
-            // eslint-disable-next-line no-param-reassign
-            description = this.tpcUtils._insertUnifiedPlanSimulcastReceive(description);
-            this.trace(
-                'setRemoteDescription::postTransform (sim receive)',
-                dumpSDP(description));
-
-            // eslint-disable-next-line no-param-reassign
-            description = this.tpcUtils._ensureCorrectOrderOfSsrcs(description);
-        }
-    }
-
-    return new Promise((resolve, reject) => {
-        this.peerconnection.setRemoteDescription(description)
-            .then(() => {
-                this.trace('setRemoteDescriptionOnSuccess');
-                const remoteUfrag = SDPUtil.getUfrag(description.sdp);
-
-                if (remoteUfrag !== this.remoteUfrag) {
-                    this.remoteUfrag = remoteUfrag;
-                    this.eventEmitter.emit(
-                        RTCEvents.REMOTE_UFRAG_CHANGED, this, remoteUfrag);
-                }
-                resolve();
-            }, err => {
-                this.trace('setRemoteDescriptionOnFailure', err);
-                this.eventEmitter.emit(
-                    RTCEvents.SET_REMOTE_DESCRIPTION_FAILED,
-                    err,
-                    this);
-                reject(err);
-            });
-    });
-};
-
-/**
- * Changes the resolution of the video stream that is sent to the peer based on
- * the user preferred value. If simulcast is enabled on the peerconection, all the
- * simulcast encodings that have a resolution height lower or equal to the value
- * provided will remain active. For the non-simulcast case, video constraint is
- * applied on the track.
- * @param {number} frameHeight - The user preferred max frame height.
- * @returns {Promise} promise that will be resolved when the operation is
- * successful and rejected otherwise.
- */
-TraceablePeerConnection.prototype.setSenderVideoConstraint = function(frameHeight) {
-    this.senderVideoMaxHeight = frameHeight;
-    const localVideoTrack = Array.from(this.localTracks.values()).find(t => t.isVideoTrack());
-
-    if (!localVideoTrack || localVideoTrack.isMuted() || localVideoTrack.videoType !== VideoType.CAMERA) {
-        return Promise.resolve();
-    }
-    const track = localVideoTrack.getTrack();
-
-    if (this.isSimulcastOn()) {
-        let promise = Promise.resolve();
-
-        // Check if the track constraints have been modified in p2p mode, apply
-        // the constraints that were used for creating the track if that is the case.
-        const height = localVideoTrack._constraints.height.ideal
-            ? localVideoTrack._constraints.height.ideal
-            : localVideoTrack._constraints.height;
-
-        if (track.getSettings().height !== height) {
-            promise = track.applyConstraints(localVideoTrack._constraints);
-        }
-
-        return promise
-            .then(() => {
-                // Determine the encodings that need to stay enabled based on the
-                // new frameHeight provided.
-                const encodingsEnabledState = this.tpcUtils.simulcastStreamConstraints
-                    .map(constraint => constraint.height <= frameHeight);
-                const videoSender = this.findSenderByKind(MediaType.VIDEO);
-
-                if (!videoSender) {
-                    return Promise.reject(new Error('RTCRtpSender not found for local video'));
-                }
-                const parameters = videoSender.getParameters();
-
-                if (!parameters || !parameters.encodings || !parameters.encodings.length) {
-                    return Promise.reject(new Error('RTCRtpSendParameters not found for local video track'));
-                }
-                logger.debug(`Setting max height of ${frameHeight} on local video`);
-                for (const encoding in parameters.encodings) {
-                    if (parameters.encodings.hasOwnProperty(encoding)) {
-                        parameters.encodings[encoding].active = encodingsEnabledState[encoding];
-                    }
-                }
-
-                return videoSender.setParameters(parameters);
-            });
-    }
-
-    // Apply the height constraint on the local camera track
-    const aspectRatio = (track.getSettings().width / track.getSettings().height).toPrecision(4);
-
-    logger.debug(`Setting max height of ${frameHeight} on local video`);
-
-    return track.applyConstraints(
-        {
-            aspectRatio,
-            height: {
-                ideal: frameHeight
-            }
-        });
-};
-
-/**
- * Enables/disables video media transmission on this peer connection. When
- * disabled the SDP video media direction in the local SDP will be adjusted to
- * 'inactive' which means that no data will be sent nor accepted, but
- * the connection should be kept alive.
- * @param {boolean} active <tt>true</tt> to enable video media transmission or
- * <tt>false</tt> to disable. If the value is not a boolean the call will have
- * no effect.
- * @return {boolean} <tt>true</tt> if the value has changed and sRD/sLD cycle
- * needs to be executed in order for the changes to take effect or
- * <tt>false</tt> if the given value was the same as the previous one.
- * @public
- */
-TraceablePeerConnection.prototype.setVideoTransferActive = function(active) {
-    logger.debug(`${this} video transfer active: ${active}`);
-    if (browser.usesUnifiedPlan()) {
-        return this.tpcUtils.setVideoTransferActive(active);
-    }
-    const changed = this.videoTransferActive !== active;
-
-    this.videoTransferActive = active;
-
-    return changed;
-};
-
-/**
- * Sends DTMF tones if possible.
- *
- * @param {string} tones - The DTMF tones string as defined by {@code RTCDTMFSender.insertDTMF}, 'tones' argument.
- * @param {number} duration - The amount of time in milliseconds that each DTMF should last. It's 200ms by default.
- * @param {number} interToneGap - The length of time in miliseconds to wait between tones. It's 200ms by default.
- *
- * @returns {void}
- */
-TraceablePeerConnection.prototype.sendTones = function(tones, duration = 200, interToneGap = 200) {
-    if (!this._dtmfSender) {
-        if (this.peerconnection.getSenders) {
-            const rtpSender = this.peerconnection.getSenders().find(s => s.dtmf);
-
-            this._dtmfSender = rtpSender && rtpSender.dtmf;
-            this._dtmfSender && logger.info(`${this} initialized DTMFSender using getSenders`);
-        }
-
-        if (!this._dtmfSender) {
-            const localAudioTrack = Array.from(this.localTracks.values()).find(t => t.isAudioTrack());
-
-            if (this.peerconnection.createDTMFSender && localAudioTrack) {
-                this._dtmfSender = this.peerconnection.createDTMFSender(localAudioTrack.getTrack());
-            }
-            this._dtmfSender && logger.info(`${this} initialized DTMFSender using deprecated createDTMFSender`);
-        }
-
-        if (this._dtmfSender) {
-            this._dtmfSender.ontonechange = this._onToneChange.bind(this);
-        }
-    }
-
-    if (this._dtmfSender) {
-        if (this._dtmfSender.toneBuffer) {
-            this._dtmfTonesQueue.push({
-                tones,
-                duration,
-                interToneGap
-            });
-
-            return;
-        }
-
-        this._dtmfSender.insertDTMF(tones, duration, interToneGap);
-    } else {
-        logger.warn(`${this} sendTones - failed to select DTMFSender`);
-    }
-};
-
-/**
- * Callback ivoked by {@code this._dtmfSender} when it has finished playing
- * a single tone.
- *
- * @param {Object} event - The tonechange event which indicates what characters
- * are left to be played for the current tone.
- * @private
- * @returns {void}
- */
-TraceablePeerConnection.prototype._onToneChange = function(event) {
-    // An empty event.tone indicates the current tones have finished playing.
-    // Automatically start playing any queued tones on finish.
-    if (this._dtmfSender && event.tone === '' && this._dtmfTonesQueue.length) {
-        const { tones, duration, interToneGap } = this._dtmfTonesQueue.shift();
-
-        this._dtmfSender.insertDTMF(tones, duration, interToneGap);
-    }
-};
-
-/**
- * Makes the underlying TraceablePeerConnection generate new SSRC for
- * the recvonly video stream.
- */
-TraceablePeerConnection.prototype.generateRecvonlySsrc = function() {
-    const newSSRC = SDPUtil.generateSsrc();
-
-    logger.info(`${this} generated new recvonly SSRC: ${newSSRC}`);
-    this.sdpConsistency.setPrimarySsrc(newSSRC);
-};
-
-/**
- * Makes the underlying TraceablePeerConnection forget the current primary video
- * SSRC.
- */
-TraceablePeerConnection.prototype.clearRecvonlySsrc = function() {
-    logger.info('Clearing primary video SSRC!');
-    this.sdpConsistency.clearVideoSsrcCache();
-};
-
-/**
- * Closes underlying WebRTC PeerConnection instance and removes all remote
- * tracks by emitting {@link RTCEvents.REMOTE_TRACK_REMOVED} for each one of
- * them.
- */
-TraceablePeerConnection.prototype.close = function() {
-    this.trace('stop');
-
-    // Off SignalingEvents
-    this.signalingLayer.off(
-        SignalingEvents.PEER_MUTED_CHANGED, this._peerMutedChanged);
-    this.signalingLayer.off(
-        SignalingEvents.PEER_VIDEO_TYPE_CHANGED, this._peerVideoTypeChanged);
-
-    for (const peerTracks of this.remoteTracks.values()) {
-        for (const remoteTrack of peerTracks.values()) {
-            this._removeRemoteTrack(remoteTrack);
-        }
-    }
-    this.remoteTracks.clear();
-
-    this._addedStreams = [];
-
-    this._dtmfSender = null;
-    this._dtmfTonesQueue = [];
-
-    if (!this.rtc._removePeerConnection(this)) {
-        logger.error('RTC._removePeerConnection returned false');
-    }
-    if (this.statsinterval !== null) {
-        window.clearInterval(this.statsinterval);
-        this.statsinterval = null;
-    }
-    logger.info(`Closing ${this}...`);
-    this.peerconnection.close();
-};
-
-/**
- * Modifies the values of the setup attributes (defined by
- * {@link http://tools.ietf.org/html/rfc4145#section-4}) of a specific SDP
- * answer in order to overcome a delay of 1 second in the connection
- * establishment between some devices and Videobridge.
- *
- * @param {SDP} offer - the SDP offer to which the specified SDP answer is
- * being prepared to respond
- * @param {SDP} answer - the SDP to modify
- * @private
- */
-const _fixAnswerRFC4145Setup = function(offer, answer) {
-    if (!(browser.isChromiumBased() || browser.isReactNative())) {
-        // It looks like Firefox doesn't agree with the fix (at least in its
-        // current implementation) because it effectively remains active even
-        // after we tell it to become passive. Apart from Firefox which I tested
-        // after the fix was deployed, I tested Chrome only. In order to prevent
-        // issues with other browsers, limit the fix to known devices for the
-        // time being.
-        return;
-    }
-
-    // XXX Videobridge is the (SDP) offerer and WebRTC (e.g. Chrome) is the
-    // answerer (as orchestrated by Jicofo). In accord with
-    // http://tools.ietf.org/html/rfc5245#section-5.2 and because both peers
-    // are ICE FULL agents, Videobridge will take on the controlling role and
-    // WebRTC will take on the controlled role. In accord with
-    // https://tools.ietf.org/html/rfc5763#section-5, Videobridge will use the
-    // setup attribute value of setup:actpass and WebRTC will be allowed to
-    // choose either the setup attribute value of setup:active or
-    // setup:passive. Chrome will by default choose setup:active because it is
-    // RECOMMENDED by the respective RFC since setup:passive adds additional
-    // latency. The case of setup:active allows WebRTC to send a DTLS
-    // ClientHello as soon as an ICE connectivity check of its succeeds.
-    // Unfortunately, Videobridge will be unable to respond immediately because
-    // may not have WebRTC's answer or may have not completed the ICE
-    // connectivity establishment. Even more unfortunate is that in the
-    // described scenario Chrome's DTLS implementation will insist on
-    // retransmitting its ClientHello after a second (the time is in accord
-    // with the respective RFC) and will thus cause the whole connection
-    // establishment to exceed at least 1 second. To work around Chrome's
-    // idiosyncracy, don't allow it to send a ClientHello i.e. change its
-    // default choice of setup:active to setup:passive.
-    if (offer && answer
-            && offer.media && answer.media
-            && offer.media.length === answer.media.length) {
-        answer.media.forEach((a, i) => {
-            if (SDPUtil.findLine(
-                    offer.media[i],
-                    'a=setup:actpass',
-                    offer.session)) {
-                answer.media[i]
-                    = a.replace(/a=setup:active/g, 'a=setup:passive');
-            }
-        });
-        answer.raw = answer.session + answer.media.join('');
-    }
-};
-
-TraceablePeerConnection.prototype.createAnswer = function(constraints) {
-    return this._createOfferOrAnswer(false /* answer */, constraints);
-};
-
-TraceablePeerConnection.prototype.createOffer = function(constraints) {
-    return this._createOfferOrAnswer(true /* offer */, constraints);
-};
-
-/**
- * Checks if a camera track has been added to the peerconnection
- * @param {TraceablePeerConnection} peerConnection
- * @return {boolean} <tt>true</tt> if the peerconnection has
- * a camera track for its video source <tt>false</tt> otherwise.
- */
-function hasCameraTrack(peerConnection) {
-    return peerConnection.getLocalTracks()
-        .some(t => t.videoType === 'camera');
-}
-
-TraceablePeerConnection.prototype._createOfferOrAnswer = function(
-        isOffer,
-        constraints) {
-    const logName = isOffer ? 'Offer' : 'Answer';
-
-    this.trace(`create${logName}`, JSON.stringify(constraints, null, ' '));
-
-    const handleSuccess = (resultSdp, resolveFn, rejectFn) => {
-        try {
-            this.trace(
-                `create${logName}OnSuccess::preTransform`, dumpSDP(resultSdp));
-
-            if (browser.usesPlanB()) {
-                // If there are no local video tracks, then a "recvonly"
-                // SSRC needs to be generated
-                if (!this.hasAnyTracksOfType(MediaType.VIDEO)
-                    && !this.sdpConsistency.hasPrimarySsrcCached()) {
-                    this.generateRecvonlySsrc();
-                }
-
-                // eslint-disable-next-line no-param-reassign
-                resultSdp = new RTCSessionDescription({
-                    type: resultSdp.type,
-                    sdp: this.sdpConsistency.makeVideoPrimarySsrcsConsistent(
-                        resultSdp.sdp)
-                });
-
-                this.trace(
-                    `create${logName}OnSuccess::postTransform `
-                         + '(make primary audio/video ssrcs consistent)',
-                    dumpSDP(resultSdp));
-            }
-
-            // configure simulcast for camera tracks always and for
-            // desktop tracks only when the testing flag for maxbitrates
-            // in config.js is disabled.
-            if (this.isSimulcastOn() && browser.usesSdpMungingForSimulcast()
-                && (!this.options.capScreenshareBitrate
-                || (this.options.capScreenshareBitrate && hasCameraTrack(this)))) {
-                // eslint-disable-next-line no-param-reassign
-                resultSdp = this.simulcast.mungeLocalDescription(resultSdp);
-                this.trace(
-                    `create${logName}`
-                        + 'OnSuccess::postTransform (simulcast)',
-                    dumpSDP(resultSdp));
-            }
-
-            if (!this.options.disableRtx && browser.supportsRtx()) {
-                // eslint-disable-next-line no-param-reassign
-                resultSdp = new RTCSessionDescription({
-                    type: resultSdp.type,
-                    sdp: this.rtxModifier.modifyRtxSsrcs(resultSdp.sdp)
-                });
-
-                this.trace(
-                    `create${logName}`
-                         + 'OnSuccess::postTransform (rtx modifier)',
-                    dumpSDP(resultSdp));
-            }
-
-            // Fix the setup attribute (see _fixAnswerRFC4145Setup for
-            //  details)
-            if (!isOffer) {
-                const remoteDescription
-                    = new SDP(this.remoteDescription.sdp);
-                const localDescription = new SDP(resultSdp.sdp);
-
-                _fixAnswerRFC4145Setup(remoteDescription, localDescription);
-
-                // eslint-disable-next-line no-param-reassign
-                resultSdp = new RTCSessionDescription({
-                    type: resultSdp.type,
-                    sdp: localDescription.raw
-                });
-            }
-
-            const ssrcMap = extractSSRCMap(resultSdp);
-
-            logger.debug('Got local SSRCs MAP: ', ssrcMap);
-            this._processLocalSSRCsMap(ssrcMap);
-
-            resolveFn(resultSdp);
-        } catch (e) {
-            this.trace(`create${logName}OnError`, e);
-            this.trace(`create${logName}OnError`, dumpSDP(resultSdp));
-            logger.error(`create${logName}OnError`, e, dumpSDP(resultSdp));
-
-            rejectFn(e);
-        }
-    };
-
-    const handleFailure = (err, rejectFn) => {
-        this.trace(`create${logName}OnFailure`, err);
-        const eventType
-            = isOffer
-                ? RTCEvents.CREATE_OFFER_FAILED
-                : RTCEvents.CREATE_ANSWER_FAILED;
-
-        this.eventEmitter.emit(eventType, err, this);
-
-        rejectFn(err);
-    };
-
-    return new Promise((resolve, reject) => {
-        let oaPromise;
-
-        if (isOffer) {
-            oaPromise = this.peerconnection.createOffer(constraints);
-        } else {
-            oaPromise = this.peerconnection.createAnswer(constraints);
-        }
-
-        oaPromise
-            .then(
-                sdp => handleSuccess(sdp, resolve, reject),
-                error => handleFailure(error, reject));
-    });
-};
-
-/**
- * Extract primary SSRC from given {@link TrackSSRCInfo} object.
- * @param {TrackSSRCInfo} ssrcObj
- * @return {number|null} the primary SSRC or <tt>null</tt>
- */
-TraceablePeerConnection.prototype._extractPrimarySSRC = function(ssrcObj) {
-    if (ssrcObj && ssrcObj.groups && ssrcObj.groups.length) {
-        return ssrcObj.groups[0].ssrcs[0];
-    } else if (ssrcObj && ssrcObj.ssrcs && ssrcObj.ssrcs.length) {
-        return ssrcObj.ssrcs[0];
-    }
-
-    return null;
-};
-
-/**
- * Goes over the SSRC map extracted from the latest local description and tries
- * to match them with the local tracks (by MSID). Will update the values
- * currently stored in the {@link TraceablePeerConnection.localSSRCs} map.
- * @param {Map<string,TrackSSRCInfo>} ssrcMap
- * @private
- */
-TraceablePeerConnection.prototype._processLocalSSRCsMap = function(ssrcMap) {
-    for (const track of this.localTracks.values()) {
-        const trackMSID = track.storedMSID;
-
-        if (ssrcMap.has(trackMSID)) {
-            const newSSRC = ssrcMap.get(trackMSID);
-
-            if (!newSSRC) {
-                logger.error(`No SSRC found for: ${trackMSID} in ${this}`);
-
-                return;
-            }
-            const oldSSRC = this.localSSRCs.get(track.rtcId);
-            const newSSRCNum = this._extractPrimarySSRC(newSSRC);
-            const oldSSRCNum = this._extractPrimarySSRC(oldSSRC);
-
-            // eslint-disable-next-line no-negated-condition
-            if (newSSRCNum !== oldSSRCNum) {
-                if (oldSSRCNum === null) {
-                    logger.info(
-                        `Storing new local SSRC for ${track} in ${this}`,
-                        newSSRC);
-                } else {
-                    logger.error(
-                        `Overwriting SSRC for ${track} ${trackMSID} in ${this
-                        } with: `, newSSRC);
-                }
-                this.localSSRCs.set(track.rtcId, newSSRC);
-
-                this.eventEmitter.emit(
-                    RTCEvents.LOCAL_TRACK_SSRC_UPDATED, track, newSSRCNum);
-            } else {
-                logger.debug(
-                    `The local SSRC(${newSSRCNum}) for ${track} ${trackMSID}`
-                     + `is still up to date in ${this}`);
-            }
-        } else if (!track.isVideoTrack() && !track.isMuted()) {
-            // It is normal to find no SSRCs for a muted video track in
-            // the local SDP as the recv-only SSRC is no longer munged in.
-            // So log the warning only if it's not a muted video track.
-            logger.warn(`No SSRCs found in the local SDP for ${track} MSID: ${trackMSID} in ${this}`);
-        }
-    }
-};
-
-TraceablePeerConnection.prototype.addIceCandidate = function(candidate) {
-    this.trace('addIceCandidate', JSON.stringify({
-        candidate: candidate.candidate,
-        sdpMid: candidate.sdpMid,
-        sdpMLineIndex: candidate.sdpMLineIndex,
-        usernameFragment: candidate.usernameFragment
-    }, null, ' '));
-
-    return this.peerconnection.addIceCandidate(candidate);
-};
-
-/**
- * Obtains call-related stats from the peer connection.
- *
- * @param {Function} callback - The function to invoke after successfully
- * obtaining stats.
- * @param {Function} errback - The function to invoke after failing to obtain
- * stats.
- * @returns {void}
- */
-TraceablePeerConnection.prototype.getStats = function(callback, errback) {
-    // TODO (brian): After moving all browsers to adapter, check if adapter is
-    // accounting for different getStats apis, making the browser-checking-if
-    // unnecessary.
-    if (browser.isSafari() || browser.isFirefox() || browser.isReactNative()) {
-        // uses the new Promise based getStats
-        this.peerconnection.getStats()
-            .then(callback)
-            .catch(errback || (() => {
-
-                // Making sure that getStats won't fail if error callback is
-                // not passed.
-            }));
-    } else {
-        this.peerconnection.getStats(callback);
-    }
-};
-
-/**
- * Generates and stores new SSRC info object for given local track.
- * The method should be called only for a video track being added to this TPC
- * in the muted state (given that the current browser uses this strategy).
- * @param {JitsiLocalTrack} track
- * @return {TPCSSRCInfo}
- */
-TraceablePeerConnection.prototype.generateNewStreamSSRCInfo = function(track) {
-    const rtcId = track.rtcId;
-    let ssrcInfo = this._getSSRC(rtcId);
-
-    if (ssrcInfo) {
-        logger.error(`Will overwrite local SSRCs for track ID: ${rtcId}`);
-    }
-
-    // configure simulcast for camera tracks always and for
-    // desktop tracks only when the testing flag for maxbitrates
-    // in config.js is disabled.
-    if (this.isSimulcastOn()
-        && (!this.options.capScreenshareBitrate
-        || (this.options.capScreenshareBitrate && hasCameraTrack(this)))) {
-        ssrcInfo = {
-            ssrcs: [],
-            groups: []
-        };
-        for (let i = 0; i < SIM_LAYER_RIDS.length; i++) {
-            ssrcInfo.ssrcs.push(SDPUtil.generateSsrc());
-        }
-        ssrcInfo.groups.push({
-            ssrcs: ssrcInfo.ssrcs.slice(),
-            semantics: 'SIM'
-        });
-    } else {
-        ssrcInfo = {
-            ssrcs: [ SDPUtil.generateSsrc() ],
-            groups: []
-        };
-    }
-    if (!this.options.disableRtx && browser.supportsRtx()) {
-        // Specifically use a for loop here because we'll
-        //  be adding to the list we're iterating over, so we
-        //  only want to iterate through the items originally
-        //  on the list
-        const currNumSsrcs = ssrcInfo.ssrcs.length;
-
-        for (let i = 0; i < currNumSsrcs; ++i) {
-            const primarySsrc = ssrcInfo.ssrcs[i];
-            const rtxSsrc = SDPUtil.generateSsrc();
-
-            ssrcInfo.ssrcs.push(rtxSsrc);
-            ssrcInfo.groups.push({
-                ssrcs: [ primarySsrc, rtxSsrc ],
-                semantics: 'FID'
-            });
-        }
-    }
-    ssrcInfo.msid = track.storedMSID;
-    this.localSSRCs.set(rtcId, ssrcInfo);
-
-    return ssrcInfo;
-};
-
-const handleLayerSuspension = function(peerConnection, isSelected) {
-    if (!peerConnection.getSenders) {
-        logger.debug('Browser doesn\'t support RTPSender');
-
-        return;
-    }
-
-    const videoSender = peerConnection.getSenders()
-        .find(sender => sender.track.kind === 'video');
-
-    if (!videoSender) {
-        logger.warn('handleLayerSuspension unable to find video sender');
-
-        return;
-    }
-    if (!videoSender.getParameters) {
-        logger.debug('Browser doesn\'t support RTPSender parameters');
-
-        return;
-    }
-    const parameters = videoSender.getParameters();
-
-    if (isSelected) {
-        logger.debug('Currently selected, enabling all sim layers');
-
-        // Make sure all encodings are enabled
-        parameters.encodings.forEach(e => {
-            e.active = true;
-        });
-    } else {
-        logger.debug('Not currently selected, disabling upper layers');
-
-        // Turn off the upper simulcast layers
-        [ 1, 2 ].forEach(simIndex => {
-            if (parameters.encodings[simIndex]) {
-                parameters.encodings[simIndex].active = false;
-            }
-        });
-    }
-    videoSender.setParameters(parameters);
-};
-
-/**
- * Set whether or not the endpoint is 'selected' by other endpoints, meaning
- * it appears on their main stage
- */
-TraceablePeerConnection.prototype.setIsSelected = function(isSelected) {
-    if (this.options.enableLayerSuspension) {
-        logger.debug('Layer suspension enabled,'
-            + `currently selected? ${isSelected}`);
-        handleLayerSuspension(this.peerconnection, isSelected);
-    }
-};
-
-/**
- * Creates a text representation of this <tt>TraceablePeerConnection</tt>
- * instance.
- * @return {string}
- */
-TraceablePeerConnection.prototype.toString = function() {
-    return `TPC[${this.id},p2p:${this.isP2P}]`;
-};
-=======
-/* global __filename, RTCSessionDescription */
-
-import { getLogger } from 'jitsi-meet-logger';
-import { Interop } from '@jitsi/sdp-interop';
-import transform from 'sdp-transform';
-
-import * as GlobalOnErrorHandler from '../util/GlobalOnErrorHandler';
-import JitsiRemoteTrack from './JitsiRemoteTrack';
-import {
-    TRACK_ADDED,
-    TRACK_MUTE_CHANGED
-} from '../../JitsiConferenceEvents';
-import * as MediaType from '../../service/RTC/MediaType';
-import * as VideoType from '../../service/RTC/VideoType';
-import LocalSdpMunger from './LocalSdpMunger';
-import RTC from './RTC';
-import RTCUtils from './RTCUtils';
-import browser from '../browser';
-import RTCEvents from '../../service/RTC/RTCEvents';
-import RtxModifier from '../xmpp/RtxModifier';
-import { SIM_LAYER_RIDS, TPCUtils } from './TPCUtils';
-
-// FIXME SDP tools should end up in some kind of util module
-import SDP from '../xmpp/SDP';
-import SdpConsistency from '../xmpp/SdpConsistency';
-import { SdpTransformWrap } from '../xmpp/SdpTransformUtil';
-import SDPUtil from '../xmpp/SDPUtil';
-import * as SignalingEvents from '../../service/RTC/SignalingEvents';
-
-const logger = getLogger(__filename);
-const MAX_BITRATE = 2500000;
-const DESKSTOP_SHARE_RATE = 500000;
-
-/* eslint-disable max-params */
-
-/**
- * Creates new instance of 'TraceablePeerConnection'.
- *
- * @param {RTC} rtc the instance of <tt>RTC</tt> service
- * @param {number} id the peer connection id assigned by the parent RTC module.
- * @param {SignalingLayer} signalingLayer the signaling layer instance
- * @param {object} iceConfig WebRTC 'PeerConnection' ICE config
- * @param {object} constraints WebRTC 'PeerConnection' constraints
- * @param {boolean} isP2P indicates whether or not the new instance will be used
- * in a peer to peer connection
- * @param {object} options <tt>TracablePeerConnection</tt> config options.
- * @param {boolean} options.disableSimulcast if set to 'true' will disable
- * the simulcast.
- * @param {boolean} options.disableRtx if set to 'true' will disable the RTX
- * @param {boolean} options.capScreenshareBitrate if set to 'true' simulcast will
- * be disabled for screenshare and a max bitrate of 500Kbps will applied on the
- * stream.
- * @param {boolean} options.disableH264 If set to 'true' H264 will be
- *      disabled by removing it from the SDP.
- * @param {boolean} options.preferH264 if set to 'true' H264 will be preferred
- * over other video codecs.
- * @param {boolean} options.enableLayerSuspension if set to 'true', we will
- * cap the video send bitrate when we are told we have not been selected by
- * any endpoints (and therefore the non-thumbnail streams are not in use).
- * @param {boolean} options.startSilent If set to 'true' no audio will be sent or received.
- *
- * FIXME: initially the purpose of TraceablePeerConnection was to be able to
- * debug the peer connection. Since many other responsibilities have been added
- * it would make sense to extract a separate class from it and come up with
- * a more suitable name.
- *
- * @constructor
- */
-export default function TraceablePeerConnection(
-        rtc,
-        id,
-        signalingLayer,
-        iceConfig,
-        constraints,
-        isP2P,
-        options) {
-
-    /**
-     * Indicates whether or not this peer connection instance is actively
-     * sending/receiving audio media. When set to <tt>false</tt> the SDP audio
-     * media direction will be adjusted to 'inactive' in order to suspend
-     * the transmission.
-     * @type {boolean}
-     * @private
-     */
-    this.audioTransferActive = !(options.startSilent === true);
-
-    /**
-     * The DTMF sender instance used to send DTMF tones.
-     *
-     * @type {RTCDTMFSender|undefined}
-     * @private
-     */
-    this._dtmfSender = undefined;
-
-    /**
-     * @typedef {Object} TouchToneRequest
-     * @property {string} tones - The DTMF tones string as defined by
-     * {@code RTCDTMFSender.insertDTMF}, 'tones' argument.
-     * @property {number} duration - The amount of time in milliseconds that
-     * each DTMF should last.
-     * @property {string} interToneGap - The length of time in miliseconds to
-     * wait between tones.
-     */
-    /**
-     * TouchToneRequests which are waiting to be played. This queue is filled
-     * if there are touch tones currently being played.
-     *
-     * @type {Array<TouchToneRequest>}
-     * @private
-     */
-    this._dtmfTonesQueue = [];
-
-    /**
-     * Indicates whether or not this peer connection instance is actively
-     * sending/receiving video media. When set to <tt>false</tt> the SDP video
-     * media direction will be adjusted to 'inactive' in order to suspend
-     * the transmission.
-     * @type {boolean}
-     * @private
-     */
-    this.videoTransferActive = true;
-
-    /**
-     * The parent instance of RTC service which created this
-     * <tt>TracablePeerConnection</tt>.
-     * @type {RTC}
-     */
-    this.rtc = rtc;
-
-    /**
-     * The peer connection identifier assigned by the RTC module.
-     * @type {number}
-     */
-    this.id = id;
-
-    /**
-     * Indicates whether or not this instance is used in a peer to peer
-     * connection.
-     * @type {boolean}
-     */
-    this.isP2P = isP2P;
-
-    // FIXME: We should support multiple streams per jid.
-    /**
-     * The map holds remote tracks associated with this peer connection.
-     * It maps user's JID to media type and remote track
-     * (one track per media type per user's JID).
-     * @type {Map<string, Map<MediaType, JitsiRemoteTrack>>}
-     */
-    this.remoteTracks = new Map();
-
-    /**
-     * A map which stores local tracks mapped by {@link JitsiLocalTrack.rtcId}
-     * @type {Map<number, JitsiLocalTrack>}
-     */
-    this.localTracks = new Map();
-
-    /**
-     * Keeps tracks of the WebRTC <tt>MediaStream</tt>s that have been added to
-     * the underlying WebRTC PeerConnection.
-     * @type {Array}
-     * @private
-     */
-    this._addedStreams = [];
-
-    /**
-     * @typedef {Object} TPCGroupInfo
-     * @property {string} semantics the SSRC groups semantics
-     * @property {Array<number>} ssrcs group's SSRCs in order where the first
-     * one is group's primary SSRC, the second one is secondary (RTX) and so
-     * on...
-     */
-    /**
-     * @typedef {Object} TPCSSRCInfo
-     * @property {Array<number>} ssrcs an array which holds all track's SSRCs
-     * @property {Array<TPCGroupInfo>} groups an array stores all track's SSRC
-     * groups
-     */
-    /**
-     * Holds the info about local track's SSRCs mapped per their
-     * {@link JitsiLocalTrack.rtcId}
-     * @type {Map<number, TPCSSRCInfo>}
-     */
-    this.localSSRCs = new Map();
-
-    /**
-     * The local ICE username fragment for this session.
-     */
-    this.localUfrag = null;
-
-    /**
-     * The remote ICE username fragment for this session.
-     */
-    this.remoteUfrag = null;
-
-    /**
-     * The signaling layer which operates this peer connection.
-     * @type {SignalingLayer}
-     */
-    this.signalingLayer = signalingLayer;
-
-    // SignalingLayer listeners
-    this._peerVideoTypeChanged = this._peerVideoTypeChanged.bind(this);
-    this.signalingLayer.on(
-        SignalingEvents.PEER_VIDEO_TYPE_CHANGED,
-        this._peerVideoTypeChanged);
-
-    this._peerMutedChanged = this._peerMutedChanged.bind(this);
-    this.signalingLayer.on(
-        SignalingEvents.PEER_MUTED_CHANGED,
-        this._peerMutedChanged);
-    this.options = options;
-
-    this.peerconnection
-        = new RTCUtils.RTCPeerConnectionType(iceConfig, constraints);
-    this.tpcUtils = new TPCUtils(this);
-    this.updateLog = [];
-    this.stats = {};
-    this.statsinterval = null;
-
-    /**
-     * @type {number} The max number of stats to keep in this.stats. Limit to
-     * 300 values, i.e. 5 minutes; set to 0 to disable
-     */
-    this.maxstats = options.maxstats;
-
-    this.interop = new Interop();
-    const Simulcast = require('@jitsi/sdp-simulcast');
-
-    this.simulcast = new Simulcast(
-        {
-            numOfLayers: SIM_LAYER_RIDS.length,
-            explodeRemoteSimulcast: false,
-            usesUnifiedPlan: browser.usesUnifiedPlan()
-        });
-    this.sdpConsistency = new SdpConsistency(this.toString());
-
-    /**
-     * Munges local SDP provided to the Jingle Session in order to prevent from
-     * sending SSRC updates on attach/detach and mute/unmute (for video).
-     * @type {LocalSdpMunger}
-     */
-    this.localSdpMunger = new LocalSdpMunger(this);
-
-    /**
-     * TracablePeerConnection uses RTC's eventEmitter
-     * @type {EventEmitter}
-     */
-    this.eventEmitter = rtc.eventEmitter;
-    this.rtxModifier = new RtxModifier();
-
-    // override as desired
-    this.trace = (what, info) => {
-        logger.debug(what, info);
-
-        this.updateLog.push({
-            time: new Date(),
-            type: what,
-            value: info || ''
-        });
-    };
-    this.onicecandidate = null;
-    this.peerconnection.onicecandidate = event => {
-        this.trace(
-            'onicecandidate',
-            JSON.stringify(event.candidate, null, ' '));
-
-        if (this.onicecandidate !== null) {
-            this.onicecandidate(event);
-        }
-    };
-
-    // Use stream events in plan-b and track events in unified plan.
-    if (browser.usesPlanB()) {
-        this.peerconnection.onaddstream
-            = event => this._remoteStreamAdded(event.stream);
-        this.peerconnection.onremovestream
-            = event => this._remoteStreamRemoved(event.stream);
-    } else {
-        this.peerconnection.ontrack = event => {
-            const stream = event.streams[0];
-
-            this._remoteTrackAdded(stream, event.track, event.transceiver);
-            stream.onremovetrack = evt => {
-                this._remoteTrackRemoved(stream, evt.track);
-            };
-        };
-    }
-    this.onsignalingstatechange = null;
-    this.peerconnection.onsignalingstatechange = event => {
-        this.trace('onsignalingstatechange', this.signalingState);
-        if (this.onsignalingstatechange !== null) {
-            this.onsignalingstatechange(event);
-        }
-    };
-    this.oniceconnectionstatechange = null;
-    this.peerconnection.oniceconnectionstatechange = event => {
-        this.trace('oniceconnectionstatechange', this.iceConnectionState);
-        if (this.oniceconnectionstatechange !== null) {
-            this.oniceconnectionstatechange(event);
-        }
-    };
-    this.onnegotiationneeded = null;
-    this.peerconnection.onnegotiationneeded = event => {
-        this.trace('onnegotiationneeded');
-        if (this.onnegotiationneeded !== null) {
-            this.onnegotiationneeded(event);
-        }
-    };
-    this.ondatachannel = null;
-    this.peerconnection.ondatachannel = event => {
-        this.trace('ondatachannel');
-        if (this.ondatachannel !== null) {
-            this.ondatachannel(event);
-        }
-    };
-
-    if (this.maxstats) {
-        this.statsinterval = window.setInterval(() => {
-            this.getStats(stats => {
-                if (stats.result
-                    && typeof stats.result === 'function') {
-                    const results = stats.result();
-
-                    for (let i = 0; i < results.length; ++i) {
-                        const res = results[i];
-
-                        res.names().forEach(name => {
-                            this._processStat(res, name, res.stat(name));
-                        });
-                    }
-                } else {
-                    stats.forEach(r => this._processStat(r, '', r));
-                }
-            }, () => {
-
-                // empty error callback
-            });
-        }, 1000);
-    }
-
-    // Set sender video constraints when a new local video track is added
-    // to the conference or when it is unmuted.
-    this.senderVideoMaxHeight = null;
-    const maybeSetSenderVideoConstraints = track => {
-        if (track.isLocal()
-            && !track.isMuted()
-            && track.isVideoTrack()
-            && track.videoType === VideoType.CAMERA
-            && this.senderVideoMaxHeight) {
-            this.setSenderVideoConstraint(this.senderVideoMaxHeight)
-                .catch(err => {
-                    logger.error(`Settings sender video constraints failed: ${err}`);
-                });
-        }
-    };
-
-    this.rtc.conference.on(
-        TRACK_ADDED,
-        maybeSetSenderVideoConstraints);
-    this.rtc.conference.on(
-        TRACK_MUTE_CHANGED,
-        maybeSetSenderVideoConstraints);
-
-    logger.info(`Create new ${this}`);
-}
-
-/* eslint-enable max-params */
-
-/**
- * Process stat and adds it to the array of stats we store.
- * @param report the current stats report.
- * @param name the name of the report, if available
- * @param statValue the value to add.
- * @private
- */
-TraceablePeerConnection.prototype._processStat
-    = function(report, name, statValue) {
-        const id = `${report.id}-${name}`;
-        let s = this.stats[id];
-        const now = new Date();
-
-        if (!s) {
-            this.stats[id] = s = {
-                startTime: now,
-                endTime: now,
-                values: [],
-                times: []
-            };
-        }
-        s.values.push(statValue);
-        s.times.push(now.getTime());
-        if (s.values.length > this.maxstats) {
-            s.values.shift();
-            s.times.shift();
-        }
-        s.endTime = now;
-    };
-
-/**
- * Returns a string representation of a SessionDescription object.
- */
-const dumpSDP = function(description) {
-    if (typeof description === 'undefined' || description === null) {
-        return '';
-    }
-
-    return `type: ${description.type}\r\n${description.sdp}`;
-};
-
-
-/**
- * Forwards the {@link peerconnection.iceConnectionState} state except that it
- * will convert "completed" into "connected" where both mean that the ICE has
- * succeeded and is up and running. We never see "completed" state for
- * the JVB connection, but it started appearing for the P2P one. This method
- * allows to adapt old logic to this new situation.
- * @return {string}
- */
-TraceablePeerConnection.prototype.getConnectionState = function() {
-    const state = this.peerconnection.iceConnectionState;
-
-    if (state === 'completed') {
-        return 'connected';
-    }
-
-    return state;
-};
-
-/**
- * Obtains the media direction for given {@link MediaType}. The method takes
- * into account whether or not there are any local tracks for media and
- * the {@link audioTransferActive} and {@link videoTransferActive} flags.
- * @param {MediaType} mediaType
- * @return {string} one of the SDP direction constants ('sendrecv, 'recvonly'
- * etc.) which should be used when setting local description on the peer
- * connection.
- * @private
- */
-TraceablePeerConnection.prototype._getDesiredMediaDirection = function(
-        mediaType) {
-    let mediaTransferActive = true;
-
-    if (mediaType === MediaType.AUDIO) {
-        mediaTransferActive = this.audioTransferActive;
-    } else if (mediaType === MediaType.VIDEO) {
-        mediaTransferActive = this.videoTransferActive;
-    }
-    if (mediaTransferActive) {
-        return this.hasAnyTracksOfType(mediaType) ? 'sendrecv' : 'recvonly';
-    }
-
-    return 'inactive';
-};
-
-/**
- * Tells whether or not this TPC instance is using Simulcast.
- * @return {boolean} <tt>true</tt> if simulcast is enabled and active or
- * <tt>false</tt> if it's turned off.
- */
-TraceablePeerConnection.prototype.isSimulcastOn = function() {
-    return !this.options.disableSimulcast;
-};
-
-/**
- * Handles {@link SignalingEvents.PEER_VIDEO_TYPE_CHANGED}
- * @param {string} endpointId the video owner's ID (MUC nickname)
- * @param {VideoType} videoType the new value
- * @private
- */
-TraceablePeerConnection.prototype._peerVideoTypeChanged = function(
-        endpointId,
-        videoType) {
-    // Check if endpointId has a value to avoid action on random track
-    if (!endpointId) {
-        logger.error(`No endpointID on peerVideoTypeChanged ${this}`);
-
-        return;
-    }
-    const videoTrack = this.getRemoteTracks(endpointId, MediaType.VIDEO);
-
-    if (videoTrack.length) {
-        // NOTE 1 track per media type is assumed
-        videoTrack[0]._setVideoType(videoType);
-    }
-};
-
-/**
- * Handles remote track mute / unmute events.
- * @param {string} endpointId the track owner's identifier (MUC nickname)
- * @param {MediaType} mediaType "audio" or "video"
- * @param {boolean} isMuted the new mute state
- * @private
- */
-TraceablePeerConnection.prototype._peerMutedChanged = function(
-        endpointId,
-        mediaType,
-        isMuted) {
-    // Check if endpointId is a value to avoid doing action on all remote tracks
-    if (!endpointId) {
-        logger.error('On peerMuteChanged - no endpoint ID');
-
-        return;
-    }
-    const track = this.getRemoteTracks(endpointId, mediaType);
-
-    if (track.length) {
-        // NOTE 1 track per media type is assumed
-        track[0].setMute(isMuted);
-    }
-};
-
-/**
- * Obtains local tracks for given {@link MediaType}. If the <tt>mediaType</tt>
- * argument is omitted the list of all local tracks will be returned.
- * @param {MediaType} [mediaType]
- * @return {Array<JitsiLocalTrack>}
- */
-TraceablePeerConnection.prototype.getLocalTracks = function(mediaType) {
-    let tracks = Array.from(this.localTracks.values());
-
-    if (mediaType !== undefined) {
-        tracks = tracks.filter(track => track.getType() === mediaType);
-    }
-
-    return tracks;
-};
-
-/**
- * Checks whether or not this {@link TraceablePeerConnection} instance contains
- * any local tracks for given <tt>mediaType</tt>.
- * @param {MediaType} mediaType
- * @return {boolean}
- */
-TraceablePeerConnection.prototype.hasAnyTracksOfType = function(mediaType) {
-    if (!mediaType) {
-        throw new Error('"mediaType" is required');
-    }
-
-    return this.getLocalTracks(mediaType).length > 0;
-};
-
-/**
- * Obtains all remote tracks currently known to this PeerConnection instance.
- * @param {string} [endpointId] the track owner's identifier (MUC nickname)
- * @param {MediaType} [mediaType] the remote tracks will be filtered
- * by their media type if this argument is specified.
- * @return {Array<JitsiRemoteTrack>}
- */
-TraceablePeerConnection.prototype.getRemoteTracks = function(
-        endpointId,
-        mediaType) {
-    const remoteTracks = [];
-    const endpoints
-        = endpointId ? [ endpointId ] : this.remoteTracks.keys();
-
-    for (const endpoint of endpoints) {
-        const endpointTrackMap = this.remoteTracks.get(endpoint);
-
-        if (!endpointTrackMap) {
-
-            // Otherwise an empty Map() would have to be allocated above
-            // eslint-disable-next-line no-continue
-            continue;
-        }
-
-        for (const trackMediaType of endpointTrackMap.keys()) {
-            // per media type filtering
-            if (!mediaType || mediaType === trackMediaType) {
-                const mediaTrack = endpointTrackMap.get(trackMediaType);
-
-                if (mediaTrack) {
-                    remoteTracks.push(mediaTrack);
-                }
-            }
-        }
-    }
-
-    return remoteTracks;
-};
-
-/**
- * Tries to find {@link JitsiTrack} for given SSRC number. It will search both
- * local and remote tracks bound to this instance.
- * @param {number} ssrc
- * @return {JitsiTrack|null}
- */
-TraceablePeerConnection.prototype.getTrackBySSRC = function(ssrc) {
-    if (typeof ssrc !== 'number') {
-        throw new Error(`SSRC ${ssrc} is not a number`);
-    }
-    for (const localTrack of this.localTracks.values()) {
-        if (this.getLocalSSRC(localTrack) === ssrc) {
-            return localTrack;
-        }
-    }
-    for (const remoteTrack of this.getRemoteTracks()) {
-        if (remoteTrack.getSSRC() === ssrc) {
-            return remoteTrack;
-        }
-    }
-
-    return null;
-};
-
-/**
- * Tries to find SSRC number for given {@link JitsiTrack} id. It will search
- * both local and remote tracks bound to this instance.
- * @param {string} id
- * @return {number|null}
- */
-TraceablePeerConnection.prototype.getSsrcByTrackId = function(id) {
-
-    const findTrackById = track => track.getTrack().id === id;
-    const localTrack = this.getLocalTracks().find(findTrackById);
-
-    if (localTrack) {
-        return this.getLocalSSRC(localTrack);
-    }
-
-    const remoteTrack = this.getRemoteTracks().find(findTrackById);
-
-    if (remoteTrack) {
-        return remoteTrack.getSSRC();
-    }
-
-    return null;
-};
-
-/**
- * Called when new remote MediaStream is added to the PeerConnection.
- * @param {MediaStream} stream the WebRTC MediaStream for remote participant
- */
-TraceablePeerConnection.prototype._remoteStreamAdded = function(stream) {
-    const streamId = RTC.getStreamID(stream);
-
-    if (!RTC.isUserStreamById(streamId)) {
-        logger.info(
-            `${this} ignored remote 'stream added' event for non-user stream`
-             + `id: ${streamId}`);
-
-        return;
-    }
-
-    // Bind 'addtrack'/'removetrack' event handlers
-    if (browser.isChromiumBased()) {
-        stream.onaddtrack = event => {
-            this._remoteTrackAdded(stream, event.track);
-        };
-        stream.onremovetrack = event => {
-            this._remoteTrackRemoved(stream, event.track);
-        };
-    }
-
-    // Call remoteTrackAdded for each track in the stream
-    const streamAudioTracks = stream.getAudioTracks();
-
-    for (const audioTrack of streamAudioTracks) {
-        this._remoteTrackAdded(stream, audioTrack);
-    }
-    const streamVideoTracks = stream.getVideoTracks();
-
-    for (const videoTrack of streamVideoTracks) {
-        this._remoteTrackAdded(stream, videoTrack);
-    }
-};
-
-
-/**
- * Called on "track added" and "stream added" PeerConnection events (because we
- * handle streams on per track basis). Finds the owner and the SSRC for
- * the track and passes that to ChatRoom for further processing.
- * @param {MediaStream} stream the WebRTC MediaStream instance which is
- * the parent of the track
- * @param {MediaStreamTrack} track the WebRTC MediaStreamTrack added for remote
- * participant.
- * @param {RTCRtpTransceiver} transceiver the WebRTC transceiver that is created
- * for the remote participant in unified plan.
- */
-TraceablePeerConnection.prototype._remoteTrackAdded = function(stream, track, transceiver = null) {
-    const streamId = RTC.getStreamID(stream);
-    const mediaType = track.kind;
-
-    if (!this.isP2P && !RTC.isUserStreamById(streamId)) {
-        logger.info(
-            `${this} ignored remote 'stream added' event for non-user stream`
-             + `id: ${streamId}`);
-
-        return;
-    }
-    logger.info(`${this} remote track added:`, streamId, mediaType);
-
-    // look up an associated JID for a stream id
-    if (!mediaType) {
-        GlobalOnErrorHandler.callErrorHandler(
-            new Error(
-                `MediaType undefined for remote track, stream id: ${streamId}`
-            ));
-
-        // Abort
-        return;
-    }
-
-    const remoteSDP = browser.usesPlanB()
-        ? new SDP(this.remoteDescription.sdp)
-        : new SDP(this.peerconnection.remoteDescription.sdp);
-    let mediaLines;
-
-    if (browser.usesUnifiedPlan()) {
-        if (transceiver && transceiver.mid) {
-            const mid = transceiver.mid;
-
-            mediaLines = remoteSDP.media.filter(mls => SDPUtil.findLine(mls, `a=mid:${mid}`));
-        } else {
-            mediaLines = remoteSDP.media.filter(mls => {
-                const msid = SDPUtil.findLine(mls, 'a=msid');
-
-                return typeof msid !== 'undefined' && streamId === msid.substring(7).split(' ')[0];
-            });
-        }
-    } else {
-        mediaLines = remoteSDP.media.filter(mls => mls.startsWith(`m=${mediaType}`));
-    }
-
-    if (!mediaLines.length) {
-        GlobalOnErrorHandler.callErrorHandler(
-            new Error(
-                `No media lines for type ${
-                    mediaType} found in remote SDP for remote track: ${
-                    streamId}`));
-
-        // Abort
-        return;
-    }
-
-    let ssrcLines = SDPUtil.findLines(mediaLines[0], 'a=ssrc:');
-
-    ssrcLines
-        = ssrcLines.filter(line => line.indexOf(`msid:${streamId}`) !== -1);
-    if (!ssrcLines.length) {
-        GlobalOnErrorHandler.callErrorHandler(
-            new Error(
-                `No SSRC lines for streamId ${
-                    streamId} for remote track, media type: ${mediaType}`));
-
-        // Abort
-        return;
-    }
-
-    // FIXME the length of ssrcLines[0] not verified, but it will fail
-    // with global error handler anyway
-    const ssrcStr = ssrcLines[0].substring(7).split(' ')[0];
-    const trackSsrc = Number(ssrcStr);
-    const ownerEndpointId = this.signalingLayer.getSSRCOwner(trackSsrc);
-
-    if (isNaN(trackSsrc) || trackSsrc < 0) {
-        GlobalOnErrorHandler.callErrorHandler(
-            new Error(
-                `Invalid SSRC: ${ssrcStr} for remote track, msid: ${
-                    streamId} media type: ${mediaType}`));
-
-        // Abort
-        return;
-    } else if (!ownerEndpointId) {
-        GlobalOnErrorHandler.callErrorHandler(
-            new Error(
-                `No SSRC owner known for: ${
-                    trackSsrc} for remote track, msid: ${
-                    streamId} media type: ${mediaType}`));
-
-        // Abort
-        return;
-    }
-
-    logger.log(`${this} associated ssrc`, ownerEndpointId, trackSsrc);
-
-    const peerMediaInfo
-        = this.signalingLayer.getPeerMediaInfo(ownerEndpointId, mediaType);
-
-    if (!peerMediaInfo) {
-        GlobalOnErrorHandler.callErrorHandler(
-            new Error(
-                `${this}: no peer media info available for ${
-                    ownerEndpointId}`));
-
-        return;
-    }
-
-    const muted = peerMediaInfo.muted;
-    const videoType = peerMediaInfo.videoType; // can be undefined
-
-    this._createRemoteTrack(
-        ownerEndpointId, stream, track, mediaType, videoType, trackSsrc, muted);
-};
-
-// FIXME cleanup params
-/* eslint-disable max-params */
-
-/**
- * Initializes a new JitsiRemoteTrack instance with the data provided by
- * the signaling layer and SDP.
- *
- * @param {string} ownerEndpointId the owner's endpoint ID (MUC nickname)
- * @param {MediaStream} stream the WebRTC stream instance
- * @param {MediaStreamTrack} track the WebRTC track instance
- * @param {MediaType} mediaType the track's type of the media
- * @param {VideoType} [videoType] the track's type of the video (if applicable)
- * @param {number} ssrc the track's main SSRC number
- * @param {boolean} muted the initial muted status
- */
-TraceablePeerConnection.prototype._createRemoteTrack = function(
-        ownerEndpointId,
-        stream,
-        track,
-        mediaType,
-        videoType,
-        ssrc,
-        muted) {
-    let remoteTracksMap = this.remoteTracks.get(ownerEndpointId);
-
-    if (!remoteTracksMap) {
-        remoteTracksMap = new Map();
-        this.remoteTracks.set(ownerEndpointId, remoteTracksMap);
-    }
-
-    const existingTrack = remoteTracksMap.get(mediaType);
-
-    if (existingTrack && existingTrack.getTrack() === track) {
-        // Ignore duplicated event which can originate either from
-        // 'onStreamAdded' or 'onTrackAdded'.
-        logger.info(
-            `${this} ignored duplicated remote track added event for: `
-                + `${ownerEndpointId}, ${mediaType}`);
-
-        return;
-    } else if (existingTrack) {
-        logger.error(
-            `${this} overwriting remote track for`
-                + `${ownerEndpointId} ${mediaType}`);
-    }
-
-    const remoteTrack
-        = new JitsiRemoteTrack(
-                this.rtc,
-                this.rtc.conference,
-                ownerEndpointId,
-                stream,
-                track,
-                mediaType,
-                videoType,
-                ssrc,
-                muted,
-                this.isP2P);
-
-    remoteTracksMap.set(mediaType, remoteTrack);
-
-    this.eventEmitter.emit(RTCEvents.REMOTE_TRACK_ADDED, remoteTrack);
-};
-
-/* eslint-enable max-params */
-
-/**
- * Handles remote stream removal.
- * @param stream the WebRTC MediaStream object which is being removed from the
- * PeerConnection
- */
-TraceablePeerConnection.prototype._remoteStreamRemoved = function(stream) {
-    if (!RTC.isUserStream(stream)) {
-        const id = RTC.getStreamID(stream);
-
-        logger.info(
-            `Ignored remote 'stream removed' event for non-user stream ${id}`);
-
-        return;
-    }
-
-    // Call remoteTrackRemoved for each track in the stream
-    const streamVideoTracks = stream.getVideoTracks();
-
-    for (const videoTrack of streamVideoTracks) {
-        this._remoteTrackRemoved(stream, videoTrack);
-    }
-    const streamAudioTracks = stream.getAudioTracks();
-
-    for (const audioTrack of streamAudioTracks) {
-        this._remoteTrackRemoved(stream, audioTrack);
-    }
-};
-
-/**
- * Handles remote media track removal.
- * @param {MediaStream} stream WebRTC MediaStream instance which is the parent
- * of the track.
- * @param {MediaStreamTrack} track the WebRTC MediaStreamTrack which has been
- * removed from the PeerConnection.
- */
-TraceablePeerConnection.prototype._remoteTrackRemoved = function(
-        stream,
-        track) {
-    const streamId = RTC.getStreamID(stream);
-    const trackId = track && RTC.getTrackID(track);
-
-    logger.info(`${this} - remote track removed: ${streamId}, ${trackId}`);
-
-    if (!streamId) {
-        GlobalOnErrorHandler.callErrorHandler(
-            new Error(`${this} remote track removal failed - no stream ID`));
-
-        return;
-    }
-
-    if (!trackId) {
-        GlobalOnErrorHandler.callErrorHandler(
-            new Error(`${this} remote track removal failed - no track ID`));
-
-        return;
-    }
-
-    if (!this._removeRemoteTrackById(streamId, trackId)) {
-        // NOTE this warning is always printed when user leaves the room,
-        // because we remove remote tracks manually on MUC member left event,
-        // before the SSRCs are removed by Jicofo. In most cases it is fine to
-        // ignore this warning, but still it's better to keep it printed for
-        // debugging purposes.
-        //
-        // We could change the behaviour to emit track removed only from here,
-        // but the order of the events will change and consuming apps could
-        // behave unexpectedly (the "user left" event would come before "track
-        // removed" events).
-        logger.warn(
-            `${this} Removed track not found for msid: ${streamId},
-             track id: ${trackId}`);
-    }
-};
-
-/**
- * Finds remote track by it's stream and track ids.
- * @param {string} streamId the media stream id as defined by the WebRTC
- * @param {string} trackId the media track id as defined by the WebRTC
- * @return {JitsiRemoteTrack|undefined} the track's instance or
- * <tt>undefined</tt> if not found.
- * @private
- */
-TraceablePeerConnection.prototype._getRemoteTrackById = function(
-        streamId,
-        trackId) {
-    // .find will break the loop once the first match is found
-    for (const endpointTrackMap of this.remoteTracks.values()) {
-        for (const mediaTrack of endpointTrackMap.values()) {
-            // FIXME verify and try to use ===
-            /* eslint-disable eqeqeq */
-            if (mediaTrack.getStreamId() == streamId
-                && mediaTrack.getTrackId() == trackId) {
-                return mediaTrack;
-            }
-
-            /* eslint-enable eqeqeq */
-        }
-    }
-
-    return undefined;
-};
-
-/**
- * Removes all JitsiRemoteTracks associated with given MUC nickname
- * (resource part of the JID). Returns array of removed tracks.
- *
- * @param {string} owner - The resource part of the MUC JID.
- * @returns {JitsiRemoteTrack[]}
- */
-TraceablePeerConnection.prototype.removeRemoteTracks = function(owner) {
-    const removedTracks = [];
-    const remoteTracksMap = this.remoteTracks.get(owner);
-
-    if (remoteTracksMap) {
-        const removedAudioTrack = remoteTracksMap.get(MediaType.AUDIO);
-        const removedVideoTrack = remoteTracksMap.get(MediaType.VIDEO);
-
-        removedAudioTrack && removedTracks.push(removedAudioTrack);
-        removedVideoTrack && removedTracks.push(removedVideoTrack);
-
-        this.remoteTracks.delete(owner);
-    }
-
-    logger.debug(
-        `${this} removed remote tracks for ${owner} count: ${
-            removedTracks.length}`);
-
-    return removedTracks;
-};
-
-/**
- * Removes and disposes given <tt>JitsiRemoteTrack</tt> instance. Emits
- * {@link RTCEvents.REMOTE_TRACK_REMOVED}.
- * @param {JitsiRemoteTrack} toBeRemoved
- */
-TraceablePeerConnection.prototype._removeRemoteTrack = function(toBeRemoved) {
-    toBeRemoved.dispose();
-    const participantId = toBeRemoved.getParticipantId();
-    const remoteTracksMap = this.remoteTracks.get(participantId);
-
-    if (!remoteTracksMap) {
-        logger.error(
-            `removeRemoteTrack: no remote tracks map for ${participantId}`);
-    } else if (!remoteTracksMap.delete(toBeRemoved.getType())) {
-        logger.error(
-            `Failed to remove ${toBeRemoved} - type mapping messed up ?`);
-    }
-    this.eventEmitter.emit(RTCEvents.REMOTE_TRACK_REMOVED, toBeRemoved);
-};
-
-/**
- * Removes and disposes <tt>JitsiRemoteTrack</tt> identified by given stream and
- * track ids.
- *
- * @param {string} streamId the media stream id as defined by the WebRTC
- * @param {string} trackId the media track id as defined by the WebRTC
- * @returns {JitsiRemoteTrack|undefined} the track which has been removed or
- * <tt>undefined</tt> if no track matching given stream and track ids was
- * found.
- */
-TraceablePeerConnection.prototype._removeRemoteTrackById = function(
-        streamId,
-        trackId) {
-    const toBeRemoved = this._getRemoteTrackById(streamId, trackId);
-
-    if (toBeRemoved) {
-        this._removeRemoteTrack(toBeRemoved);
-    }
-
-    return toBeRemoved;
-};
-
-/**
- * @typedef {Object} SSRCGroupInfo
- * @property {Array<number>} ssrcs group's SSRCs
- * @property {string} semantics
- */
-/**
- * @typedef {Object} TrackSSRCInfo
- * @property {Array<number>} ssrcs track's SSRCs
- * @property {Array<SSRCGroupInfo>} groups track's SSRC groups
- */
-/**
- * Returns map with keys msid and <tt>TrackSSRCInfo</tt> values.
- * @param {Object} desc the WebRTC SDP instance.
- * @return {Map<string,TrackSSRCInfo>}
- */
-function extractSSRCMap(desc) {
-    /**
-     * Track SSRC infos mapped by stream ID (msid)
-     * @type {Map<string,TrackSSRCInfo>}
-     */
-    const ssrcMap = new Map();
-
-    /**
-     * Groups mapped by primary SSRC number
-     * @type {Map<number,Array<SSRCGroupInfo>>}
-     */
-    const groupsMap = new Map();
-
-    if (typeof desc !== 'object' || desc === null
-        || typeof desc.sdp !== 'string') {
-        logger.warn('An empty description was passed as an argument.');
-
-        return ssrcMap;
-    }
-
-    const session = transform.parse(desc.sdp);
-
-    if (!Array.isArray(session.media)) {
-        return ssrcMap;
-    }
-
-    for (const mLine of session.media) {
-        if (!Array.isArray(mLine.ssrcs)) {
-            continue; // eslint-disable-line no-continue
-        }
-
-        if (Array.isArray(mLine.ssrcGroups)) {
-            for (const group of mLine.ssrcGroups) {
-                if (typeof group.semantics !== 'undefined'
-                    && typeof group.ssrcs !== 'undefined') {
-                    // Parse SSRCs and store as numbers
-                    const groupSSRCs
-                        = group.ssrcs.split(' ').map(
-                            ssrcStr => parseInt(ssrcStr, 10));
-                    const primarySSRC = groupSSRCs[0];
-
-                    // Note that group.semantics is already present
-
-                    group.ssrcs = groupSSRCs;
-
-                    // eslint-disable-next-line max-depth
-                    if (!groupsMap.has(primarySSRC)) {
-                        groupsMap.set(primarySSRC, []);
-                    }
-                    groupsMap.get(primarySSRC).push(group);
-                }
-            }
-        }
-        for (const ssrc of mLine.ssrcs) {
-            if (ssrc.attribute !== 'msid') {
-                continue; // eslint-disable-line no-continue
-            }
-
-            const msid = ssrc.value;
-            let ssrcInfo = ssrcMap.get(msid);
-
-            if (!ssrcInfo) {
-                ssrcInfo = {
-                    ssrcs: [],
-                    groups: [],
-                    msid
-                };
-                ssrcMap.set(msid, ssrcInfo);
-            }
-
-            const ssrcNumber = ssrc.id;
-
-            ssrcInfo.ssrcs.push(ssrcNumber);
-
-            if (groupsMap.has(ssrcNumber)) {
-                const ssrcGroups = groupsMap.get(ssrcNumber);
-
-                for (const group of ssrcGroups) {
-                    ssrcInfo.groups.push(group);
-                }
-            }
-        }
-    }
-
-    return ssrcMap;
-}
-
-/**
- * Takes a SessionDescription object and returns a "normalized" version.
- * Currently it takes care of ordering the a=ssrc lines and denoting receive
- * only SSRCs.
- */
-const normalizePlanB = function(desc) {
-    if (typeof desc !== 'object' || desc === null
-        || typeof desc.sdp !== 'string') {
-        logger.warn('An empty description was passed as an argument.');
-
-        return desc;
-    }
-
-    // eslint-disable-next-line no-shadow
-    const transform = require('sdp-transform');
-    const session = transform.parse(desc.sdp);
-
-    if (typeof session !== 'undefined'
-            && typeof session.media !== 'undefined'
-            && Array.isArray(session.media)) {
-        session.media.forEach(mLine => {
-
-            // Chrome appears to be picky about the order in which a=ssrc lines
-            // are listed in an m-line when rtx is enabled (and thus there are
-            // a=ssrc-group lines with FID semantics). Specifically if we have
-            // "a=ssrc-group:FID S1 S2" and the "a=ssrc:S2" lines appear before
-            // the "a=ssrc:S1" lines, SRD fails.
-            // So, put SSRC which appear as the first SSRC in an FID ssrc-group
-            // first.
-            const firstSsrcs = [];
-            const newSsrcLines = [];
-
-            if (typeof mLine.ssrcGroups !== 'undefined'
-                && Array.isArray(mLine.ssrcGroups)) {
-                mLine.ssrcGroups.forEach(group => {
-                    if (typeof group.semantics !== 'undefined'
-                        && group.semantics === 'FID') {
-                        if (typeof group.ssrcs !== 'undefined') {
-                            firstSsrcs.push(Number(group.ssrcs.split(' ')[0]));
-                        }
-                    }
-                });
-            }
-
-            if (Array.isArray(mLine.ssrcs)) {
-                let i;
-
-                for (i = 0; i < mLine.ssrcs.length; i++) {
-                    if (typeof mLine.ssrcs[i] === 'object'
-                        && typeof mLine.ssrcs[i].id !== 'undefined'
-                        && firstSsrcs.indexOf(mLine.ssrcs[i].id) >= 0) {
-                        newSsrcLines.push(mLine.ssrcs[i]);
-                        delete mLine.ssrcs[i];
-                    }
-                }
-
-                for (i = 0; i < mLine.ssrcs.length; i++) {
-                    if (typeof mLine.ssrcs[i] !== 'undefined') {
-                        newSsrcLines.push(mLine.ssrcs[i]);
-                    }
-                }
-
-                mLine.ssrcs = replaceDefaultUnifiedPlanMsid(newSsrcLines);
-            }
-        });
-    }
-
-    const resStr = transform.write(session);
-
-
-    return new RTCSessionDescription({
-        type: desc.type,
-        sdp: resStr
-    });
-};
-
-/**
- * Unified plan differentiates a remote track not associated with a stream using
- * the msid "-", which can incorrectly trigger an onaddstream event in plan-b.
- * For jitsi, these tracks are actually receive-only ssrcs. To prevent
- * onaddstream from firing, remove the ssrcs with msid "-" except the cname
- * line. Normally the ssrcs are not used by the client, as the bridge controls
- * media flow, but keep one reference to the ssrc for the p2p case.
- *
- * @param {Array<Object>} ssrcLines - The ssrc lines from a remote description.
- * @private
- * @returns {Array<Object>} ssrcLines with removed lines referencing msid "-".
- */
-function replaceDefaultUnifiedPlanMsid(ssrcLines = []) {
-    if (!browser.isChrome() || !browser.isVersionGreaterThan(70)) {
-        return ssrcLines;
-    }
-
-    let filteredLines = [ ...ssrcLines ];
-
-    const problematicSsrcIds = ssrcLines.filter(ssrcLine =>
-        ssrcLine.attribute === 'mslabel' && ssrcLine.value === '-')
-        .map(ssrcLine => ssrcLine.id);
-
-    problematicSsrcIds.forEach(ssrcId => {
-        // Find the cname which is to be modified and left in.
-        const cnameLine = filteredLines.find(line =>
-            line.id === ssrcId && line.attribute === 'cname');
-
-        cnameLine.value = `recvonly-${ssrcId}`;
-
-        // Remove all of lines for the ssrc.
-        filteredLines
-            = filteredLines.filter(line => line.id !== ssrcId);
-
-        // But re-add the cname line so there is a reference kept to the ssrc
-        // in the SDP.
-        filteredLines.push(cnameLine);
-    });
-
-    return filteredLines;
-}
-
-/**
- * Makes sure that both audio and video directions are configured as 'sendrecv'.
- * @param {Object} localDescription the SDP object as defined by WebRTC.
- * @param {object} options <tt>TracablePeerConnection</tt> config options.
- */
-const enforceSendRecv = function(localDescription, options) {
-    if (!localDescription) {
-        throw new Error('No local description passed in.');
-    }
-
-    const transformer = new SdpTransformWrap(localDescription.sdp);
-    const audioMedia = transformer.selectMedia('audio');
-    let changed = false;
-
-    if (audioMedia && audioMedia.direction !== 'sendrecv') {
-        if (options.startSilent) {
-            audioMedia.direction = 'inactive';
-        } else {
-            audioMedia.direction = 'sendrecv';
-        }
-
-        changed = true;
-    }
-
-    const videoMedia = transformer.selectMedia('video');
-
-    if (videoMedia && videoMedia.direction !== 'sendrecv') {
-        videoMedia.direction = 'sendrecv';
-        changed = true;
-    }
-
-    if (changed) {
-        return new RTCSessionDescription({
-            type: localDescription.type,
-            sdp: transformer.toRawSDP()
-        });
-    }
-
-    return localDescription;
-};
-
-/**
- *
- * @param {JitsiLocalTrack} localTrack
- */
-TraceablePeerConnection.prototype.getLocalSSRC = function(localTrack) {
-    const ssrcInfo = this._getSSRC(localTrack.rtcId);
-
-    return ssrcInfo && ssrcInfo.ssrcs[0];
-};
-
-/**
- * When doing unified plan simulcast, we'll have a set of ssrcs with the
- * same msid but no ssrc-group, since unified plan signals the simulcast
- * group via the a=simulcast line.  Unfortunately, Jicofo will complain
- * if it sees ssrcs with matching msids but no ssrc-group, so we'll inject
- * an ssrc-group line to make Jicofo happy.
- * @param desc A session description object (with 'type' and 'sdp' fields)
- * @return A session description object with its sdp field modified to
- * contain an inject ssrc-group for simulcast
- */
-TraceablePeerConnection.prototype._injectSsrcGroupForUnifiedSimulcast
-    = function(desc) {
-        const sdp = transform.parse(desc.sdp);
-        const video = sdp.media.find(mline => mline.type === 'video');
-
+/* global __filename, RTCSessionDescription */
+
+import { getLogger } from 'jitsi-meet-logger';
+import { Interop } from '@jitsi/sdp-interop';
+import transform from 'sdp-transform';
+
+import * as GlobalOnErrorHandler from '../util/GlobalOnErrorHandler';
+import JitsiRemoteTrack from './JitsiRemoteTrack';
+import {
+    TRACK_ADDED,
+    TRACK_MUTE_CHANGED
+} from '../../JitsiConferenceEvents';
+import * as MediaType from '../../service/RTC/MediaType';
+import * as VideoType from '../../service/RTC/VideoType';
+import LocalSdpMunger from './LocalSdpMunger';
+import RTC from './RTC';
+import RTCUtils from './RTCUtils';
+import browser from '../browser';
+import RTCEvents from '../../service/RTC/RTCEvents';
+import RtxModifier from '../xmpp/RtxModifier';
+import { SIM_LAYER_RIDS, TPCUtils } from './TPCUtils';
+
+// FIXME SDP tools should end up in some kind of util module
+import SDP from '../xmpp/SDP';
+import SdpConsistency from '../xmpp/SdpConsistency';
+import { SdpTransformWrap } from '../xmpp/SdpTransformUtil';
+import SDPUtil from '../xmpp/SDPUtil';
+import * as SignalingEvents from '../../service/RTC/SignalingEvents';
+
+const logger = getLogger(__filename);
+const MAX_BITRATE = 2500000;
+const DESKSTOP_SHARE_RATE = 500000;
+
+/* eslint-disable max-params */
+
+/**
+ * Creates new instance of 'TraceablePeerConnection'.
+ *
+ * @param {RTC} rtc the instance of <tt>RTC</tt> service
+ * @param {number} id the peer connection id assigned by the parent RTC module.
+ * @param {SignalingLayer} signalingLayer the signaling layer instance
+ * @param {object} iceConfig WebRTC 'PeerConnection' ICE config
+ * @param {object} constraints WebRTC 'PeerConnection' constraints
+ * @param {boolean} isP2P indicates whether or not the new instance will be used
+ * in a peer to peer connection
+ * @param {object} options <tt>TracablePeerConnection</tt> config options.
+ * @param {boolean} options.disableSimulcast if set to 'true' will disable
+ * the simulcast.
+ * @param {boolean} options.disableRtx if set to 'true' will disable the RTX
+ * @param {boolean} options.capScreenshareBitrate if set to 'true' simulcast will
+ * be disabled for screenshare and a max bitrate of 500Kbps will applied on the
+ * stream.
+ * @param {boolean} options.disableH264 If set to 'true' H264 will be
+ *      disabled by removing it from the SDP.
+ * @param {boolean} options.preferH264 if set to 'true' H264 will be preferred
+ * over other video codecs.
+ * @param {boolean} options.enableLayerSuspension if set to 'true', we will
+ * cap the video send bitrate when we are told we have not been selected by
+ * any endpoints (and therefore the non-thumbnail streams are not in use).
+ * @param {boolean} options.startSilent If set to 'true' no audio will be sent or received.
+ *
+ * FIXME: initially the purpose of TraceablePeerConnection was to be able to
+ * debug the peer connection. Since many other responsibilities have been added
+ * it would make sense to extract a separate class from it and come up with
+ * a more suitable name.
+ *
+ * @constructor
+ */
+export default function TraceablePeerConnection(
+        rtc,
+        id,
+        signalingLayer,
+        iceConfig,
+        constraints,
+        isP2P,
+        options) {
+
+    /**
+     * Indicates whether or not this peer connection instance is actively
+     * sending/receiving audio media. When set to <tt>false</tt> the SDP audio
+     * media direction will be adjusted to 'inactive' in order to suspend
+     * the transmission.
+     * @type {boolean}
+     * @private
+     */
+    this.audioTransferActive = !(options.startSilent === true);
+
+    /**
+     * The DTMF sender instance used to send DTMF tones.
+     *
+     * @type {RTCDTMFSender|undefined}
+     * @private
+     */
+    this._dtmfSender = undefined;
+
+    /**
+     * @typedef {Object} TouchToneRequest
+     * @property {string} tones - The DTMF tones string as defined by
+     * {@code RTCDTMFSender.insertDTMF}, 'tones' argument.
+     * @property {number} duration - The amount of time in milliseconds that
+     * each DTMF should last.
+     * @property {string} interToneGap - The length of time in miliseconds to
+     * wait between tones.
+     */
+    /**
+     * TouchToneRequests which are waiting to be played. This queue is filled
+     * if there are touch tones currently being played.
+     *
+     * @type {Array<TouchToneRequest>}
+     * @private
+     */
+    this._dtmfTonesQueue = [];
+
+    /**
+     * Indicates whether or not this peer connection instance is actively
+     * sending/receiving video media. When set to <tt>false</tt> the SDP video
+     * media direction will be adjusted to 'inactive' in order to suspend
+     * the transmission.
+     * @type {boolean}
+     * @private
+     */
+    this.videoTransferActive = true;
+
+    /**
+     * The parent instance of RTC service which created this
+     * <tt>TracablePeerConnection</tt>.
+     * @type {RTC}
+     */
+    this.rtc = rtc;
+
+    /**
+     * The peer connection identifier assigned by the RTC module.
+     * @type {number}
+     */
+    this.id = id;
+
+    /**
+     * Indicates whether or not this instance is used in a peer to peer
+     * connection.
+     * @type {boolean}
+     */
+    this.isP2P = isP2P;
+
+    // FIXME: We should support multiple streams per jid.
+    /**
+     * The map holds remote tracks associated with this peer connection.
+     * It maps user's JID to media type and remote track
+     * (one track per media type per user's JID).
+     * @type {Map<string, Map<MediaType, JitsiRemoteTrack>>}
+     */
+    this.remoteTracks = new Map();
+
+    /**
+     * A map which stores local tracks mapped by {@link JitsiLocalTrack.rtcId}
+     * @type {Map<number, JitsiLocalTrack>}
+     */
+    this.localTracks = new Map();
+
+    /**
+     * Keeps tracks of the WebRTC <tt>MediaStream</tt>s that have been added to
+     * the underlying WebRTC PeerConnection.
+     * @type {Array}
+     * @private
+     */
+    this._addedStreams = [];
+
+    /**
+     * @typedef {Object} TPCGroupInfo
+     * @property {string} semantics the SSRC groups semantics
+     * @property {Array<number>} ssrcs group's SSRCs in order where the first
+     * one is group's primary SSRC, the second one is secondary (RTX) and so
+     * on...
+     */
+    /**
+     * @typedef {Object} TPCSSRCInfo
+     * @property {Array<number>} ssrcs an array which holds all track's SSRCs
+     * @property {Array<TPCGroupInfo>} groups an array stores all track's SSRC
+     * groups
+     */
+    /**
+     * Holds the info about local track's SSRCs mapped per their
+     * {@link JitsiLocalTrack.rtcId}
+     * @type {Map<number, TPCSSRCInfo>}
+     */
+    this.localSSRCs = new Map();
+
+    /**
+     * The local ICE username fragment for this session.
+     */
+    this.localUfrag = null;
+
+    /**
+     * The remote ICE username fragment for this session.
+     */
+    this.remoteUfrag = null;
+
+    /**
+     * The signaling layer which operates this peer connection.
+     * @type {SignalingLayer}
+     */
+    this.signalingLayer = signalingLayer;
+
+    // SignalingLayer listeners
+    this._peerVideoTypeChanged = this._peerVideoTypeChanged.bind(this);
+    this.signalingLayer.on(
+        SignalingEvents.PEER_VIDEO_TYPE_CHANGED,
+        this._peerVideoTypeChanged);
+
+    this._peerMutedChanged = this._peerMutedChanged.bind(this);
+    this.signalingLayer.on(
+        SignalingEvents.PEER_MUTED_CHANGED,
+        this._peerMutedChanged);
+    this.options = options;
+
+    this.peerconnection
+        = new RTCUtils.RTCPeerConnectionType(iceConfig, constraints);
+    this.tpcUtils = new TPCUtils(this);
+    this.updateLog = [];
+    this.stats = {};
+    this.statsinterval = null;
+
+    /**
+     * @type {number} The max number of stats to keep in this.stats. Limit to
+     * 300 values, i.e. 5 minutes; set to 0 to disable
+     */
+    this.maxstats = options.maxstats;
+
+    this.interop = new Interop();
+    const Simulcast = require('@jitsi/sdp-simulcast');
+
+    this.simulcast = new Simulcast(
+        {
+            numOfLayers: SIM_LAYER_RIDS.length,
+            explodeRemoteSimulcast: false,
+            usesUnifiedPlan: browser.usesUnifiedPlan()
+        });
+    this.sdpConsistency = new SdpConsistency(this.toString());
+
+    /**
+     * Munges local SDP provided to the Jingle Session in order to prevent from
+     * sending SSRC updates on attach/detach and mute/unmute (for video).
+     * @type {LocalSdpMunger}
+     */
+    this.localSdpMunger = new LocalSdpMunger(this);
+
+    /**
+     * TracablePeerConnection uses RTC's eventEmitter
+     * @type {EventEmitter}
+     */
+    this.eventEmitter = rtc.eventEmitter;
+    this.rtxModifier = new RtxModifier();
+
+    // override as desired
+    this.trace = (what, info) => {
+        logger.debug(what, info);
+
+        this.updateLog.push({
+            time: new Date(),
+            type: what,
+            value: info || ''
+        });
+    };
+    this.onicecandidate = null;
+    this.peerconnection.onicecandidate = event => {
+        this.trace(
+            'onicecandidate',
+            JSON.stringify(event.candidate, null, ' '));
+
+        if (this.onicecandidate !== null) {
+            this.onicecandidate(event);
+        }
+    };
+
+    // Use stream events in plan-b and track events in unified plan.
+    if (browser.usesPlanB()) {
+        this.peerconnection.onaddstream
+            = event => this._remoteStreamAdded(event.stream);
+        this.peerconnection.onremovestream
+            = event => this._remoteStreamRemoved(event.stream);
+    } else {
+        this.peerconnection.ontrack = event => {
+            const stream = event.streams[0];
+
+            this._remoteTrackAdded(stream, event.track, event.transceiver);
+            stream.onremovetrack = evt => {
+                this._remoteTrackRemoved(stream, evt.track);
+            };
+        };
+    }
+    this.onsignalingstatechange = null;
+    this.peerconnection.onsignalingstatechange = event => {
+        this.trace('onsignalingstatechange', this.signalingState);
+        if (this.onsignalingstatechange !== null) {
+            this.onsignalingstatechange(event);
+        }
+    };
+    this.oniceconnectionstatechange = null;
+    this.peerconnection.oniceconnectionstatechange = event => {
+        this.trace('oniceconnectionstatechange', this.iceConnectionState);
+        if (this.oniceconnectionstatechange !== null) {
+            this.oniceconnectionstatechange(event);
+        }
+    };
+    this.onnegotiationneeded = null;
+    this.peerconnection.onnegotiationneeded = event => {
+        this.trace('onnegotiationneeded');
+        if (this.onnegotiationneeded !== null) {
+            this.onnegotiationneeded(event);
+        }
+    };
+    this.ondatachannel = null;
+    this.peerconnection.ondatachannel = event => {
+        this.trace('ondatachannel');
+        if (this.ondatachannel !== null) {
+            this.ondatachannel(event);
+        }
+    };
+
+    if (this.maxstats) {
+        this.statsinterval = window.setInterval(() => {
+            this.getStats(stats => {
+                if (stats.result
+                    && typeof stats.result === 'function') {
+                    const results = stats.result();
+
+                    for (let i = 0; i < results.length; ++i) {
+                        const res = results[i];
+
+                        res.names().forEach(name => {
+                            this._processStat(res, name, res.stat(name));
+                        });
+                    }
+                } else {
+                    stats.forEach(r => this._processStat(r, '', r));
+                }
+            }, () => {
+
+                // empty error callback
+            });
+        }, 1000);
+    }
+
+    // Set sender video constraints when a new local video track is added
+    // to the conference or when it is unmuted.
+    this.senderVideoMaxHeight = null;
+    const maybeSetSenderVideoConstraints = track => {
+        if (track.isLocal()
+            && !track.isMuted()
+            && track.isVideoTrack()
+            && track.videoType === VideoType.CAMERA
+            && this.senderVideoMaxHeight) {
+            this.setSenderVideoConstraint(this.senderVideoMaxHeight)
+                .catch(err => {
+                    logger.error(`Settings sender video constraints failed: ${err}`);
+                });
+        }
+    };
+
+    this.rtc.conference.on(
+        TRACK_ADDED,
+        maybeSetSenderVideoConstraints);
+    this.rtc.conference.on(
+        TRACK_MUTE_CHANGED,
+        maybeSetSenderVideoConstraints);
+
+    logger.info(`Create new ${this}`);
+}
+
+/* eslint-enable max-params */
+
+/**
+ * Process stat and adds it to the array of stats we store.
+ * @param report the current stats report.
+ * @param name the name of the report, if available
+ * @param statValue the value to add.
+ * @private
+ */
+TraceablePeerConnection.prototype._processStat
+    = function(report, name, statValue) {
+        const id = `${report.id}-${name}`;
+        let s = this.stats[id];
+        const now = new Date();
+
+        if (!s) {
+            this.stats[id] = s = {
+                startTime: now,
+                endTime: now,
+                values: [],
+                times: []
+            };
+        }
+        s.values.push(statValue);
+        s.times.push(now.getTime());
+        if (s.values.length > this.maxstats) {
+            s.values.shift();
+            s.times.shift();
+        }
+        s.endTime = now;
+    };
+
+/**
+ * Returns a string representation of a SessionDescription object.
+ */
+const dumpSDP = function(description) {
+    if (typeof description === 'undefined' || description === null) {
+        return '';
+    }
+
+    return `type: ${description.type}\r\n${description.sdp}`;
+};
+
+
+/**
+ * Forwards the {@link peerconnection.iceConnectionState} state except that it
+ * will convert "completed" into "connected" where both mean that the ICE has
+ * succeeded and is up and running. We never see "completed" state for
+ * the JVB connection, but it started appearing for the P2P one. This method
+ * allows to adapt old logic to this new situation.
+ * @return {string}
+ */
+TraceablePeerConnection.prototype.getConnectionState = function() {
+    const state = this.peerconnection.iceConnectionState;
+
+    if (state === 'completed') {
+        return 'connected';
+    }
+
+    return state;
+};
+
+/**
+ * Obtains the media direction for given {@link MediaType}. The method takes
+ * into account whether or not there are any local tracks for media and
+ * the {@link audioTransferActive} and {@link videoTransferActive} flags.
+ * @param {MediaType} mediaType
+ * @return {string} one of the SDP direction constants ('sendrecv, 'recvonly'
+ * etc.) which should be used when setting local description on the peer
+ * connection.
+ * @private
+ */
+TraceablePeerConnection.prototype._getDesiredMediaDirection = function(
+        mediaType) {
+    let mediaTransferActive = true;
+
+    if (mediaType === MediaType.AUDIO) {
+        mediaTransferActive = this.audioTransferActive;
+    } else if (mediaType === MediaType.VIDEO) {
+        mediaTransferActive = this.videoTransferActive;
+    }
+    if (mediaTransferActive) {
+        return this.hasAnyTracksOfType(mediaType) ? 'sendrecv' : 'recvonly';
+    }
+
+    return 'inactive';
+};
+
+/**
+ * Tells whether or not this TPC instance is using Simulcast.
+ * @return {boolean} <tt>true</tt> if simulcast is enabled and active or
+ * <tt>false</tt> if it's turned off.
+ */
+TraceablePeerConnection.prototype.isSimulcastOn = function() {
+    return !this.options.disableSimulcast;
+};
+
+/**
+ * Handles {@link SignalingEvents.PEER_VIDEO_TYPE_CHANGED}
+ * @param {string} endpointId the video owner's ID (MUC nickname)
+ * @param {VideoType} videoType the new value
+ * @private
+ */
+TraceablePeerConnection.prototype._peerVideoTypeChanged = function(
+        endpointId,
+        videoType) {
+    // Check if endpointId has a value to avoid action on random track
+    if (!endpointId) {
+        logger.error(`No endpointID on peerVideoTypeChanged ${this}`);
+
+        return;
+    }
+    const videoTrack = this.getRemoteTracks(endpointId, MediaType.VIDEO);
+
+    if (videoTrack.length) {
+        // NOTE 1 track per media type is assumed
+        videoTrack[0]._setVideoType(videoType);
+    }
+};
+
+/**
+ * Handles remote track mute / unmute events.
+ * @param {string} endpointId the track owner's identifier (MUC nickname)
+ * @param {MediaType} mediaType "audio" or "video"
+ * @param {boolean} isMuted the new mute state
+ * @private
+ */
+TraceablePeerConnection.prototype._peerMutedChanged = function(
+        endpointId,
+        mediaType,
+        isMuted) {
+    // Check if endpointId is a value to avoid doing action on all remote tracks
+    if (!endpointId) {
+        logger.error('On peerMuteChanged - no endpoint ID');
+
+        return;
+    }
+    const track = this.getRemoteTracks(endpointId, mediaType);
+
+    if (track.length) {
+        // NOTE 1 track per media type is assumed
+        track[0].setMute(isMuted);
+    }
+};
+
+/**
+ * Obtains local tracks for given {@link MediaType}. If the <tt>mediaType</tt>
+ * argument is omitted the list of all local tracks will be returned.
+ * @param {MediaType} [mediaType]
+ * @return {Array<JitsiLocalTrack>}
+ */
+TraceablePeerConnection.prototype.getLocalTracks = function(mediaType) {
+    let tracks = Array.from(this.localTracks.values());
+
+    if (mediaType !== undefined) {
+        tracks = tracks.filter(track => track.getType() === mediaType);
+    }
+
+    return tracks;
+};
+
+/**
+ * Checks whether or not this {@link TraceablePeerConnection} instance contains
+ * any local tracks for given <tt>mediaType</tt>.
+ * @param {MediaType} mediaType
+ * @return {boolean}
+ */
+TraceablePeerConnection.prototype.hasAnyTracksOfType = function(mediaType) {
+    if (!mediaType) {
+        throw new Error('"mediaType" is required');
+    }
+
+    return this.getLocalTracks(mediaType).length > 0;
+};
+
+/**
+ * Obtains all remote tracks currently known to this PeerConnection instance.
+ * @param {string} [endpointId] the track owner's identifier (MUC nickname)
+ * @param {MediaType} [mediaType] the remote tracks will be filtered
+ * by their media type if this argument is specified.
+ * @return {Array<JitsiRemoteTrack>}
+ */
+TraceablePeerConnection.prototype.getRemoteTracks = function(
+        endpointId,
+        mediaType) {
+    const remoteTracks = [];
+    const endpoints
+        = endpointId ? [ endpointId ] : this.remoteTracks.keys();
+
+    for (const endpoint of endpoints) {
+        const endpointTrackMap = this.remoteTracks.get(endpoint);
+
+        if (!endpointTrackMap) {
+
+            // Otherwise an empty Map() would have to be allocated above
+            // eslint-disable-next-line no-continue
+            continue;
+        }
+/*
+        for (const trackMediaType of endpointTrackMap.keys()) {
+            // per media type filtering
+            if (!mediaType || mediaType === trackMediaType) {
+                const mediaTrack = endpointTrackMap.get(trackMediaType);
+
+                if (mediaTrack) {
+                    remoteTracks.push(mediaTrack);
+                }
+            }
+        }*/
+        endpointTrackMap.forEach((track) => {
+            if (track && (!mediaType || mediaType === track.mediaType)){
+                remoteTracks.push(track);
+            }
+        })
+    }
+
+    return remoteTracks;
+};
+
+/**
+ * Tries to find {@link JitsiTrack} for given SSRC number. It will search both
+ * local and remote tracks bound to this instance.
+ * @param {number} ssrc
+ * @return {JitsiTrack|null}
+ */
+TraceablePeerConnection.prototype.getTrackBySSRC = function(ssrc) {
+    if (typeof ssrc !== 'number') {
+        throw new Error(`SSRC ${ssrc} is not a number`);
+    }
+    for (const localTrack of this.localTracks.values()) {
+        if (this.getLocalSSRC(localTrack) === ssrc) {
+            return localTrack;
+        }
+    }
+    for (const remoteTrack of this.getRemoteTracks()) {
+        if (remoteTrack.getSSRC() === ssrc) {
+            return remoteTrack;
+        }
+    }
+
+    return null;
+};
+
+/**
+ * Tries to find SSRC number for given {@link JitsiTrack} id. It will search
+ * both local and remote tracks bound to this instance.
+ * @param {string} id
+ * @return {number|null}
+ */
+TraceablePeerConnection.prototype.getSsrcByTrackId = function(id) {
+
+    const findTrackById = track => track.getTrack().id === id;
+    const localTrack = this.getLocalTracks().find(findTrackById);
+
+    if (localTrack) {
+        return this.getLocalSSRC(localTrack);
+    }
+
+    const remoteTrack = this.getRemoteTracks().find(findTrackById);
+
+    if (remoteTrack) {
+        return remoteTrack.getSSRC();
+    }
+
+    return null;
+};
+
+/**
+ * Called when new remote MediaStream is added to the PeerConnection.
+ * @param {MediaStream} stream the WebRTC MediaStream for remote participant
+ */
+TraceablePeerConnection.prototype._remoteStreamAdded = function(stream) {
+    const streamId = RTC.getStreamID(stream);
+
+    if (!RTC.isUserStreamById(streamId)) {
+        logger.info(
+            `${this} ignored remote 'stream added' event for non-user stream`
+             + `id: ${streamId}`);
+
+        return;
+    }
+
+    // Bind 'addtrack'/'removetrack' event handlers
+    if (browser.isChromiumBased()) {
+        stream.onaddtrack = event => {
+            this._remoteTrackAdded(stream, event.track);
+        };
+        stream.onremovetrack = event => {
+            this._remoteTrackRemoved(stream, event.track);
+        };
+    }
+
+    // Call remoteTrackAdded for each track in the stream
+    const streamAudioTracks = stream.getAudioTracks();
+
+    for (const audioTrack of streamAudioTracks) {
+        this._remoteTrackAdded(stream, audioTrack);
+    }
+    const streamVideoTracks = stream.getVideoTracks();
+
+    for (const videoTrack of streamVideoTracks) {
+        this._remoteTrackAdded(stream, videoTrack);
+    }
+};
+
+
+/**
+ * Called on "track added" and "stream added" PeerConnection events (because we
+ * handle streams on per track basis). Finds the owner and the SSRC for
+ * the track and passes that to ChatRoom for further processing.
+ * @param {MediaStream} stream the WebRTC MediaStream instance which is
+ * the parent of the track
+ * @param {MediaStreamTrack} track the WebRTC MediaStreamTrack added for remote
+ * participant.
+ * @param {RTCRtpTransceiver} transceiver the WebRTC transceiver that is created
+ * for the remote participant in unified plan.
+ */
+TraceablePeerConnection.prototype._remoteTrackAdded = function(stream, track, transceiver = null) {
+    const streamId = RTC.getStreamID(stream);
+    const mediaType = track.kind;
+
+    if (!this.isP2P && !RTC.isUserStreamById(streamId)) {
+        logger.info(
+            `${this} ignored remote 'stream added' event for non-user stream`
+             + `id: ${streamId}`);
+
+        return;
+    }
+    logger.info(`${this} remote track added:`, streamId, mediaType);
+
+    // look up an associated JID for a stream id
+    if (!mediaType) {
+        GlobalOnErrorHandler.callErrorHandler(
+            new Error(
+                `MediaType undefined for remote track, stream id: ${streamId}`
+            ));
+
+        // Abort
+        return;
+    }
+
+    const remoteSDP = browser.usesPlanB()
+        ? new SDP(this.remoteDescription.sdp)
+        : new SDP(this.peerconnection.remoteDescription.sdp);
+    let mediaLines;
+
+    if (browser.usesUnifiedPlan()) {
+        if (transceiver && transceiver.mid) {
+            const mid = transceiver.mid;
+
+            mediaLines = remoteSDP.media.filter(mls => SDPUtil.findLine(mls, `a=mid:${mid}`));
+        } else {
+            mediaLines = remoteSDP.media.filter(mls => {
+                const msid = SDPUtil.findLine(mls, 'a=msid');
+
+                return typeof msid !== 'undefined' && streamId === msid.substring(7).split(' ')[0];
+            });
+        }
+    } else {
+        mediaLines = remoteSDP.media.filter(mls => mls.startsWith(`m=${mediaType}`));
+    }
+
+    if (!mediaLines.length) {
+        GlobalOnErrorHandler.callErrorHandler(
+            new Error(
+                `No media lines for type ${
+                    mediaType} found in remote SDP for remote track: ${
+                    streamId}`));
+
+        // Abort
+        return;
+    }
+
+    let ssrcLines = SDPUtil.findLines(mediaLines[0], 'a=ssrc:');
+
+    ssrcLines
+        = ssrcLines.filter(line => line.indexOf(`msid:${streamId}`) !== -1);
+    if (!ssrcLines.length) {
+        GlobalOnErrorHandler.callErrorHandler(
+            new Error(
+                `No SSRC lines for streamId ${
+                    streamId} for remote track, media type: ${mediaType}`));
+
+        // Abort
+        return;
+    }
+
+    // FIXME the length of ssrcLines[0] not verified, but it will fail
+    // with global error handler anyway
+    const ssrcStr = ssrcLines[0].substring(7).split(' ')[0];
+    const trackSsrc = Number(ssrcStr);
+    const ownerEndpointId = this.signalingLayer.getSSRCOwner(trackSsrc);
+
+    if (isNaN(trackSsrc) || trackSsrc < 0) {
+        GlobalOnErrorHandler.callErrorHandler(
+            new Error(
+                `Invalid SSRC: ${ssrcStr} for remote track, msid: ${
+                    streamId} media type: ${mediaType}`));
+
+        // Abort
+        return;
+    } else if (!ownerEndpointId) {
+        GlobalOnErrorHandler.callErrorHandler(
+            new Error(
+                `No SSRC owner known for: ${
+                    trackSsrc} for remote track, msid: ${
+                    streamId} media type: ${mediaType}`));
+
+        // Abort
+        return;
+    }
+
+    logger.log(`${this} associated ssrc`, ownerEndpointId, trackSsrc);
+
+    const peerMediaInfo
+        = this.signalingLayer.getPeerMediaInfo(ownerEndpointId, mediaType);
+
+    if (!peerMediaInfo) {
+        GlobalOnErrorHandler.callErrorHandler(
+            new Error(
+                `${this}: no peer media info available for ${
+                    ownerEndpointId}`));
+
+        return;
+    }
+
+    const muted = peerMediaInfo.muted;
+    const videoType = peerMediaInfo.videoType; // can be undefined
+
+    this._createRemoteTrack(
+        ownerEndpointId, stream, track, mediaType, videoType, trackSsrc, muted);
+};
+
+// FIXME cleanup params
+/* eslint-disable max-params */
+
+/**
+ * Initializes a new JitsiRemoteTrack instance with the data provided by
+ * the signaling layer and SDP.
+ *
+ * @param {string} ownerEndpointId the owner's endpoint ID (MUC nickname)
+ * @param {MediaStream} stream the WebRTC stream instance
+ * @param {MediaStreamTrack} track the WebRTC track instance
+ * @param {MediaType} mediaType the track's type of the media
+ * @param {VideoType} [videoType] the track's type of the video (if applicable)
+ * @param {number} ssrc the track's main SSRC number
+ * @param {boolean} muted the initial muted status
+ */
+TraceablePeerConnection.prototype._createRemoteTrack = function(
+        ownerEndpointId,
+        stream,
+        track,
+        mediaType,
+        videoType,
+        ssrc,
+        muted) {
+    let remoteTracksMap = this.remoteTracks.get(ownerEndpointId);
+
+    if (!remoteTracksMap) {
+        remoteTracksMap = new Map();
+        this.remoteTracks.set(ownerEndpointId, remoteTracksMap);
+    }
+
+/*    const existingTrack = remoteTracksMap.get(mediaType);
+
+    if (existingTrack && existingTrack.getTrack() === track) {
+        // Ignore duplicated event which can originate either from
+        // 'onStreamAdded' or 'onTrackAdded'.
+        logger.info(
+            `${this} ignored duplicated remote track added event for: `
+                + `${ownerEndpointId}, ${mediaType}`);
+
+        return;
+    } else if (existingTrack) {
+        logger.error(
+            `${this} overwriting remote track for`
+                + `${ownerEndpointId} ${mediaType}`);
+    }
+*/
+    const remoteTrack
+        = new JitsiRemoteTrack(
+                this.rtc,
+                this.rtc.conference,
+                ownerEndpointId,
+                stream,
+                track,
+                mediaType,
+                videoType,
+                ssrc,
+                muted,
+                this.isP2P);
+
+    //remoteTracksMap.set(mediaType, remoteTrack);
+    remoteTracksMap.set(remoteTrack.getId(), remoteTrack);
+
+    this.eventEmitter.emit(RTCEvents.REMOTE_TRACK_ADDED, remoteTrack);
+};
+
+/* eslint-enable max-params */
+
+/**
+ * Handles remote stream removal.
+ * @param stream the WebRTC MediaStream object which is being removed from the
+ * PeerConnection
+ */
+TraceablePeerConnection.prototype._remoteStreamRemoved = function(stream) {
+    if (!RTC.isUserStream(stream)) {
+        const id = RTC.getStreamID(stream);
+
+        logger.info(
+            `Ignored remote 'stream removed' event for non-user stream ${id}`);
+
+        return;
+    }
+
+    // Call remoteTrackRemoved for each track in the stream
+    const streamVideoTracks = stream.getVideoTracks();
+
+    for (const videoTrack of streamVideoTracks) {
+        this._remoteTrackRemoved(stream, videoTrack);
+    }
+    const streamAudioTracks = stream.getAudioTracks();
+
+    for (const audioTrack of streamAudioTracks) {
+        this._remoteTrackRemoved(stream, audioTrack);
+    }
+};
+
+/**
+ * Handles remote media track removal.
+ * @param {MediaStream} stream WebRTC MediaStream instance which is the parent
+ * of the track.
+ * @param {MediaStreamTrack} track the WebRTC MediaStreamTrack which has been
+ * removed from the PeerConnection.
+ */
+TraceablePeerConnection.prototype._remoteTrackRemoved = function(
+        stream,
+        track) {
+    const streamId = RTC.getStreamID(stream);
+    const trackId = track && RTC.getTrackID(track);
+
+    logger.info(`${this} - remote track removed: ${streamId}, ${trackId}`);
+
+    if (!streamId) {
+        GlobalOnErrorHandler.callErrorHandler(
+            new Error(`${this} remote track removal failed - no stream ID`));
+
+        return;
+    }
+
+    if (!trackId) {
+        GlobalOnErrorHandler.callErrorHandler(
+            new Error(`${this} remote track removal failed - no track ID`));
+
+        return;
+    }
+
+    if (!this._removeRemoteTrackById(streamId, trackId)) {
+        // NOTE this warning is always printed when user leaves the room,
+        // because we remove remote tracks manually on MUC member left event,
+        // before the SSRCs are removed by Jicofo. In most cases it is fine to
+        // ignore this warning, but still it's better to keep it printed for
+        // debugging purposes.
+        //
+        // We could change the behaviour to emit track removed only from here,
+        // but the order of the events will change and consuming apps could
+        // behave unexpectedly (the "user left" event would come before "track
+        // removed" events).
+        logger.warn(
+            `${this} Removed track not found for msid: ${streamId},
+             track id: ${trackId}`);
+    }
+};
+
+/**
+ * Finds remote track by it's stream and track ids.
+ * @param {string} streamId the media stream id as defined by the WebRTC
+ * @param {string} trackId the media track id as defined by the WebRTC
+ * @return {JitsiRemoteTrack|undefined} the track's instance or
+ * <tt>undefined</tt> if not found.
+ * @private
+ */
+TraceablePeerConnection.prototype._getRemoteTrackById = function(
+        streamId,
+        trackId) {
+    // .find will break the loop once the first match is found
+    for (const endpointTrackMap of this.remoteTracks.values()) {
+        for (const mediaTrack of endpointTrackMap.values()) {
+            // FIXME verify and try to use ===
+            /* eslint-disable eqeqeq */
+            if (mediaTrack.getStreamId() == streamId
+                && mediaTrack.getTrackId() == trackId) {
+                return mediaTrack;
+            }
+
+            /* eslint-enable eqeqeq */
+        }
+    }
+
+    return undefined;
+};
+
+/**
+ * Removes all JitsiRemoteTracks associated with given MUC nickname
+ * (resource part of the JID). Returns array of removed tracks.
+ *
+ * @param {string} owner - The resource part of the MUC JID.
+ * @returns {JitsiRemoteTrack[]}
+ */
+TraceablePeerConnection.prototype.removeRemoteTracks = function(owner) {
+    const removedTracks = [];
+    const remoteTracksMap = this.remoteTracks.get(owner);
+
+/*    if (remoteTracksMap) {
+        const removedAudioTrack = remoteTracksMap.get(MediaType.AUDIO);
+        const removedVideoTrack = remoteTracksMap.get(MediaType.VIDEO);
+
+        removedAudioTrack && removedTracks.push(removedAudioTrack);
+        removedVideoTrack && removedTracks.push(removedVideoTrack);
+
+        this.remoteTracks.delete(owner);
+    }*/
+    if (remoteTracksMap) {
+        remoteTracksMap.forEach((track) => {
+            if (track) {
+                removedTracks.push(track);
+            }
+        })
+    }
+
+    logger.debug(
+        `${this} removed remote tracks for ${owner} count: ${
+            removedTracks.length}`);
+
+    return removedTracks;
+};
+
+/**
+ * Removes and disposes given <tt>JitsiRemoteTrack</tt> instance. Emits
+ * {@link RTCEvents.REMOTE_TRACK_REMOVED}.
+ * @param {JitsiRemoteTrack} toBeRemoved
+ */
+TraceablePeerConnection.prototype._removeRemoteTrack = function(toBeRemoved) {
+    toBeRemoved.dispose();
+    const participantId = toBeRemoved.getParticipantId();
+    const remoteTracksMap = this.remoteTracks.get(participantId);
+
+/*   
+    if (!remoteTracksMap) {
+        logger.error(
+            `removeRemoteTrack: no remote tracks map for ${participantId}`);
+    } else if (!remoteTracksMap.delete(toBeRemoved.getType())) {
+        logger.error(
+            `Failed to remove ${toBeRemoved} - type mapping messed up ?`);
+    }
+    */
+    if (!remoteTracksMap) {
+        logger.error(
+            `removeRemoteTrack: no remote tracks map for ${participantId}`);
+    } else if (!remoteTracksMap.delete(toBeRemoved.getId())) {
+        logger.error(
+        `Failed to remove ${toBeRemoved} - remoteTrack mapping messed up ?`);
+    }
+    this.eventEmitter.emit(RTCEvents.REMOTE_TRACK_REMOVED, toBeRemoved);
+};
+
+/**
+ * Removes and disposes <tt>JitsiRemoteTrack</tt> identified by given stream and
+ * track ids.
+ *
+ * @param {string} streamId the media stream id as defined by the WebRTC
+ * @param {string} trackId the media track id as defined by the WebRTC
+ * @returns {JitsiRemoteTrack|undefined} the track which has been removed or
+ * <tt>undefined</tt> if no track matching given stream and track ids was
+ * found.
+ */
+TraceablePeerConnection.prototype._removeRemoteTrackById = function(
+        streamId,
+        trackId) {
+    const toBeRemoved = this._getRemoteTrackById(streamId, trackId);
+
+    if (toBeRemoved) {
+        this._removeRemoteTrack(toBeRemoved);
+    }
+
+    return toBeRemoved;
+};
+
+/**
+ * @typedef {Object} SSRCGroupInfo
+ * @property {Array<number>} ssrcs group's SSRCs
+ * @property {string} semantics
+ */
+/**
+ * @typedef {Object} TrackSSRCInfo
+ * @property {Array<number>} ssrcs track's SSRCs
+ * @property {Array<SSRCGroupInfo>} groups track's SSRC groups
+ */
+/**
+ * Returns map with keys msid and <tt>TrackSSRCInfo</tt> values.
+ * @param {Object} desc the WebRTC SDP instance.
+ * @return {Map<string,TrackSSRCInfo>}
+ */
+function extractSSRCMap(desc) {
+    /**
+     * Track SSRC infos mapped by stream ID (msid)
+     * @type {Map<string,TrackSSRCInfo>}
+     */
+    const ssrcMap = new Map();
+
+    /**
+     * Groups mapped by primary SSRC number
+     * @type {Map<number,Array<SSRCGroupInfo>>}
+     */
+    const groupsMap = new Map();
+
+    if (typeof desc !== 'object' || desc === null
+        || typeof desc.sdp !== 'string') {
+        logger.warn('An empty description was passed as an argument.');
+
+        return ssrcMap;
+    }
+
+    const session = transform.parse(desc.sdp);
+
+    if (!Array.isArray(session.media)) {
+        return ssrcMap;
+    }
+
+    for (const mLine of session.media) {
+        if (!Array.isArray(mLine.ssrcs)) {
+            continue; // eslint-disable-line no-continue
+        }
+
+        if (Array.isArray(mLine.ssrcGroups)) {
+            for (const group of mLine.ssrcGroups) {
+                if (typeof group.semantics !== 'undefined'
+                    && typeof group.ssrcs !== 'undefined') {
+                    // Parse SSRCs and store as numbers
+                    const groupSSRCs
+                        = group.ssrcs.split(' ').map(
+                            ssrcStr => parseInt(ssrcStr, 10));
+                    const primarySSRC = groupSSRCs[0];
+
+                    // Note that group.semantics is already present
+
+                    group.ssrcs = groupSSRCs;
+
+                    // eslint-disable-next-line max-depth
+                    if (!groupsMap.has(primarySSRC)) {
+                        groupsMap.set(primarySSRC, []);
+                    }
+                    groupsMap.get(primarySSRC).push(group);
+                }
+            }
+        }
+        for (const ssrc of mLine.ssrcs) {
+            if (ssrc.attribute !== 'msid') {
+                continue; // eslint-disable-line no-continue
+            }
+
+            const msid = ssrc.value;
+            let ssrcInfo = ssrcMap.get(msid);
+
+            if (!ssrcInfo) {
+                ssrcInfo = {
+                    ssrcs: [],
+                    groups: [],
+                    msid
+                };
+                ssrcMap.set(msid, ssrcInfo);
+            }
+
+            const ssrcNumber = ssrc.id;
+
+            ssrcInfo.ssrcs.push(ssrcNumber);
+
+            if (groupsMap.has(ssrcNumber)) {
+                const ssrcGroups = groupsMap.get(ssrcNumber);
+
+                for (const group of ssrcGroups) {
+                    ssrcInfo.groups.push(group);
+                }
+            }
+        }
+    }
+
+    return ssrcMap;
+}
+
+/**
+ * Takes a SessionDescription object and returns a "normalized" version.
+ * Currently it takes care of ordering the a=ssrc lines and denoting receive
+ * only SSRCs.
+ */
+const normalizePlanB = function(desc) {
+    if (typeof desc !== 'object' || desc === null
+        || typeof desc.sdp !== 'string') {
+        logger.warn('An empty description was passed as an argument.');
+
+        return desc;
+    }
+
+    // eslint-disable-next-line no-shadow
+    const transform = require('sdp-transform');
+    const session = transform.parse(desc.sdp);
+
+    if (typeof session !== 'undefined'
+            && typeof session.media !== 'undefined'
+            && Array.isArray(session.media)) {
+        session.media.forEach(mLine => {
+
+            // Chrome appears to be picky about the order in which a=ssrc lines
+            // are listed in an m-line when rtx is enabled (and thus there are
+            // a=ssrc-group lines with FID semantics). Specifically if we have
+            // "a=ssrc-group:FID S1 S2" and the "a=ssrc:S2" lines appear before
+            // the "a=ssrc:S1" lines, SRD fails.
+            // So, put SSRC which appear as the first SSRC in an FID ssrc-group
+            // first.
+            const firstSsrcs = [];
+            const newSsrcLines = [];
+
+            if (typeof mLine.ssrcGroups !== 'undefined'
+                && Array.isArray(mLine.ssrcGroups)) {
+                mLine.ssrcGroups.forEach(group => {
+                    if (typeof group.semantics !== 'undefined'
+                        && group.semantics === 'FID') {
+                        if (typeof group.ssrcs !== 'undefined') {
+                            firstSsrcs.push(Number(group.ssrcs.split(' ')[0]));
+                        }
+                    }
+                });
+            }
+
+            if (Array.isArray(mLine.ssrcs)) {
+                let i;
+
+                for (i = 0; i < mLine.ssrcs.length; i++) {
+                    if (typeof mLine.ssrcs[i] === 'object'
+                        && typeof mLine.ssrcs[i].id !== 'undefined'
+                        && firstSsrcs.indexOf(mLine.ssrcs[i].id) >= 0) {
+                        newSsrcLines.push(mLine.ssrcs[i]);
+                        delete mLine.ssrcs[i];
+                    }
+                }
+
+                for (i = 0; i < mLine.ssrcs.length; i++) {
+                    if (typeof mLine.ssrcs[i] !== 'undefined') {
+                        newSsrcLines.push(mLine.ssrcs[i]);
+                    }
+                }
+
+                mLine.ssrcs = replaceDefaultUnifiedPlanMsid(newSsrcLines);
+            }
+        });
+    }
+
+    const resStr = transform.write(session);
+
+
+    return new RTCSessionDescription({
+        type: desc.type,
+        sdp: resStr
+    });
+};
+
+/**
+ * Unified plan differentiates a remote track not associated with a stream using
+ * the msid "-", which can incorrectly trigger an onaddstream event in plan-b.
+ * For jitsi, these tracks are actually receive-only ssrcs. To prevent
+ * onaddstream from firing, remove the ssrcs with msid "-" except the cname
+ * line. Normally the ssrcs are not used by the client, as the bridge controls
+ * media flow, but keep one reference to the ssrc for the p2p case.
+ *
+ * @param {Array<Object>} ssrcLines - The ssrc lines from a remote description.
+ * @private
+ * @returns {Array<Object>} ssrcLines with removed lines referencing msid "-".
+ */
+function replaceDefaultUnifiedPlanMsid(ssrcLines = []) {
+    if (!browser.isChrome() || !browser.isVersionGreaterThan(70)) {
+        return ssrcLines;
+    }
+
+    let filteredLines = [ ...ssrcLines ];
+
+    const problematicSsrcIds = ssrcLines.filter(ssrcLine =>
+        ssrcLine.attribute === 'mslabel' && ssrcLine.value === '-')
+        .map(ssrcLine => ssrcLine.id);
+
+    problematicSsrcIds.forEach(ssrcId => {
+        // Find the cname which is to be modified and left in.
+        const cnameLine = filteredLines.find(line =>
+            line.id === ssrcId && line.attribute === 'cname');
+
+        cnameLine.value = `recvonly-${ssrcId}`;
+
+        // Remove all of lines for the ssrc.
+        filteredLines
+            = filteredLines.filter(line => line.id !== ssrcId);
+
+        // But re-add the cname line so there is a reference kept to the ssrc
+        // in the SDP.
+        filteredLines.push(cnameLine);
+    });
+
+    return filteredLines;
+}
+
+/**
+ * Makes sure that both audio and video directions are configured as 'sendrecv'.
+ * @param {Object} localDescription the SDP object as defined by WebRTC.
+ * @param {object} options <tt>TracablePeerConnection</tt> config options.
+ */
+const enforceSendRecv = function(localDescription, options) {
+    if (!localDescription) {
+        throw new Error('No local description passed in.');
+    }
+
+    const transformer = new SdpTransformWrap(localDescription.sdp);
+    const audioMedia = transformer.selectMedia('audio');
+    let changed = false;
+
+    if (audioMedia && audioMedia.direction !== 'sendrecv') {
+        if (options.startSilent) {
+            audioMedia.direction = 'inactive';
+        } else {
+            audioMedia.direction = 'sendrecv';
+        }
+
+        changed = true;
+    }
+
+    const videoMedia = transformer.selectMedia('video');
+
+    if (videoMedia && videoMedia.direction !== 'sendrecv') {
+        videoMedia.direction = 'sendrecv';
+        changed = true;
+    }
+
+    if (changed) {
+        return new RTCSessionDescription({
+            type: localDescription.type,
+            sdp: transformer.toRawSDP()
+        });
+    }
+
+    return localDescription;
+};
+
+/**
+ *
+ * @param {JitsiLocalTrack} localTrack
+ */
+TraceablePeerConnection.prototype.getLocalSSRC = function(localTrack) {
+    const ssrcInfo = this._getSSRC(localTrack.rtcId);
+
+    return ssrcInfo && ssrcInfo.ssrcs[0];
+};
+
+/**
+ * When doing unified plan simulcast, we'll have a set of ssrcs with the
+ * same msid but no ssrc-group, since unified plan signals the simulcast
+ * group via the a=simulcast line.  Unfortunately, Jicofo will complain
+ * if it sees ssrcs with matching msids but no ssrc-group, so we'll inject
+ * an ssrc-group line to make Jicofo happy.
+ * @param desc A session description object (with 'type' and 'sdp' fields)
+ * @return A session description object with its sdp field modified to
+ * contain an inject ssrc-group for simulcast
+ */
+TraceablePeerConnection.prototype._injectSsrcGroupForUnifiedSimulcast
+    = function(desc) {
+        const sdp = transform.parse(desc.sdp);
+        const video = sdp.media.find(mline => mline.type === 'video');
+
         // Check if the browser supports RTX, add only the primary ssrcs to the
         // SIM group if that is the case.
         video.ssrcGroups = video.ssrcGroups || [];
         const fidGroups = video.ssrcGroups.filter(group => group.semantics === 'FID');
 
-        if (video.simulcast || video.simulcast_03) {
-            const ssrcs = [];
-
+        if (video.simulcast || video.simulcast_03) {
+            const ssrcs = [];
+
             if (fidGroups && fidGroups.length) {
                 fidGroups.forEach(group => {
                     ssrcs.push(group.ssrcs.split(' ')[0]);
                 });
             } else {
-                video.ssrcs.forEach(ssrc => {
-                    if (ssrc.attribute === 'msid') {
-                        ssrcs.push(ssrc.id);
-                    }
-                });
+            video.ssrcs.forEach(ssrc => {
+                if (ssrc.attribute === 'msid') {
+                    ssrcs.push(ssrc.id);
+                }
+            });
             }
-            if (video.ssrcGroups.find(group => group.semantics === 'SIM')) {
-                // Group already exists, no need to do anything
-                return desc;
-            }
-            video.ssrcGroups.push({
-                semantics: 'SIM',
-                ssrcs: ssrcs.join(' ')
-            });
-        }
-
-        return new RTCSessionDescription({
-            type: desc.type,
-            sdp: transform.write(sdp)
-        });
-    };
-
-/* eslint-disable-next-line vars-on-top */
-const getters = {
-    signalingState() {
-        return this.peerconnection.signalingState;
-    },
-    iceConnectionState() {
-        return this.peerconnection.iceConnectionState;
-    },
-    localDescription() {
-        let desc = this.peerconnection.localDescription;
-
-        if (!desc) {
-            logger.debug('getLocalDescription no localDescription found');
-
-            return {};
-        }
-
-        this.trace('getLocalDescription::preTransform', dumpSDP(desc));
-
-        // if we're running on FF, transform to Plan B first.
-        if (browser.usesUnifiedPlan()) {
-            desc = this.interop.toPlanB(desc);
-            this.trace('getLocalDescription::postTransform (Plan B)',
-                dumpSDP(desc));
-
-            desc = this._injectSsrcGroupForUnifiedSimulcast(desc);
-            this.trace('getLocalDescription::postTransform (inject ssrc group)',
-                dumpSDP(desc));
-        } else {
-            if (browser.doesVideoMuteByStreamRemove()) {
-                desc = this.localSdpMunger.maybeAddMutedLocalVideoTracksToSDP(desc);
-                logger.debug(
-                    'getLocalDescription::postTransform (munge local SDP)', desc);
-            }
-
-            // What comes out of this getter will be signalled over Jingle to
-            // the other peer, so we need to make sure the media direction is
-            // 'sendrecv' because we won't change the direction later and don't want
-            // the other peer to think we can't send or receive.
-            //
-            // Note that the description we set in chrome does have the accurate
-            // direction (e.g. 'recvonly'), since that is technically what is
-            // happening (check setLocalDescription impl).
-            desc = enforceSendRecv(desc, this.options);
-        }
-
-        // See the method's doc for more info about this transformation.
-        desc = this.localSdpMunger.transformStreamIdentifiers(desc);
-
-        return desc;
-    },
-    remoteDescription() {
-        let desc = this.peerconnection.remoteDescription;
-
-        if (!desc) {
-            logger.debug('getRemoteDescription no remoteDescription found');
-
-            return {};
-        }
-        this.trace('getRemoteDescription::preTransform', dumpSDP(desc));
-
-        // if we're running on FF, transform to Plan B first.
-        if (browser.usesUnifiedPlan()) {
-            desc = this.interop.toPlanB(desc);
-            this.trace(
-                'getRemoteDescription::postTransform (Plan B)', dumpSDP(desc));
-        }
-
-        return desc;
-    }
-};
-
-Object.keys(getters).forEach(prop => {
-    Object.defineProperty(
-        TraceablePeerConnection.prototype,
-        prop, {
-            get: getters[prop]
-        }
-    );
-});
-
-TraceablePeerConnection.prototype._getSSRC = function(rtcId) {
-    return this.localSSRCs.get(rtcId);
-};
-
-/**
- * Add {@link JitsiLocalTrack} to this TPC.
- * @param {JitsiLocalTrack} track
- */
-TraceablePeerConnection.prototype.addTrack = function(track, isInitiator = false) {
-    const rtcId = track.rtcId;
-
-    logger.info(`add ${track} to: ${this}`);
-
-    if (this.localTracks.has(rtcId)) {
-        logger.error(`${track} is already in ${this}`);
-
-        return;
-    }
-
-    this.localTracks.set(rtcId, track);
-    if (browser.usesUnifiedPlan() && isInitiator) {
-        return this.tpcUtils.addTrack(track, isInitiator);
-    }
-
-    const webrtcStream = track.getOriginalStream();
-
-    if (webrtcStream) {
-        this._addStream(webrtcStream);
-
-    // It's not ok for a track to not have a WebRTC stream if:
-    } else if (!browser.doesVideoMuteByStreamRemove()
-                || track.isAudioTrack()
-                || (track.isVideoTrack() && !track.isMuted())) {
-        logger.error(`${this} no WebRTC stream for: ${track}`);
-    }
-
-    // Muted video tracks do not have WebRTC stream
-    if (browser.usesPlanB() && browser.doesVideoMuteByStreamRemove()
-            && track.isVideoTrack() && track.isMuted()) {
-        const ssrcInfo = this.generateNewStreamSSRCInfo(track);
-
-        this.sdpConsistency.setPrimarySsrc(ssrcInfo.ssrcs[0]);
-        const simGroup
-            = ssrcInfo.groups.find(groupInfo => groupInfo.semantics === 'SIM');
-
-        if (simGroup) {
-            this.simulcast.setSsrcCache(simGroup.ssrcs);
-        }
-        const fidGroups
-            = ssrcInfo.groups.filter(
-                groupInfo => groupInfo.semantics === 'FID');
-
-        if (fidGroups) {
-            const rtxSsrcMapping = new Map();
-
-            fidGroups.forEach(fidGroup => {
-                const primarySsrc = fidGroup.ssrcs[0];
-                const rtxSsrc = fidGroup.ssrcs[1];
-
-                rtxSsrcMapping.set(primarySsrc, rtxSsrc);
-            });
-            this.rtxModifier.setSsrcCache(rtxSsrcMapping);
-        }
-    }
-
-    if (browser.usesUnifiedPlan() && !browser.usesSdpMungingForSimulcast()) {
-        this.tpcUtils.setEncodings(track);
-    }
-
-    // Construct the simulcast stream constraints for the newly added track.
-    if (track.isVideoTrack() && track.videoType === VideoType.CAMERA && this.isSimulcastOn()) {
-        this.tpcUtils._setSimulcastStreamConstraints(track.getTrack());
-    }
-};
-
-/**
- * Adds local track as part of the unmute operation.
- * @param {JitsiLocalTrack} track the track to be added as part of the unmute
- * operation
- * @return {Promise<boolean>} Promise that resolves to true if the underlying PeerConnection's
- * state has changed and renegotiation is required, false if no renegotiation is needed or
- * Promise is rejected when something goes wrong.
- */
-TraceablePeerConnection.prototype.addTrackUnmute = function(track) {
-    if (browser.usesUnifiedPlan()) {
-        return this.tpcUtils.addTrackUnmute(track);
-    }
-    if (!this._assertTrackBelongs('addTrackUnmute', track)) {
-        // Abort
-        return Promise.reject('Track not found on the peerconnection');
-    }
-
-    logger.info(`Adding ${track} as unmute to ${this}`);
-    const webRtcStream = track.getOriginalStream();
-
-    if (!webRtcStream) {
-        logger.error(
-            `Unable to add ${track} as unmute to ${this} - no WebRTC stream`);
-
-        return Promise.reject('Stream not found');
-    }
-    this._addStream(webRtcStream);
-
-    return Promise.resolve(true);
-};
-
-/**
- * Adds WebRTC media stream to the underlying PeerConnection
- * @param {MediaStream} mediaStream
- * @private
- */
-TraceablePeerConnection.prototype._addStream = function(mediaStream) {
-    this.peerconnection.addStream(mediaStream);
-    this._addedStreams.push(mediaStream);
-};
-
-/**
- * Removes WebRTC media stream from the underlying PeerConection
- * @param {MediaStream} mediaStream
- */
-TraceablePeerConnection.prototype._removeStream = function(mediaStream) {
-    if (browser.supportsRtpSender()) {
-        this._handleSenderRemoveStream(mediaStream);
-    } else {
-        this.peerconnection.removeStream(mediaStream);
-    }
-    this._addedStreams
-        = this._addedStreams.filter(stream => stream !== mediaStream);
-};
-
-/**
- * This method when called will check if given <tt>localTrack</tt> belongs to
- * this TPC (that it has been previously added using {@link addTrack}). If the
- * track does not belong an error message will be logged.
- * @param {string} methodName the method name that will be logged in an error
- * message
- * @param {JitsiLocalTrack} localTrack
- * @return {boolean} <tt>true</tt> if given local track belongs to this TPC or
- * <tt>false</tt> otherwise.
- * @private
- */
-TraceablePeerConnection.prototype._assertTrackBelongs = function(
-        methodName,
-        localTrack) {
-    const doesBelong = this.localTracks.has(localTrack.rtcId);
-
-    if (!doesBelong) {
-        logger.error(
-            `${methodName}: ${localTrack} does not belong to ${this}`);
-    }
-
-    return doesBelong;
-};
-
-/**
- * Tells if the given WebRTC <tt>MediaStream</tt> has been added to
- * the underlying WebRTC PeerConnection.
- * @param {MediaStream} mediaStream
- * @returns {boolean}
- */
-TraceablePeerConnection.prototype.isMediaStreamInPc = function(mediaStream) {
-    return this._addedStreams.indexOf(mediaStream) > -1;
-};
-
-/**
- * Remove local track from this TPC.
- * @param {JitsiLocalTrack} localTrack the track to be removed from this TPC.
- *
- * FIXME It should probably remove a boolean just like {@link removeTrackMute}
- *       The same applies to addTrack.
- */
-TraceablePeerConnection.prototype.removeTrack = function(localTrack) {
-    if (browser.usesUnifiedPlan()) {
-        return this.tpcUtils.removeTrack(localTrack);
-    }
-    const webRtcStream = localTrack.getOriginalStream();
-
-    this.trace(
-        'removeStream',
-        localTrack.rtcId, webRtcStream ? webRtcStream.id : undefined);
-
-    if (!this._assertTrackBelongs('removeStream', localTrack)) {
-        // Abort - nothing to be done here
-        return;
-    }
-    this.localTracks.delete(localTrack.rtcId);
-    this.localSSRCs.delete(localTrack.rtcId);
-
-    if (webRtcStream) {
-        if (browser.supportsRtpSender()) {
-            this._handleSenderRemoveStream(webRtcStream);
-        } else {
-            this.peerconnection.removeStream(webRtcStream);
-        }
-    }
-};
-
-/**
- * Returns the sender corresponding to the given media type.
- * @param {MEDIA_TYPE} mediaType - The media type 'audio' or 'video' to be used for the search.
- * @returns {RTPSender|undefined} - The found sender or undefined if no sender
- * was found.
- */
-TraceablePeerConnection.prototype.findSenderByKind = function(mediaType) {
-    return this.peerconnection.getSenders().find(s => s.track && s.track.kind === mediaType);
-};
-
-/**
- * Returns the sender corresponding to the given MediaStream.
- *
- * @param {MediaStream} stream - The media stream used for the search.
- * @returns {RTPSender|undefined} - The found sender or undefined if no sender
- * was found.
- */
-TraceablePeerConnection.prototype.findSenderByStream = function(stream) {
-    const track = stream.getTracks()[0];
-
-    if (!track) {
-        logger.error('Cannot find sender: no tracks.');
-
-        return;
-    }
-
-    // Find the right sender (for audio or video)
-    return this.peerconnection.getSenders().find(s => s.track === track);
-};
-
-/**
- * Returns the receiver corresponding to the given MediaStreamTrack.
- *
- * @param {MediaSreamTrack} track - The media stream track used for the search.
- * @returns {RTCRtpReceiver|undefined} - The found receiver or undefined if no receiver
- * was found.
- */
-TraceablePeerConnection.prototype.findReceiverForTrack = function(track) {
-    return this.peerconnection.getReceivers().find(r => r.track === track);
-};
-
-/**
- * Returns the sender corresponding to the given MediaStreamTrack.
- *
- * @param {MediaSreamTrack} track - The media stream track used for the search.
- * @returns {RTCRtpSender|undefined} - The found sender or undefined if no sender
- * was found.
- */
-TraceablePeerConnection.prototype.findSenderForTrack = function(track) {
-    return this.peerconnection.getSenders().find(s => s.track === track);
-};
-
-/**
- * Replaces <tt>oldTrack</tt> with <tt>newTrack</tt> from the peer connection.
- * Either <tt>oldTrack</tt> or <tt>newTrack</tt> can be null; replacing a valid
- * <tt>oldTrack</tt> with a null <tt>newTrack</tt> effectively just removes
- * <tt>oldTrack</tt>
- *
- * @param {JitsiLocalTrack|null} oldTrack - The current track in use to be
- * replaced
- * @param {JitsiLocalTrack|null} newTrack - The new track to use
- * @returns {Promise<boolean>} - If the promise resolves with true,
- * renegotiation will be needed. Otherwise no renegotiation is needed.
- */
-TraceablePeerConnection.prototype.replaceTrack = function(oldTrack, newTrack) {
-    if (browser.usesUnifiedPlan()) {
-        return this.tpcUtils.replaceTrack(oldTrack, newTrack);
-    }
-    if (oldTrack) {
-        this.removeTrack(oldTrack);
-    }
-    if (newTrack) {
-        this.addTrack(newTrack);
-    }
-
-    return Promise.resolve(true);
-};
-
-/**
- * Removes local track as part of the mute operation.
- * @param {JitsiLocalTrack} localTrack the local track to be remove as part of
- * the mute operation.
- * @return {Promise<boolean>} Promise that resolves to true if the underlying PeerConnection's
- * state has changed and renegotiation is required, false if no renegotiation is needed or
- * Promise is rejected when something goes wrong.
- */
-TraceablePeerConnection.prototype.removeTrackMute = function(localTrack) {
-    if (browser.usesUnifiedPlan()) {
-        return this.tpcUtils.removeTrackMute(localTrack);
-    }
-    const webRtcStream = localTrack.getOriginalStream();
-
-    this.trace(
-        'removeStreamMute',
-        localTrack.rtcId, webRtcStream ? webRtcStream.id : null);
-
-    if (!this._assertTrackBelongs('removeStreamMute', localTrack)) {
-        // Abort - nothing to be done here
-        return Promise.reject('Track not found in the peerconnection');
-    }
-    if (webRtcStream) {
-        logger.info(
-            `Removing ${localTrack} as mute from ${this}`);
-        this._removeStream(webRtcStream);
-
-        return Promise.resolve(true);
-    }
-
-    logger.error(`removeStreamMute - no WebRTC stream for ${localTrack}`);
-
-    return Promise.reject('Stream not found');
-};
-
-/**
- * Remove stream handling for browsers supporting RTPSender
- * @param stream: webrtc media stream
- */
-TraceablePeerConnection.prototype._handleSenderRemoveStream = function(
-        stream) {
-    if (!stream) {
-        // There is nothing to be changed
-        return;
-    }
-
-    const sender = this.findSenderByStream(stream);
-
-    if (sender) {
-        this.peerconnection.removeTrack(sender);
-    } else {
-        logger.log('Cannot remove tracks: no RTPSender.');
-    }
-};
-
-TraceablePeerConnection.prototype.createDataChannel = function(label, opts) {
-    this.trace('createDataChannel', label, opts);
-
-    return this.peerconnection.createDataChannel(label, opts);
-};
-
-/**
- * Ensures that the simulcast ssrc-group appears after any other ssrc-groups
- * in the SDP so that simulcast is properly activated.
- *
- * @param {Object} localSdp the WebRTC session description instance for
- * the local description.
- * @private
- */
-TraceablePeerConnection.prototype._ensureSimulcastGroupIsLast = function(
-        localSdp) {
-    let sdpStr = localSdp.sdp;
-
-    const videoStartIndex = sdpStr.indexOf('m=video');
-    const simStartIndex = sdpStr.indexOf('a=ssrc-group:SIM', videoStartIndex);
-    let otherStartIndex = sdpStr.lastIndexOf('a=ssrc-group');
-
-    if (simStartIndex === -1
-        || otherStartIndex === -1
-        || otherStartIndex === simStartIndex) {
-        return localSdp;
-    }
-
-    const simEndIndex = sdpStr.indexOf('\r\n', simStartIndex);
-    const simStr = sdpStr.substring(simStartIndex, simEndIndex + 2);
-
-    sdpStr = sdpStr.replace(simStr, '');
-    otherStartIndex = sdpStr.lastIndexOf('a=ssrc-group');
-    const otherEndIndex = sdpStr.indexOf('\r\n', otherStartIndex);
-    const sdpHead = sdpStr.slice(0, otherEndIndex);
-    const simStrTrimmed = simStr.trim();
-    const sdpTail = sdpStr.slice(otherEndIndex);
-
-    sdpStr = `${sdpHead}\r\n${simStrTrimmed}${sdpTail}`;
-
-    return new RTCSessionDescription({
-        type: localSdp.type,
-        sdp: sdpStr
-    });
-};
-
-/**
- * Will adjust audio and video media direction in the given SDP object to
- * reflect the current status of the {@link audioTransferActive} and
- * {@link videoTransferActive} flags.
- * @param {Object} localDescription the WebRTC session description instance for
- * the local description.
- * @private
- */
-TraceablePeerConnection.prototype._adjustLocalMediaDirection = function(
-        localDescription) {
-    const transformer = new SdpTransformWrap(localDescription.sdp);
-    let modifiedDirection = false;
-    const audioMedia = transformer.selectMedia('audio');
-
-    if (audioMedia) {
-        const desiredAudioDirection
-            = this._getDesiredMediaDirection(MediaType.AUDIO);
-
-        if (audioMedia.direction !== desiredAudioDirection) {
-            audioMedia.direction = desiredAudioDirection;
-            logger.info(
-                `Adjusted local audio direction to ${desiredAudioDirection}`);
-            modifiedDirection = true;
-        }
-    } else {
-        logger.warn('No "audio" media found int the local description');
-    }
-
-    const videoMedia = transformer.selectMedia('video');
-
-    if (videoMedia) {
-        const desiredVideoDirection
-            = this._getDesiredMediaDirection(MediaType.VIDEO);
-
-        if (videoMedia.direction !== desiredVideoDirection) {
-            videoMedia.direction = desiredVideoDirection;
-            logger.info(
-                `Adjusted local video direction to ${desiredVideoDirection}`);
-            modifiedDirection = true;
-        }
-    } else {
-        logger.warn('No "video" media found in the local description');
-    }
-
-    if (modifiedDirection) {
-        return new RTCSessionDescription({
-            type: localDescription.type,
-            sdp: transformer.toRawSDP()
-        });
-    }
-
-    return localDescription;
-};
-
-TraceablePeerConnection.prototype.setLocalDescription = function(description) {
-    let localSdp = description;
-
-    this.trace('setLocalDescription::preTransform', dumpSDP(localSdp));
-
-    if (this.options.disableH264 || this.options.preferH264) {
-        const parsedSdp = transform.parse(localSdp.sdp);
-        const videoMLine = parsedSdp.media.find(m => m.type === 'video');
-
-        if (this.options.disableH264) {
-            SDPUtil.stripVideoCodec(videoMLine, 'h264');
-        } else {
-            SDPUtil.preferVideoCodec(videoMLine, 'h264');
-        }
-
-        localSdp = new RTCSessionDescription({
-            type: localSdp.type,
-            sdp: transform.write(parsedSdp)
-        });
-
-        this.trace('setLocalDescription::postTransform (H264)',
-            dumpSDP(localSdp));
-    }
-
-    if (browser.usesPlanB()) {
-        localSdp = this._adjustLocalMediaDirection(localSdp);
-        localSdp = this._ensureSimulcastGroupIsLast(localSdp);
-    } else {
-
-        // if we're using unified plan, transform to it first.
-        localSdp = this.interop.toUnifiedPlan(localSdp);
-        this.trace(
-            'setLocalDescription::postTransform (Unified Plan)',
-            dumpSDP(localSdp));
-    }
-
-    return new Promise((resolve, reject) => {
-        this.peerconnection.setLocalDescription(localSdp)
-            .then(() => {
-                this.trace('setLocalDescriptionOnSuccess');
-                const localUfrag = SDPUtil.getUfrag(localSdp.sdp);
-
-                if (localUfrag !== this.localUfrag) {
-                    this.localUfrag = localUfrag;
-                    this.eventEmitter.emit(
-                        RTCEvents.LOCAL_UFRAG_CHANGED, this, localUfrag);
-                }
-                resolve();
-            }, err => {
-                this.trace('setLocalDescriptionOnFailure', err);
-                this.eventEmitter.emit(
-                    RTCEvents.SET_LOCAL_DESCRIPTION_FAILED,
-                    err, this);
-                reject(err);
-            });
-    });
-};
-
-/**
- * Enables/disables audio media transmission on this peer connection. When
- * disabled the SDP audio media direction in the local SDP will be adjusted to
- * 'inactive' which means that no data will be sent nor accepted, but
- * the connection should be kept alive.
- * @param {boolean} active <tt>true</tt> to enable audio media transmission or
- * <tt>false</tt> to disable. If the value is not a boolean the call will have
- * no effect.
- * @return {boolean} <tt>true</tt> if the value has changed and sRD/sLD cycle
- * needs to be executed in order for the changes to take effect or
- * <tt>false</tt> if the given value was the same as the previous one.
- * @public
- */
-TraceablePeerConnection.prototype.setAudioTransferActive = function(active) {
-    logger.debug(`${this} audio transfer active: ${active}`);
-    if (browser.usesUnifiedPlan()) {
-        return this.tpcUtils.setAudioTransferActive(active);
-    }
-    const changed = this.audioTransferActive !== active;
-
-    this.audioTransferActive = active;
-
-    return changed;
-};
-
-/**
- * Sets the max bitrate on the RTCRtpSender so that the
- * bitrate of the enocder doesn't exceed the configured value.
- * This is needed for the desktop share until spec-complaint
- * simulcast is implemented.
- * @param {JitsiLocalTrack} localTrack - the local track whose
- * max bitrate is to be configured.
- */
-TraceablePeerConnection.prototype.setMaxBitRate = function(localTrack) {
-    const mediaType = localTrack.type;
+            if (video.ssrcGroups.find(group => group.semantics === 'SIM')) {
+                // Group already exists, no need to do anything
+                return desc;
+            }
+            video.ssrcGroups.push({
+                semantics: 'SIM',
+                ssrcs: ssrcs.join(' ')
+            });
+        }
+
+        return new RTCSessionDescription({
+            type: desc.type,
+            sdp: transform.write(sdp)
+        });
+    };
+
+/* eslint-disable-next-line vars-on-top */
+const getters = {
+    signalingState() {
+        return this.peerconnection.signalingState;
+    },
+    iceConnectionState() {
+        return this.peerconnection.iceConnectionState;
+    },
+    localDescription() {
+        let desc = this.peerconnection.localDescription;
+
+        if (!desc) {
+            logger.debug('getLocalDescription no localDescription found');
+
+            return {};
+        }
+
+        this.trace('getLocalDescription::preTransform', dumpSDP(desc));
+
+        // if we're running on FF, transform to Plan B first.
+        if (browser.usesUnifiedPlan()) {
+            desc = this.interop.toPlanB(desc);
+            this.trace('getLocalDescription::postTransform (Plan B)',
+                dumpSDP(desc));
+
+            desc = this._injectSsrcGroupForUnifiedSimulcast(desc);
+            this.trace('getLocalDescription::postTransform (inject ssrc group)',
+                dumpSDP(desc));
+        } else {
+            if (browser.doesVideoMuteByStreamRemove()) {
+                desc = this.localSdpMunger.maybeAddMutedLocalVideoTracksToSDP(desc);
+                logger.debug(
+                    'getLocalDescription::postTransform (munge local SDP)', desc);
+            }
+
+            // What comes out of this getter will be signalled over Jingle to
+            // the other peer, so we need to make sure the media direction is
+            // 'sendrecv' because we won't change the direction later and don't want
+            // the other peer to think we can't send or receive.
+            //
+            // Note that the description we set in chrome does have the accurate
+            // direction (e.g. 'recvonly'), since that is technically what is
+            // happening (check setLocalDescription impl).
+            desc = enforceSendRecv(desc, this.options);
+        }
+
+        // See the method's doc for more info about this transformation.
+        desc = this.localSdpMunger.transformStreamIdentifiers(desc);
+
+        return desc;
+    },
+    remoteDescription() {
+        let desc = this.peerconnection.remoteDescription;
+
+        if (!desc) {
+            logger.debug('getRemoteDescription no remoteDescription found');
+
+            return {};
+        }
+        this.trace('getRemoteDescription::preTransform', dumpSDP(desc));
+
+        // if we're running on FF, transform to Plan B first.
+        if (browser.usesUnifiedPlan()) {
+            desc = this.interop.toPlanB(desc);
+            this.trace(
+                'getRemoteDescription::postTransform (Plan B)', dumpSDP(desc));
+        }
+
+        return desc;
+    }
+};
+
+Object.keys(getters).forEach(prop => {
+    Object.defineProperty(
+        TraceablePeerConnection.prototype,
+        prop, {
+            get: getters[prop]
+        }
+    );
+});
+
+TraceablePeerConnection.prototype._getSSRC = function(rtcId) {
+    return this.localSSRCs.get(rtcId);
+};
+
+/**
+ * Add {@link JitsiLocalTrack} to this TPC.
+ * @param {JitsiLocalTrack} track
+ */
+TraceablePeerConnection.prototype.addTrack = function(track, isInitiator = false) {
+    const rtcId = track.rtcId;
+
+    logger.info(`add ${track} to: ${this}`);
+
+    if (this.localTracks.has(rtcId)) {
+        logger.error(`${track} is already in ${this}`);
+
+        return;
+    }
+
+    this.localTracks.set(rtcId, track);
+    if (browser.usesUnifiedPlan() && isInitiator) {
+        return this.tpcUtils.addTrack(track, isInitiator);
+    }
+
+    const webrtcStream = track.getOriginalStream();
+
+    if (webrtcStream) {
+        this._addStream(webrtcStream);
+
+    // It's not ok for a track to not have a WebRTC stream if:
+    } else if (!browser.doesVideoMuteByStreamRemove()
+                || track.isAudioTrack()
+                || (track.isVideoTrack() && !track.isMuted())) {
+        logger.error(`${this} no WebRTC stream for: ${track}`);
+    }
+
+    // Muted video tracks do not have WebRTC stream
+    if (browser.usesPlanB() && browser.doesVideoMuteByStreamRemove()
+            && track.isVideoTrack() && track.isMuted()) {
+        const ssrcInfo = this.generateNewStreamSSRCInfo(track);
+
+        this.sdpConsistency.setPrimarySsrc(ssrcInfo.ssrcs[0]);
+        const simGroup
+            = ssrcInfo.groups.find(groupInfo => groupInfo.semantics === 'SIM');
+
+        if (simGroup) {
+            this.simulcast.setSsrcCache(simGroup.ssrcs);
+        }
+        const fidGroups
+            = ssrcInfo.groups.filter(
+                groupInfo => groupInfo.semantics === 'FID');
+
+        if (fidGroups) {
+            const rtxSsrcMapping = new Map();
+
+            fidGroups.forEach(fidGroup => {
+                const primarySsrc = fidGroup.ssrcs[0];
+                const rtxSsrc = fidGroup.ssrcs[1];
+
+                rtxSsrcMapping.set(primarySsrc, rtxSsrc);
+            });
+            this.rtxModifier.setSsrcCache(rtxSsrcMapping);
+        }
+    }
+
+    if (browser.usesUnifiedPlan() && !browser.usesSdpMungingForSimulcast()) {
+        this.tpcUtils.setEncodings(track);
+    }
+
+    // Construct the simulcast stream constraints for the newly added track.
+    if (track.isVideoTrack() && track.videoType === VideoType.CAMERA && this.isSimulcastOn()) {
+        this.tpcUtils._setSimulcastStreamConstraints(track.getTrack());
+    }
+};
+
+/**
+ * Adds local track as part of the unmute operation.
+ * @param {JitsiLocalTrack} track the track to be added as part of the unmute
+ * operation
+ * @return {Promise<boolean>} Promise that resolves to true if the underlying PeerConnection's
+ * state has changed and renegotiation is required, false if no renegotiation is needed or
+ * Promise is rejected when something goes wrong.
+ */
+TraceablePeerConnection.prototype.addTrackUnmute = function(track) {
+    if (browser.usesUnifiedPlan()) {
+        return this.tpcUtils.addTrackUnmute(track);
+    }
+    if (!this._assertTrackBelongs('addTrackUnmute', track)) {
+        // Abort
+        return Promise.reject('Track not found on the peerconnection');
+    }
+
+    logger.info(`Adding ${track} as unmute to ${this}`);
+    const webRtcStream = track.getOriginalStream();
+
+    if (!webRtcStream) {
+        logger.error(
+            `Unable to add ${track} as unmute to ${this} - no WebRTC stream`);
+
+        return Promise.reject('Stream not found');
+    }
+    this._addStream(webRtcStream);
+
+    return Promise.resolve(true);
+};
+
+/**
+ * Adds WebRTC media stream to the underlying PeerConnection
+ * @param {MediaStream} mediaStream
+ * @private
+ */
+TraceablePeerConnection.prototype._addStream = function(mediaStream) {
+    this.peerconnection.addStream(mediaStream);
+    this._addedStreams.push(mediaStream);
+};
+
+/**
+ * Removes WebRTC media stream from the underlying PeerConection
+ * @param {MediaStream} mediaStream
+ */
+TraceablePeerConnection.prototype._removeStream = function(mediaStream) {
+    if (browser.supportsRtpSender()) {
+        this._handleSenderRemoveStream(mediaStream);
+    } else {
+        this.peerconnection.removeStream(mediaStream);
+    }
+    this._addedStreams
+        = this._addedStreams.filter(stream => stream !== mediaStream);
+};
+
+/**
+ * This method when called will check if given <tt>localTrack</tt> belongs to
+ * this TPC (that it has been previously added using {@link addTrack}). If the
+ * track does not belong an error message will be logged.
+ * @param {string} methodName the method name that will be logged in an error
+ * message
+ * @param {JitsiLocalTrack} localTrack
+ * @return {boolean} <tt>true</tt> if given local track belongs to this TPC or
+ * <tt>false</tt> otherwise.
+ * @private
+ */
+TraceablePeerConnection.prototype._assertTrackBelongs = function(
+        methodName,
+        localTrack) {
+    const doesBelong = this.localTracks.has(localTrack.rtcId);
+
+    if (!doesBelong) {
+        logger.error(
+            `${methodName}: ${localTrack} does not belong to ${this}`);
+    }
+
+    return doesBelong;
+};
+
+/**
+ * Tells if the given WebRTC <tt>MediaStream</tt> has been added to
+ * the underlying WebRTC PeerConnection.
+ * @param {MediaStream} mediaStream
+ * @returns {boolean}
+ */
+TraceablePeerConnection.prototype.isMediaStreamInPc = function(mediaStream) {
+    return this._addedStreams.indexOf(mediaStream) > -1;
+};
+
+/**
+ * Remove local track from this TPC.
+ * @param {JitsiLocalTrack} localTrack the track to be removed from this TPC.
+ *
+ * FIXME It should probably remove a boolean just like {@link removeTrackMute}
+ *       The same applies to addTrack.
+ */
+TraceablePeerConnection.prototype.removeTrack = function(localTrack) {
+    if (browser.usesUnifiedPlan()) {
+        return this.tpcUtils.removeTrack(localTrack);
+    }
+    const webRtcStream = localTrack.getOriginalStream();
+
+    this.trace(
+        'removeStream',
+        localTrack.rtcId, webRtcStream ? webRtcStream.id : undefined);
+
+    if (!this._assertTrackBelongs('removeStream', localTrack)) {
+        // Abort - nothing to be done here
+        return;
+    }
+    this.localTracks.delete(localTrack.rtcId);
+    this.localSSRCs.delete(localTrack.rtcId);
+
+    if (webRtcStream) {
+        if (browser.supportsRtpSender()) {
+            this._handleSenderRemoveStream(webRtcStream);
+        } else {
+            this.peerconnection.removeStream(webRtcStream);
+        }
+    }
+};
+
+/**
+ * Returns the sender corresponding to the given media type.
+ * @param {MEDIA_TYPE} mediaType - The media type 'audio' or 'video' to be used for the search.
+ * @returns {RTPSender|undefined} - The found sender or undefined if no sender
+ * was found.
+ */
+TraceablePeerConnection.prototype.findSenderByKind = function(mediaType) {
+    return this.peerconnection.getSenders().find(s => s.track && s.track.kind === mediaType);
+};
+
+/**
+ * Returns the sender corresponding to the given MediaStream.
+ *
+ * @param {MediaStream} stream - The media stream used for the search.
+ * @returns {RTPSender|undefined} - The found sender or undefined if no sender
+ * was found.
+ */
+TraceablePeerConnection.prototype.findSenderByStream = function(stream) {
+    const track = stream.getTracks()[0];
+
+    if (!track) {
+        logger.error('Cannot find sender: no tracks.');
+
+        return;
+    }
+
+    // Find the right sender (for audio or video)
+    return this.peerconnection.getSenders().find(s => s.track === track);
+};
+
+/**
+ * Returns the receiver corresponding to the given MediaStreamTrack.
+ *
+ * @param {MediaSreamTrack} track - The media stream track used for the search.
+ * @returns {RTCRtpReceiver|undefined} - The found receiver or undefined if no receiver
+ * was found.
+ */
+TraceablePeerConnection.prototype.findReceiverForTrack = function(track) {
+    return this.peerconnection.getReceivers().find(r => r.track === track);
+};
+
+/**
+ * Returns the sender corresponding to the given MediaStreamTrack.
+ *
+ * @param {MediaSreamTrack} track - The media stream track used for the search.
+ * @returns {RTCRtpSender|undefined} - The found sender or undefined if no sender
+ * was found.
+ */
+TraceablePeerConnection.prototype.findSenderForTrack = function(track) {
+    return this.peerconnection.getSenders().find(s => s.track === track);
+};
+
+/**
+ * Replaces <tt>oldTrack</tt> with <tt>newTrack</tt> from the peer connection.
+ * Either <tt>oldTrack</tt> or <tt>newTrack</tt> can be null; replacing a valid
+ * <tt>oldTrack</tt> with a null <tt>newTrack</tt> effectively just removes
+ * <tt>oldTrack</tt>
+ *
+ * @param {JitsiLocalTrack|null} oldTrack - The current track in use to be
+ * replaced
+ * @param {JitsiLocalTrack|null} newTrack - The new track to use
+ * @returns {Promise<boolean>} - If the promise resolves with true,
+ * renegotiation will be needed. Otherwise no renegotiation is needed.
+ */
+TraceablePeerConnection.prototype.replaceTrack = function(oldTrack, newTrack) {
+    if (browser.usesUnifiedPlan()) {
+        return this.tpcUtils.replaceTrack(oldTrack, newTrack);
+    }
+    if (oldTrack) {
+        this.removeTrack(oldTrack);
+    }
+    if (newTrack) {
+        this.addTrack(newTrack);
+    }
+
+    return Promise.resolve(true);
+};
+
+/**
+ * Removes local track as part of the mute operation.
+ * @param {JitsiLocalTrack} localTrack the local track to be remove as part of
+ * the mute operation.
+ * @return {Promise<boolean>} Promise that resolves to true if the underlying PeerConnection's
+ * state has changed and renegotiation is required, false if no renegotiation is needed or
+ * Promise is rejected when something goes wrong.
+ */
+TraceablePeerConnection.prototype.removeTrackMute = function(localTrack) {
+    if (browser.usesUnifiedPlan()) {
+        return this.tpcUtils.removeTrackMute(localTrack);
+    }
+    const webRtcStream = localTrack.getOriginalStream();
+
+    this.trace(
+        'removeStreamMute',
+        localTrack.rtcId, webRtcStream ? webRtcStream.id : null);
+
+    if (!this._assertTrackBelongs('removeStreamMute', localTrack)) {
+        // Abort - nothing to be done here
+        return Promise.reject('Track not found in the peerconnection');
+    }
+    if (webRtcStream) {
+        logger.info(
+            `Removing ${localTrack} as mute from ${this}`);
+        this._removeStream(webRtcStream);
+
+        return Promise.resolve(true);
+    }
+
+    logger.error(`removeStreamMute - no WebRTC stream for ${localTrack}`);
+
+    return Promise.reject('Stream not found');
+};
+
+/**
+ * Remove stream handling for browsers supporting RTPSender
+ * @param stream: webrtc media stream
+ */
+TraceablePeerConnection.prototype._handleSenderRemoveStream = function(
+        stream) {
+    if (!stream) {
+        // There is nothing to be changed
+        return;
+    }
+
+    const sender = this.findSenderByStream(stream);
+
+    if (sender) {
+        this.peerconnection.removeTrack(sender);
+    } else {
+        logger.log('Cannot remove tracks: no RTPSender.');
+    }
+};
+
+TraceablePeerConnection.prototype.createDataChannel = function(label, opts) {
+    this.trace('createDataChannel', label, opts);
+
+    return this.peerconnection.createDataChannel(label, opts);
+};
+
+/**
+ * Ensures that the simulcast ssrc-group appears after any other ssrc-groups
+ * in the SDP so that simulcast is properly activated.
+ *
+ * @param {Object} localSdp the WebRTC session description instance for
+ * the local description.
+ * @private
+ */
+TraceablePeerConnection.prototype._ensureSimulcastGroupIsLast = function(
+        localSdp) {
+    let sdpStr = localSdp.sdp;
+
+    const videoStartIndex = sdpStr.indexOf('m=video');
+    const simStartIndex = sdpStr.indexOf('a=ssrc-group:SIM', videoStartIndex);
+    let otherStartIndex = sdpStr.lastIndexOf('a=ssrc-group');
+
+    if (simStartIndex === -1
+        || otherStartIndex === -1
+        || otherStartIndex === simStartIndex) {
+        return localSdp;
+    }
+
+    const simEndIndex = sdpStr.indexOf('\r\n', simStartIndex);
+    const simStr = sdpStr.substring(simStartIndex, simEndIndex + 2);
+
+    sdpStr = sdpStr.replace(simStr, '');
+    otherStartIndex = sdpStr.lastIndexOf('a=ssrc-group');
+    const otherEndIndex = sdpStr.indexOf('\r\n', otherStartIndex);
+    const sdpHead = sdpStr.slice(0, otherEndIndex);
+    const simStrTrimmed = simStr.trim();
+    const sdpTail = sdpStr.slice(otherEndIndex);
+
+    sdpStr = `${sdpHead}\r\n${simStrTrimmed}${sdpTail}`;
+
+    return new RTCSessionDescription({
+        type: localSdp.type,
+        sdp: sdpStr
+    });
+};
+
+/**
+ * Will adjust audio and video media direction in the given SDP object to
+ * reflect the current status of the {@link audioTransferActive} and
+ * {@link videoTransferActive} flags.
+ * @param {Object} localDescription the WebRTC session description instance for
+ * the local description.
+ * @private
+ */
+TraceablePeerConnection.prototype._adjustLocalMediaDirection = function(
+        localDescription) {
+    const transformer = new SdpTransformWrap(localDescription.sdp);
+    let modifiedDirection = false;
+    const audioMedia = transformer.selectMedia('audio');
+
+    if (audioMedia) {
+        const desiredAudioDirection
+            = this._getDesiredMediaDirection(MediaType.AUDIO);
+
+        if (audioMedia.direction !== desiredAudioDirection) {
+            audioMedia.direction = desiredAudioDirection;
+            logger.info(
+                `Adjusted local audio direction to ${desiredAudioDirection}`);
+            modifiedDirection = true;
+        }
+    } else {
+        logger.warn('No "audio" media found int the local description');
+    }
+
+    const videoMedia = transformer.selectMedia('video');
+
+    if (videoMedia) {
+        const desiredVideoDirection
+            = this._getDesiredMediaDirection(MediaType.VIDEO);
+
+        if (videoMedia.direction !== desiredVideoDirection) {
+            videoMedia.direction = desiredVideoDirection;
+            logger.info(
+                `Adjusted local video direction to ${desiredVideoDirection}`);
+            modifiedDirection = true;
+        }
+    } else {
+        logger.warn('No "video" media found in the local description');
+    }
+
+    if (modifiedDirection) {
+        return new RTCSessionDescription({
+            type: localDescription.type,
+            sdp: transformer.toRawSDP()
+        });
+    }
+
+    return localDescription;
+};
+
+TraceablePeerConnection.prototype.setLocalDescription = function(description) {
+    let localSdp = description;
+
+    this.trace('setLocalDescription::preTransform', dumpSDP(localSdp));
+
+    if (this.options.disableH264 || this.options.preferH264) {
+        const parsedSdp = transform.parse(localSdp.sdp);
+        const videoMLine = parsedSdp.media.find(m => m.type === 'video');
+
+        if (this.options.disableH264) {
+            SDPUtil.stripVideoCodec(videoMLine, 'h264');
+        } else {
+            SDPUtil.preferVideoCodec(videoMLine, 'h264');
+        }
+
+        localSdp = new RTCSessionDescription({
+            type: localSdp.type,
+            sdp: transform.write(parsedSdp)
+        });
+
+        this.trace('setLocalDescription::postTransform (H264)',
+            dumpSDP(localSdp));
+    }
+
+    if (browser.usesPlanB()) {
+        localSdp = this._adjustLocalMediaDirection(localSdp);
+        localSdp = this._ensureSimulcastGroupIsLast(localSdp);
+    } else {
+
+        // if we're using unified plan, transform to it first.
+        localSdp = this.interop.toUnifiedPlan(localSdp);
+        this.trace(
+            'setLocalDescription::postTransform (Unified Plan)',
+            dumpSDP(localSdp));
+    }
+
+    return new Promise((resolve, reject) => {
+        this.peerconnection.setLocalDescription(localSdp)
+            .then(() => {
+                this.trace('setLocalDescriptionOnSuccess');
+                const localUfrag = SDPUtil.getUfrag(localSdp.sdp);
+
+                if (localUfrag !== this.localUfrag) {
+                    this.localUfrag = localUfrag;
+                    this.eventEmitter.emit(
+                        RTCEvents.LOCAL_UFRAG_CHANGED, this, localUfrag);
+                }
+                resolve();
+            }, err => {
+                this.trace('setLocalDescriptionOnFailure', err);
+                this.eventEmitter.emit(
+                    RTCEvents.SET_LOCAL_DESCRIPTION_FAILED,
+                    err, this);
+                reject(err);
+            });
+    });
+};
+
+/**
+ * Enables/disables audio media transmission on this peer connection. When
+ * disabled the SDP audio media direction in the local SDP will be adjusted to
+ * 'inactive' which means that no data will be sent nor accepted, but
+ * the connection should be kept alive.
+ * @param {boolean} active <tt>true</tt> to enable audio media transmission or
+ * <tt>false</tt> to disable. If the value is not a boolean the call will have
+ * no effect.
+ * @return {boolean} <tt>true</tt> if the value has changed and sRD/sLD cycle
+ * needs to be executed in order for the changes to take effect or
+ * <tt>false</tt> if the given value was the same as the previous one.
+ * @public
+ */
+TraceablePeerConnection.prototype.setAudioTransferActive = function(active) {
+    logger.debug(`${this} audio transfer active: ${active}`);
+    if (browser.usesUnifiedPlan()) {
+        return this.tpcUtils.setAudioTransferActive(active);
+    }
+    const changed = this.audioTransferActive !== active;
+
+    this.audioTransferActive = active;
+
+    return changed;
+};
+
+/**
+ * Sets the max bitrate on the RTCRtpSender so that the
+ * bitrate of the enocder doesn't exceed the configured value.
+ * This is needed for the desktop share until spec-complaint
+ * simulcast is implemented.
+ * @param {JitsiLocalTrack} localTrack - the local track whose
+ * max bitrate is to be configured.
+ */
+TraceablePeerConnection.prototype.setMaxBitRate = function(localTrack) {
+    const mediaType = localTrack.type;
     const trackId = localTrack.track.id;
     const videoType = localTrack.videoType;
-
-    // No need to set max bitrates on the streams in the following cases.
-    // 1. When an audio track has been replaced.
-    // 2. When a 'camera' track is replaced in plan-b mode, since its a new sender.
-    // 3. When the config.js option for capping the SS bitrate is not enabled.
-    if ((mediaType === MediaType.AUDIO)
-        || (browser.usesPlanB() && !this.options.capScreenshareBitrate)
+
+    // No need to set max bitrates on the streams in the following cases.
+    // 1. When an audio track has been replaced.
+    // 2. When a 'camera' track is replaced in plan-b mode, since its a new sender.
+    // 3. When the config.js option for capping the SS bitrate is not enabled.
+    if ((mediaType === MediaType.AUDIO)
+        || (browser.usesPlanB() && !this.options.capScreenshareBitrate)
         || (browser.usesPlanB() && videoType === VideoType.CAMERA)) {
-        return;
-    }
-    if (!this.peerconnection.getSenders) {
-        logger.debug('Browser doesn\'t support RTCRtpSender');
-
-        return;
-    }
+        return;
+    }
+    if (!this.peerconnection.getSenders) {
+        logger.debug('Browser doesn\'t support RTCRtpSender');
+
+        return;
+    }
     const presenterEnabled = localTrack._originalStream
         && localTrack._originalStream.id !== localTrack.getStreamId();
-
-    this.peerconnection.getSenders()
-        .filter(s => s.track && s.track.id === trackId)
-        .forEach(sender => {
-            try {
-                const parameters = sender.getParameters();
-
-                if (!parameters.encodings || !parameters.encodings.length) {
-                    return;
-                }
-                logger.debug('Setting max bitrate on video stream');
-                for (const encoding in parameters.encodings) {
-                    if (parameters.encodings.hasOwnProperty(encoding)) {
+
+    this.peerconnection.getSenders()
+        .filter(s => s.track && s.track.id === trackId)
+        .forEach(sender => {
+            try {
+                const parameters = sender.getParameters();
+
+                if (!parameters.encodings || !parameters.encodings.length) {
+                    return;
+                }
+                logger.debug('Setting max bitrate on video stream');
+                for (const encoding in parameters.encodings) {
+                    if (parameters.encodings.hasOwnProperty(encoding)) {
                         // On chromium, set a max bitrate of 500 Kbps for screenshare when
                         // capScreenshareBitrate is enabled through config.js and presenter
                         // is not turned on.
-                        parameters.encodings[encoding].maxBitrate
+                        parameters.encodings[encoding].maxBitrate
                             = browser.usesPlanB()
                                 ? presenterEnabled ? MAX_BITRATE : DESKSTOP_SHARE_RATE
-
-                                // In unified plan, simulcast for SS is on by default.
-                                // When simulcast is disabled through a config.js option,
-                                // we cap the bitrate on desktop and camera tracks to 2500 Kbps.
-                                : this.isSimulcastOn()
-                                    ? this.tpcUtils.simulcastEncodings[encoding].maxBitrate
-                                    : MAX_BITRATE;
-                    }
-                }
-                sender.setParameters(parameters);
-            } catch (err) {
-                logger.error('Browser does not support getParameters/setParamters '
-                    + 'or setting max bitrate on the encodings: ', err);
-            }
-        });
-};
-
-TraceablePeerConnection.prototype.setRemoteDescription = function(description) {
-    this.trace('setRemoteDescription::preTransform', dumpSDP(description));
-
-    if (browser.usesPlanB()) {
-        // TODO the focus should squeze or explode the remote simulcast
+
+                                // In unified plan, simulcast for SS is on by default.
+                                // When simulcast is disabled through a config.js option,
+                                // we cap the bitrate on desktop and camera tracks to 2500 Kbps.
+                                : this.isSimulcastOn()
+                                    ? this.tpcUtils.simulcastEncodings[encoding].maxBitrate
+                                    : MAX_BITRATE;
+                    }
+                }
+                sender.setParameters(parameters);
+            } catch (err) {
+                logger.error('Browser does not support getParameters/setParamters '
+                    + 'or setting max bitrate on the encodings: ', err);
+            }
+        });
+};
+
+TraceablePeerConnection.prototype.setRemoteDescription = function(description) {
+    this.trace('setRemoteDescription::preTransform', dumpSDP(description));
+
+    if (browser.usesPlanB()) {
+        // TODO the focus should squeze or explode the remote simulcast
         if (this.isSimulcastOn()) {
-            // eslint-disable-next-line no-param-reassign
-            description = this.simulcast.mungeRemoteDescription(description);
-            this.trace(
-                'setRemoteDescription::postTransform (simulcast)',
-                dumpSDP(description));
+        // eslint-disable-next-line no-param-reassign
+        description = this.simulcast.mungeRemoteDescription(description);
+        this.trace(
+            'setRemoteDescription::postTransform (simulcast)',
+            dumpSDP(description));
         }
-
-        if (this.options.preferH264) {
-            const parsedSdp = transform.parse(description.sdp);
-            const videoMLine = parsedSdp.media.find(m => m.type === 'video');
-
-            SDPUtil.preferVideoCodec(videoMLine, 'h264');
-
-            // eslint-disable-next-line no-param-reassign
-            description = new RTCSessionDescription({
-                type: description.type,
-                sdp: transform.write(parsedSdp)
-            });
-        }
-
-        // eslint-disable-next-line no-param-reassign
-        description = normalizePlanB(description);
-    } else {
-        const currentDescription = this.peerconnection.remoteDescription;
-
-        // eslint-disable-next-line no-param-reassign
-        description = this.interop.toUnifiedPlan(description, currentDescription);
-        this.trace(
-            'setRemoteDescription::postTransform (Unified)',
-            dumpSDP(description));
-
-        if (this.isSimulcastOn()) {
-            // eslint-disable-next-line no-param-reassign
-            description = this.simulcast.mungeRemoteDescription(description);
-
-            // eslint-disable-next-line no-param-reassign
-            description = this.tpcUtils._insertUnifiedPlanSimulcastReceive(description);
-            this.trace(
-                'setRemoteDescription::postTransform (sim receive)',
-                dumpSDP(description));
-
-            // eslint-disable-next-line no-param-reassign
-            description = this.tpcUtils._ensureCorrectOrderOfSsrcs(description);
-        }
-    }
-
-    return new Promise((resolve, reject) => {
-        this.peerconnection.setRemoteDescription(description)
-            .then(() => {
-                this.trace('setRemoteDescriptionOnSuccess');
-                const remoteUfrag = SDPUtil.getUfrag(description.sdp);
-
-                if (remoteUfrag !== this.remoteUfrag) {
-                    this.remoteUfrag = remoteUfrag;
-                    this.eventEmitter.emit(
-                        RTCEvents.REMOTE_UFRAG_CHANGED, this, remoteUfrag);
-                }
-                resolve();
-            }, err => {
-                this.trace('setRemoteDescriptionOnFailure', err);
-                this.eventEmitter.emit(
-                    RTCEvents.SET_REMOTE_DESCRIPTION_FAILED,
-                    err,
-                    this);
-                reject(err);
-            });
-    });
-};
-
-/**
- * Changes the resolution of the video stream that is sent to the peer based on
- * the user preferred value. If simulcast is enabled on the peerconection, all the
- * simulcast encodings that have a resolution height lower or equal to the value
- * provided will remain active. For the non-simulcast case, video constraint is
- * applied on the track.
- * @param {number} frameHeight - The user preferred max frame height.
- * @returns {Promise} promise that will be resolved when the operation is
- * successful and rejected otherwise.
- */
-TraceablePeerConnection.prototype.setSenderVideoConstraint = function(frameHeight) {
-    this.senderVideoMaxHeight = frameHeight;
-    const localVideoTrack = Array.from(this.localTracks.values()).find(t => t.isVideoTrack());
-
-    if (!localVideoTrack || localVideoTrack.isMuted() || localVideoTrack.videoType !== VideoType.CAMERA) {
-        return Promise.resolve();
-    }
-    const track = localVideoTrack.getTrack();
-
-    if (this.isSimulcastOn()) {
-        let promise = Promise.resolve();
-
-        // Check if the track constraints have been modified in p2p mode, apply
-        // the constraints that were used for creating the track if that is the case.
-        const height = localVideoTrack._constraints.height.ideal
-            ? localVideoTrack._constraints.height.ideal
-            : localVideoTrack._constraints.height;
-
-        if (track.getSettings().height !== height) {
-            promise = track.applyConstraints(localVideoTrack._constraints);
-        }
-
-        return promise
-            .then(() => {
-                // Determine the encodings that need to stay enabled based on the
-                // new frameHeight provided.
-                const encodingsEnabledState = this.tpcUtils.simulcastStreamConstraints
-                    .map(constraint => constraint.height <= frameHeight);
-                const videoSender = this.findSenderByKind(MediaType.VIDEO);
-
-                if (!videoSender) {
-                    return Promise.reject(new Error('RTCRtpSender not found for local video'));
-                }
-                const parameters = videoSender.getParameters();
-
-                if (!parameters || !parameters.encodings || !parameters.encodings.length) {
-                    return Promise.reject(new Error('RTCRtpSendParameters not found for local video track'));
-                }
-                logger.debug(`Setting max height of ${frameHeight} on local video`);
-                for (const encoding in parameters.encodings) {
-                    if (parameters.encodings.hasOwnProperty(encoding)) {
-                        parameters.encodings[encoding].active = encodingsEnabledState[encoding];
-                    }
-                }
-
-                return videoSender.setParameters(parameters);
-            });
-    }
-
-    // Apply the height constraint on the local camera track
-    const aspectRatio = (track.getSettings().width / track.getSettings().height).toPrecision(4);
-
-    logger.debug(`Setting max height of ${frameHeight} on local video`);
-
-    return track.applyConstraints(
-        {
-            aspectRatio,
-            height: {
-                ideal: frameHeight
-            }
-        });
-};
-
-/**
- * Enables/disables video media transmission on this peer connection. When
- * disabled the SDP video media direction in the local SDP will be adjusted to
- * 'inactive' which means that no data will be sent nor accepted, but
- * the connection should be kept alive.
- * @param {boolean} active <tt>true</tt> to enable video media transmission or
- * <tt>false</tt> to disable. If the value is not a boolean the call will have
- * no effect.
- * @return {boolean} <tt>true</tt> if the value has changed and sRD/sLD cycle
- * needs to be executed in order for the changes to take effect or
- * <tt>false</tt> if the given value was the same as the previous one.
- * @public
- */
-TraceablePeerConnection.prototype.setVideoTransferActive = function(active) {
-    logger.debug(`${this} video transfer active: ${active}`);
-    if (browser.usesUnifiedPlan()) {
-        return this.tpcUtils.setVideoTransferActive(active);
-    }
-    const changed = this.videoTransferActive !== active;
-
-    this.videoTransferActive = active;
-
-    return changed;
-};
-
-/**
- * Sends DTMF tones if possible.
- *
- * @param {string} tones - The DTMF tones string as defined by {@code RTCDTMFSender.insertDTMF}, 'tones' argument.
- * @param {number} duration - The amount of time in milliseconds that each DTMF should last. It's 200ms by default.
- * @param {number} interToneGap - The length of time in miliseconds to wait between tones. It's 200ms by default.
- *
- * @returns {void}
- */
-TraceablePeerConnection.prototype.sendTones = function(tones, duration = 200, interToneGap = 200) {
-    if (!this._dtmfSender) {
-        if (this.peerconnection.getSenders) {
-            const rtpSender = this.peerconnection.getSenders().find(s => s.dtmf);
-
-            this._dtmfSender = rtpSender && rtpSender.dtmf;
-            this._dtmfSender && logger.info(`${this} initialized DTMFSender using getSenders`);
-        }
-
-        if (!this._dtmfSender) {
-            const localAudioTrack = Array.from(this.localTracks.values()).find(t => t.isAudioTrack());
-
-            if (this.peerconnection.createDTMFSender && localAudioTrack) {
-                this._dtmfSender = this.peerconnection.createDTMFSender(localAudioTrack.getTrack());
-            }
-            this._dtmfSender && logger.info(`${this} initialized DTMFSender using deprecated createDTMFSender`);
-        }
-
-        if (this._dtmfSender) {
-            this._dtmfSender.ontonechange = this._onToneChange.bind(this);
-        }
-    }
-
-    if (this._dtmfSender) {
-        if (this._dtmfSender.toneBuffer) {
-            this._dtmfTonesQueue.push({
-                tones,
-                duration,
-                interToneGap
-            });
-
-            return;
-        }
-
-        this._dtmfSender.insertDTMF(tones, duration, interToneGap);
-    } else {
-        logger.warn(`${this} sendTones - failed to select DTMFSender`);
-    }
-};
-
-/**
- * Callback ivoked by {@code this._dtmfSender} when it has finished playing
- * a single tone.
- *
- * @param {Object} event - The tonechange event which indicates what characters
- * are left to be played for the current tone.
- * @private
- * @returns {void}
- */
-TraceablePeerConnection.prototype._onToneChange = function(event) {
-    // An empty event.tone indicates the current tones have finished playing.
-    // Automatically start playing any queued tones on finish.
-    if (this._dtmfSender && event.tone === '' && this._dtmfTonesQueue.length) {
-        const { tones, duration, interToneGap } = this._dtmfTonesQueue.shift();
-
-        this._dtmfSender.insertDTMF(tones, duration, interToneGap);
-    }
-};
-
-/**
- * Makes the underlying TraceablePeerConnection generate new SSRC for
- * the recvonly video stream.
- */
-TraceablePeerConnection.prototype.generateRecvonlySsrc = function() {
-    const newSSRC = SDPUtil.generateSsrc();
-
-    logger.info(`${this} generated new recvonly SSRC: ${newSSRC}`);
-    this.sdpConsistency.setPrimarySsrc(newSSRC);
-};
-
-/**
- * Makes the underlying TraceablePeerConnection forget the current primary video
- * SSRC.
- */
-TraceablePeerConnection.prototype.clearRecvonlySsrc = function() {
-    logger.info('Clearing primary video SSRC!');
-    this.sdpConsistency.clearVideoSsrcCache();
-};
-
-/**
- * Closes underlying WebRTC PeerConnection instance and removes all remote
- * tracks by emitting {@link RTCEvents.REMOTE_TRACK_REMOVED} for each one of
- * them.
- */
-TraceablePeerConnection.prototype.close = function() {
-    this.trace('stop');
-
-    // Off SignalingEvents
-    this.signalingLayer.off(
-        SignalingEvents.PEER_MUTED_CHANGED, this._peerMutedChanged);
-    this.signalingLayer.off(
-        SignalingEvents.PEER_VIDEO_TYPE_CHANGED, this._peerVideoTypeChanged);
-
-    for (const peerTracks of this.remoteTracks.values()) {
-        for (const remoteTrack of peerTracks.values()) {
-            this._removeRemoteTrack(remoteTrack);
-        }
-    }
-    this.remoteTracks.clear();
-
-    this._addedStreams = [];
-
-    this._dtmfSender = null;
-    this._dtmfTonesQueue = [];
-
-    if (!this.rtc._removePeerConnection(this)) {
-        logger.error('RTC._removePeerConnection returned false');
-    }
-    if (this.statsinterval !== null) {
-        window.clearInterval(this.statsinterval);
-        this.statsinterval = null;
-    }
-    logger.info(`Closing ${this}...`);
-    this.peerconnection.close();
-};
-
-/**
- * Modifies the values of the setup attributes (defined by
- * {@link http://tools.ietf.org/html/rfc4145#section-4}) of a specific SDP
- * answer in order to overcome a delay of 1 second in the connection
- * establishment between some devices and Videobridge.
- *
- * @param {SDP} offer - the SDP offer to which the specified SDP answer is
- * being prepared to respond
- * @param {SDP} answer - the SDP to modify
- * @private
- */
-const _fixAnswerRFC4145Setup = function(offer, answer) {
-    if (!(browser.isChromiumBased() || browser.isReactNative())) {
-        // It looks like Firefox doesn't agree with the fix (at least in its
-        // current implementation) because it effectively remains active even
-        // after we tell it to become passive. Apart from Firefox which I tested
-        // after the fix was deployed, I tested Chrome only. In order to prevent
-        // issues with other browsers, limit the fix to known devices for the
-        // time being.
-        return;
-    }
-
-    // XXX Videobridge is the (SDP) offerer and WebRTC (e.g. Chrome) is the
-    // answerer (as orchestrated by Jicofo). In accord with
-    // http://tools.ietf.org/html/rfc5245#section-5.2 and because both peers
-    // are ICE FULL agents, Videobridge will take on the controlling role and
-    // WebRTC will take on the controlled role. In accord with
-    // https://tools.ietf.org/html/rfc5763#section-5, Videobridge will use the
-    // setup attribute value of setup:actpass and WebRTC will be allowed to
-    // choose either the setup attribute value of setup:active or
-    // setup:passive. Chrome will by default choose setup:active because it is
-    // RECOMMENDED by the respective RFC since setup:passive adds additional
-    // latency. The case of setup:active allows WebRTC to send a DTLS
-    // ClientHello as soon as an ICE connectivity check of its succeeds.
-    // Unfortunately, Videobridge will be unable to respond immediately because
-    // may not have WebRTC's answer or may have not completed the ICE
-    // connectivity establishment. Even more unfortunate is that in the
-    // described scenario Chrome's DTLS implementation will insist on
-    // retransmitting its ClientHello after a second (the time is in accord
-    // with the respective RFC) and will thus cause the whole connection
-    // establishment to exceed at least 1 second. To work around Chrome's
-    // idiosyncracy, don't allow it to send a ClientHello i.e. change its
-    // default choice of setup:active to setup:passive.
-    if (offer && answer
-            && offer.media && answer.media
-            && offer.media.length === answer.media.length) {
-        answer.media.forEach((a, i) => {
-            if (SDPUtil.findLine(
-                    offer.media[i],
-                    'a=setup:actpass',
-                    offer.session)) {
-                answer.media[i]
-                    = a.replace(/a=setup:active/g, 'a=setup:passive');
-            }
-        });
-        answer.raw = answer.session + answer.media.join('');
-    }
-};
-
-TraceablePeerConnection.prototype.createAnswer = function(constraints) {
-    return this._createOfferOrAnswer(false /* answer */, constraints);
-};
-
-TraceablePeerConnection.prototype.createOffer = function(constraints) {
-    return this._createOfferOrAnswer(true /* offer */, constraints);
-};
-
-/**
- * Checks if a camera track has been added to the peerconnection
- * @param {TraceablePeerConnection} peerConnection
- * @return {boolean} <tt>true</tt> if the peerconnection has
- * a camera track for its video source <tt>false</tt> otherwise.
- */
-function hasCameraTrack(peerConnection) {
-    return peerConnection.getLocalTracks()
-        .some(t => t.videoType === 'camera');
-}
-
-TraceablePeerConnection.prototype._createOfferOrAnswer = function(
-        isOffer,
-        constraints) {
-    const logName = isOffer ? 'Offer' : 'Answer';
-
-    this.trace(`create${logName}`, JSON.stringify(constraints, null, ' '));
-
-    const handleSuccess = (resultSdp, resolveFn, rejectFn) => {
-        try {
-            this.trace(
-                `create${logName}OnSuccess::preTransform`, dumpSDP(resultSdp));
-
-            if (browser.usesPlanB()) {
-                // If there are no local video tracks, then a "recvonly"
-                // SSRC needs to be generated
-                if (!this.hasAnyTracksOfType(MediaType.VIDEO)
-                    && !this.sdpConsistency.hasPrimarySsrcCached()) {
-                    this.generateRecvonlySsrc();
-                }
-
-                // eslint-disable-next-line no-param-reassign
-                resultSdp = new RTCSessionDescription({
-                    type: resultSdp.type,
-                    sdp: this.sdpConsistency.makeVideoPrimarySsrcsConsistent(
-                        resultSdp.sdp)
-                });
-
-                this.trace(
-                    `create${logName}OnSuccess::postTransform `
-                         + '(make primary audio/video ssrcs consistent)',
-                    dumpSDP(resultSdp));
-            }
-
-            // configure simulcast for camera tracks always and for
-            // desktop tracks only when the testing flag for maxbitrates
-            // in config.js is disabled.
-            if (this.isSimulcastOn() && browser.usesSdpMungingForSimulcast()
-                && (!this.options.capScreenshareBitrate
-                || (this.options.capScreenshareBitrate && hasCameraTrack(this)))) {
-                // eslint-disable-next-line no-param-reassign
-                resultSdp = this.simulcast.mungeLocalDescription(resultSdp);
-                this.trace(
-                    `create${logName}`
-                        + 'OnSuccess::postTransform (simulcast)',
-                    dumpSDP(resultSdp));
-            }
-
+
+        if (this.options.preferH264) {
+            const parsedSdp = transform.parse(description.sdp);
+            const videoMLine = parsedSdp.media.find(m => m.type === 'video');
+
+            SDPUtil.preferVideoCodec(videoMLine, 'h264');
+
+            // eslint-disable-next-line no-param-reassign
+            description = new RTCSessionDescription({
+                type: description.type,
+                sdp: transform.write(parsedSdp)
+            });
+        }
+
+        // eslint-disable-next-line no-param-reassign
+        description = normalizePlanB(description);
+    } else {
+        const currentDescription = this.peerconnection.remoteDescription;
+
+        // eslint-disable-next-line no-param-reassign
+        description = this.interop.toUnifiedPlan(description, currentDescription);
+        this.trace(
+            'setRemoteDescription::postTransform (Unified)',
+            dumpSDP(description));
+
+        if (this.isSimulcastOn()) {
+            // eslint-disable-next-line no-param-reassign
+            description = this.simulcast.mungeRemoteDescription(description);
+
+            // eslint-disable-next-line no-param-reassign
+            description = this.tpcUtils._insertUnifiedPlanSimulcastReceive(description);
+            this.trace(
+                'setRemoteDescription::postTransform (sim receive)',
+                dumpSDP(description));
+
+            // eslint-disable-next-line no-param-reassign
+            description = this.tpcUtils._ensureCorrectOrderOfSsrcs(description);
+        }
+    }
+
+    return new Promise((resolve, reject) => {
+        this.peerconnection.setRemoteDescription(description)
+            .then(() => {
+                this.trace('setRemoteDescriptionOnSuccess');
+                const remoteUfrag = SDPUtil.getUfrag(description.sdp);
+
+                if (remoteUfrag !== this.remoteUfrag) {
+                    this.remoteUfrag = remoteUfrag;
+                    this.eventEmitter.emit(
+                        RTCEvents.REMOTE_UFRAG_CHANGED, this, remoteUfrag);
+                }
+                resolve();
+            }, err => {
+                this.trace('setRemoteDescriptionOnFailure', err);
+                this.eventEmitter.emit(
+                    RTCEvents.SET_REMOTE_DESCRIPTION_FAILED,
+                    err,
+                    this);
+                reject(err);
+            });
+    });
+};
+
+/**
+ * Changes the resolution of the video stream that is sent to the peer based on
+ * the user preferred value. If simulcast is enabled on the peerconection, all the
+ * simulcast encodings that have a resolution height lower or equal to the value
+ * provided will remain active. For the non-simulcast case, video constraint is
+ * applied on the track.
+ * @param {number} frameHeight - The user preferred max frame height.
+ * @returns {Promise} promise that will be resolved when the operation is
+ * successful and rejected otherwise.
+ */
+TraceablePeerConnection.prototype.setSenderVideoConstraint = function(frameHeight) {
+    this.senderVideoMaxHeight = frameHeight;
+    const localVideoTrack = Array.from(this.localTracks.values()).find(t => t.isVideoTrack());
+
+    if (!localVideoTrack || localVideoTrack.isMuted() || localVideoTrack.videoType !== VideoType.CAMERA) {
+        return Promise.resolve();
+    }
+    const track = localVideoTrack.getTrack();
+
+    if (this.isSimulcastOn()) {
+        let promise = Promise.resolve();
+
+        // Check if the track constraints have been modified in p2p mode, apply
+        // the constraints that were used for creating the track if that is the case.
+        const height = localVideoTrack._constraints.height.ideal
+            ? localVideoTrack._constraints.height.ideal
+            : localVideoTrack._constraints.height;
+
+        if (track.getSettings().height !== height) {
+            promise = track.applyConstraints(localVideoTrack._constraints);
+        }
+
+        return promise
+            .then(() => {
+                // Determine the encodings that need to stay enabled based on the
+                // new frameHeight provided.
+                const encodingsEnabledState = this.tpcUtils.simulcastStreamConstraints
+                    .map(constraint => constraint.height <= frameHeight);
+                const videoSender = this.findSenderByKind(MediaType.VIDEO);
+
+                if (!videoSender) {
+                    return Promise.reject(new Error('RTCRtpSender not found for local video'));
+                }
+                const parameters = videoSender.getParameters();
+
+                if (!parameters || !parameters.encodings || !parameters.encodings.length) {
+                    return Promise.reject(new Error('RTCRtpSendParameters not found for local video track'));
+                }
+                logger.debug(`Setting max height of ${frameHeight} on local video`);
+                for (const encoding in parameters.encodings) {
+                    if (parameters.encodings.hasOwnProperty(encoding)) {
+                        parameters.encodings[encoding].active = encodingsEnabledState[encoding];
+                    }
+                }
+
+                return videoSender.setParameters(parameters);
+            });
+    }
+
+    // Apply the height constraint on the local camera track
+    const aspectRatio = (track.getSettings().width / track.getSettings().height).toPrecision(4);
+
+    logger.debug(`Setting max height of ${frameHeight} on local video`);
+
+    return track.applyConstraints(
+        {
+            aspectRatio,
+            height: {
+                ideal: frameHeight
+            }
+        });
+};
+
+/**
+ * Enables/disables video media transmission on this peer connection. When
+ * disabled the SDP video media direction in the local SDP will be adjusted to
+ * 'inactive' which means that no data will be sent nor accepted, but
+ * the connection should be kept alive.
+ * @param {boolean} active <tt>true</tt> to enable video media transmission or
+ * <tt>false</tt> to disable. If the value is not a boolean the call will have
+ * no effect.
+ * @return {boolean} <tt>true</tt> if the value has changed and sRD/sLD cycle
+ * needs to be executed in order for the changes to take effect or
+ * <tt>false</tt> if the given value was the same as the previous one.
+ * @public
+ */
+TraceablePeerConnection.prototype.setVideoTransferActive = function(active) {
+    logger.debug(`${this} video transfer active: ${active}`);
+    if (browser.usesUnifiedPlan()) {
+        return this.tpcUtils.setVideoTransferActive(active);
+    }
+    const changed = this.videoTransferActive !== active;
+
+    this.videoTransferActive = active;
+
+    return changed;
+};
+
+/**
+ * Sends DTMF tones if possible.
+ *
+ * @param {string} tones - The DTMF tones string as defined by {@code RTCDTMFSender.insertDTMF}, 'tones' argument.
+ * @param {number} duration - The amount of time in milliseconds that each DTMF should last. It's 200ms by default.
+ * @param {number} interToneGap - The length of time in miliseconds to wait between tones. It's 200ms by default.
+ *
+ * @returns {void}
+ */
+TraceablePeerConnection.prototype.sendTones = function(tones, duration = 200, interToneGap = 200) {
+    if (!this._dtmfSender) {
+        if (this.peerconnection.getSenders) {
+            const rtpSender = this.peerconnection.getSenders().find(s => s.dtmf);
+
+            this._dtmfSender = rtpSender && rtpSender.dtmf;
+            this._dtmfSender && logger.info(`${this} initialized DTMFSender using getSenders`);
+        }
+
+        if (!this._dtmfSender) {
+            const localAudioTrack = Array.from(this.localTracks.values()).find(t => t.isAudioTrack());
+
+            if (this.peerconnection.createDTMFSender && localAudioTrack) {
+                this._dtmfSender = this.peerconnection.createDTMFSender(localAudioTrack.getTrack());
+            }
+            this._dtmfSender && logger.info(`${this} initialized DTMFSender using deprecated createDTMFSender`);
+        }
+
+        if (this._dtmfSender) {
+            this._dtmfSender.ontonechange = this._onToneChange.bind(this);
+        }
+    }
+
+    if (this._dtmfSender) {
+        if (this._dtmfSender.toneBuffer) {
+            this._dtmfTonesQueue.push({
+                tones,
+                duration,
+                interToneGap
+            });
+
+            return;
+        }
+
+        this._dtmfSender.insertDTMF(tones, duration, interToneGap);
+    } else {
+        logger.warn(`${this} sendTones - failed to select DTMFSender`);
+    }
+};
+
+/**
+ * Callback ivoked by {@code this._dtmfSender} when it has finished playing
+ * a single tone.
+ *
+ * @param {Object} event - The tonechange event which indicates what characters
+ * are left to be played for the current tone.
+ * @private
+ * @returns {void}
+ */
+TraceablePeerConnection.prototype._onToneChange = function(event) {
+    // An empty event.tone indicates the current tones have finished playing.
+    // Automatically start playing any queued tones on finish.
+    if (this._dtmfSender && event.tone === '' && this._dtmfTonesQueue.length) {
+        const { tones, duration, interToneGap } = this._dtmfTonesQueue.shift();
+
+        this._dtmfSender.insertDTMF(tones, duration, interToneGap);
+    }
+};
+
+/**
+ * Makes the underlying TraceablePeerConnection generate new SSRC for
+ * the recvonly video stream.
+ */
+TraceablePeerConnection.prototype.generateRecvonlySsrc = function() {
+    const newSSRC = SDPUtil.generateSsrc();
+
+    logger.info(`${this} generated new recvonly SSRC: ${newSSRC}`);
+    this.sdpConsistency.setPrimarySsrc(newSSRC);
+};
+
+/**
+ * Makes the underlying TraceablePeerConnection forget the current primary video
+ * SSRC.
+ */
+TraceablePeerConnection.prototype.clearRecvonlySsrc = function() {
+    logger.info('Clearing primary video SSRC!');
+    this.sdpConsistency.clearVideoSsrcCache();
+};
+
+/**
+ * Closes underlying WebRTC PeerConnection instance and removes all remote
+ * tracks by emitting {@link RTCEvents.REMOTE_TRACK_REMOVED} for each one of
+ * them.
+ */
+TraceablePeerConnection.prototype.close = function() {
+    this.trace('stop');
+
+    // Off SignalingEvents
+    this.signalingLayer.off(
+        SignalingEvents.PEER_MUTED_CHANGED, this._peerMutedChanged);
+    this.signalingLayer.off(
+        SignalingEvents.PEER_VIDEO_TYPE_CHANGED, this._peerVideoTypeChanged);
+
+    for (const peerTracks of this.remoteTracks.values()) {
+        for (const remoteTrack of peerTracks.values()) {
+            this._removeRemoteTrack(remoteTrack);
+        }
+    }
+    this.remoteTracks.clear();
+
+    this._addedStreams = [];
+
+    this._dtmfSender = null;
+    this._dtmfTonesQueue = [];
+
+    if (!this.rtc._removePeerConnection(this)) {
+        logger.error('RTC._removePeerConnection returned false');
+    }
+    if (this.statsinterval !== null) {
+        window.clearInterval(this.statsinterval);
+        this.statsinterval = null;
+    }
+    logger.info(`Closing ${this}...`);
+    this.peerconnection.close();
+};
+
+/**
+ * Modifies the values of the setup attributes (defined by
+ * {@link http://tools.ietf.org/html/rfc4145#section-4}) of a specific SDP
+ * answer in order to overcome a delay of 1 second in the connection
+ * establishment between some devices and Videobridge.
+ *
+ * @param {SDP} offer - the SDP offer to which the specified SDP answer is
+ * being prepared to respond
+ * @param {SDP} answer - the SDP to modify
+ * @private
+ */
+const _fixAnswerRFC4145Setup = function(offer, answer) {
+    if (!(browser.isChromiumBased() || browser.isReactNative())) {
+        // It looks like Firefox doesn't agree with the fix (at least in its
+        // current implementation) because it effectively remains active even
+        // after we tell it to become passive. Apart from Firefox which I tested
+        // after the fix was deployed, I tested Chrome only. In order to prevent
+        // issues with other browsers, limit the fix to known devices for the
+        // time being.
+        return;
+    }
+
+    // XXX Videobridge is the (SDP) offerer and WebRTC (e.g. Chrome) is the
+    // answerer (as orchestrated by Jicofo). In accord with
+    // http://tools.ietf.org/html/rfc5245#section-5.2 and because both peers
+    // are ICE FULL agents, Videobridge will take on the controlling role and
+    // WebRTC will take on the controlled role. In accord with
+    // https://tools.ietf.org/html/rfc5763#section-5, Videobridge will use the
+    // setup attribute value of setup:actpass and WebRTC will be allowed to
+    // choose either the setup attribute value of setup:active or
+    // setup:passive. Chrome will by default choose setup:active because it is
+    // RECOMMENDED by the respective RFC since setup:passive adds additional
+    // latency. The case of setup:active allows WebRTC to send a DTLS
+    // ClientHello as soon as an ICE connectivity check of its succeeds.
+    // Unfortunately, Videobridge will be unable to respond immediately because
+    // may not have WebRTC's answer or may have not completed the ICE
+    // connectivity establishment. Even more unfortunate is that in the
+    // described scenario Chrome's DTLS implementation will insist on
+    // retransmitting its ClientHello after a second (the time is in accord
+    // with the respective RFC) and will thus cause the whole connection
+    // establishment to exceed at least 1 second. To work around Chrome's
+    // idiosyncracy, don't allow it to send a ClientHello i.e. change its
+    // default choice of setup:active to setup:passive.
+    if (offer && answer
+            && offer.media && answer.media
+            && offer.media.length === answer.media.length) {
+        answer.media.forEach((a, i) => {
+            if (SDPUtil.findLine(
+                    offer.media[i],
+                    'a=setup:actpass',
+                    offer.session)) {
+                answer.media[i]
+                    = a.replace(/a=setup:active/g, 'a=setup:passive');
+            }
+        });
+        answer.raw = answer.session + answer.media.join('');
+    }
+};
+
+TraceablePeerConnection.prototype.createAnswer = function(constraints) {
+    return this._createOfferOrAnswer(false /* answer */, constraints);
+};
+
+TraceablePeerConnection.prototype.createOffer = function(constraints) {
+    return this._createOfferOrAnswer(true /* offer */, constraints);
+};
+
+/**
+ * Checks if a camera track has been added to the peerconnection
+ * @param {TraceablePeerConnection} peerConnection
+ * @return {boolean} <tt>true</tt> if the peerconnection has
+ * a camera track for its video source <tt>false</tt> otherwise.
+ */
+function hasCameraTrack(peerConnection) {
+    return peerConnection.getLocalTracks()
+        .some(t => t.videoType === 'camera');
+}
+
+TraceablePeerConnection.prototype._createOfferOrAnswer = function(
+        isOffer,
+        constraints) {
+    const logName = isOffer ? 'Offer' : 'Answer';
+
+    this.trace(`create${logName}`, JSON.stringify(constraints, null, ' '));
+
+    const handleSuccess = (resultSdp, resolveFn, rejectFn) => {
+        try {
+            this.trace(
+                `create${logName}OnSuccess::preTransform`, dumpSDP(resultSdp));
+
+            if (browser.usesPlanB()) {
+                // If there are no local video tracks, then a "recvonly"
+                // SSRC needs to be generated
+                if (!this.hasAnyTracksOfType(MediaType.VIDEO)
+                    && !this.sdpConsistency.hasPrimarySsrcCached()) {
+                    this.generateRecvonlySsrc();
+                }
+
+                // eslint-disable-next-line no-param-reassign
+                resultSdp = new RTCSessionDescription({
+                    type: resultSdp.type,
+                    sdp: this.sdpConsistency.makeVideoPrimarySsrcsConsistent(
+                        resultSdp.sdp)
+                });
+
+                this.trace(
+                    `create${logName}OnSuccess::postTransform `
+                         + '(make primary audio/video ssrcs consistent)',
+                    dumpSDP(resultSdp));
+            }
+
+            // configure simulcast for camera tracks always and for
+            // desktop tracks only when the testing flag for maxbitrates
+            // in config.js is disabled.
+            if (this.isSimulcastOn() && browser.usesSdpMungingForSimulcast()
+                && (!this.options.capScreenshareBitrate
+                || (this.options.capScreenshareBitrate && hasCameraTrack(this)))) {
+                // eslint-disable-next-line no-param-reassign
+                resultSdp = this.simulcast.mungeLocalDescription(resultSdp);
+                this.trace(
+                    `create${logName}`
+                        + 'OnSuccess::postTransform (simulcast)',
+                    dumpSDP(resultSdp));
+            }
+
             if (!this.options.disableRtx && browser.usesSdpMungingForSimulcast()) {
-                // eslint-disable-next-line no-param-reassign
-                resultSdp = new RTCSessionDescription({
-                    type: resultSdp.type,
-                    sdp: this.rtxModifier.modifyRtxSsrcs(resultSdp.sdp)
-                });
-
-                this.trace(
-                    `create${logName}`
-                         + 'OnSuccess::postTransform (rtx modifier)',
-                    dumpSDP(resultSdp));
-            }
-
-            // Fix the setup attribute (see _fixAnswerRFC4145Setup for
-            //  details)
-            if (!isOffer) {
-                const remoteDescription
-                    = new SDP(this.remoteDescription.sdp);
-                const localDescription = new SDP(resultSdp.sdp);
-
-                _fixAnswerRFC4145Setup(remoteDescription, localDescription);
-
-                // eslint-disable-next-line no-param-reassign
-                resultSdp = new RTCSessionDescription({
-                    type: resultSdp.type,
-                    sdp: localDescription.raw
-                });
-            }
-
-            const ssrcMap = extractSSRCMap(resultSdp);
-
-            logger.debug('Got local SSRCs MAP: ', ssrcMap);
-            this._processLocalSSRCsMap(ssrcMap);
-
-            resolveFn(resultSdp);
-        } catch (e) {
-            this.trace(`create${logName}OnError`, e);
-            this.trace(`create${logName}OnError`, dumpSDP(resultSdp));
-            logger.error(`create${logName}OnError`, e, dumpSDP(resultSdp));
-
-            rejectFn(e);
-        }
-    };
-
-    const handleFailure = (err, rejectFn) => {
-        this.trace(`create${logName}OnFailure`, err);
-        const eventType
-            = isOffer
-                ? RTCEvents.CREATE_OFFER_FAILED
-                : RTCEvents.CREATE_ANSWER_FAILED;
-
-        this.eventEmitter.emit(eventType, err, this);
-
-        rejectFn(err);
-    };
-
-    return new Promise((resolve, reject) => {
-        let oaPromise;
-
-        if (isOffer) {
-            oaPromise = this.peerconnection.createOffer(constraints);
-        } else {
-            oaPromise = this.peerconnection.createAnswer(constraints);
-        }
-
-        oaPromise
-            .then(
-                sdp => handleSuccess(sdp, resolve, reject),
-                error => handleFailure(error, reject));
-    });
-};
-
-/**
- * Extract primary SSRC from given {@link TrackSSRCInfo} object.
- * @param {TrackSSRCInfo} ssrcObj
- * @return {number|null} the primary SSRC or <tt>null</tt>
- */
-TraceablePeerConnection.prototype._extractPrimarySSRC = function(ssrcObj) {
-    if (ssrcObj && ssrcObj.groups && ssrcObj.groups.length) {
-        return ssrcObj.groups[0].ssrcs[0];
-    } else if (ssrcObj && ssrcObj.ssrcs && ssrcObj.ssrcs.length) {
-        return ssrcObj.ssrcs[0];
-    }
-
-    return null;
-};
-
-/**
- * Goes over the SSRC map extracted from the latest local description and tries
- * to match them with the local tracks (by MSID). Will update the values
- * currently stored in the {@link TraceablePeerConnection.localSSRCs} map.
- * @param {Map<string,TrackSSRCInfo>} ssrcMap
- * @private
- */
-TraceablePeerConnection.prototype._processLocalSSRCsMap = function(ssrcMap) {
-    for (const track of this.localTracks.values()) {
-        const trackMSID = track.storedMSID;
-
-        if (ssrcMap.has(trackMSID)) {
-            const newSSRC = ssrcMap.get(trackMSID);
-
-            if (!newSSRC) {
-                logger.error(`No SSRC found for: ${trackMSID} in ${this}`);
-
-                return;
-            }
-            const oldSSRC = this.localSSRCs.get(track.rtcId);
-            const newSSRCNum = this._extractPrimarySSRC(newSSRC);
-            const oldSSRCNum = this._extractPrimarySSRC(oldSSRC);
-
-            // eslint-disable-next-line no-negated-condition
-            if (newSSRCNum !== oldSSRCNum) {
-                if (oldSSRCNum === null) {
-                    logger.info(
-                        `Storing new local SSRC for ${track} in ${this}`,
-                        newSSRC);
-                } else {
-                    logger.error(
-                        `Overwriting SSRC for ${track} ${trackMSID} in ${this
-                        } with: `, newSSRC);
-                }
-                this.localSSRCs.set(track.rtcId, newSSRC);
-
-                this.eventEmitter.emit(
-                    RTCEvents.LOCAL_TRACK_SSRC_UPDATED, track, newSSRCNum);
-            } else {
-                logger.debug(
-                    `The local SSRC(${newSSRCNum}) for ${track} ${trackMSID}`
-                     + `is still up to date in ${this}`);
-            }
-        } else if (!track.isVideoTrack() && !track.isMuted()) {
-            // It is normal to find no SSRCs for a muted video track in
-            // the local SDP as the recv-only SSRC is no longer munged in.
-            // So log the warning only if it's not a muted video track.
-            logger.warn(`No SSRCs found in the local SDP for ${track} MSID: ${trackMSID} in ${this}`);
-        }
-    }
-};
-
-TraceablePeerConnection.prototype.addIceCandidate = function(candidate) {
-    this.trace('addIceCandidate', JSON.stringify({
-        candidate: candidate.candidate,
-        sdpMid: candidate.sdpMid,
-        sdpMLineIndex: candidate.sdpMLineIndex,
-        usernameFragment: candidate.usernameFragment
-    }, null, ' '));
-
-    return this.peerconnection.addIceCandidate(candidate);
-};
-
-/**
- * Obtains call-related stats from the peer connection.
- *
- * @param {Function} callback - The function to invoke after successfully
- * obtaining stats.
- * @param {Function} errback - The function to invoke after failing to obtain
- * stats.
- * @returns {void}
- */
-TraceablePeerConnection.prototype.getStats = function(callback, errback) {
-    // TODO (brian): After moving all browsers to adapter, check if adapter is
-    // accounting for different getStats apis, making the browser-checking-if
-    // unnecessary.
-    if (browser.isSafari() || browser.isFirefox() || browser.isReactNative()) {
-        // uses the new Promise based getStats
-        this.peerconnection.getStats()
-            .then(callback)
-            .catch(errback || (() => {
-
-                // Making sure that getStats won't fail if error callback is
-                // not passed.
-            }));
-    } else {
-        this.peerconnection.getStats(callback);
-    }
-};
-
-/**
- * Generates and stores new SSRC info object for given local track.
- * The method should be called only for a video track being added to this TPC
- * in the muted state (given that the current browser uses this strategy).
- * @param {JitsiLocalTrack} track
- * @return {TPCSSRCInfo}
- */
-TraceablePeerConnection.prototype.generateNewStreamSSRCInfo = function(track) {
-    const rtcId = track.rtcId;
-    let ssrcInfo = this._getSSRC(rtcId);
-
-    if (ssrcInfo) {
-        logger.error(`Will overwrite local SSRCs for track ID: ${rtcId}`);
-    }
-
-    // configure simulcast for camera tracks always and for
-    // desktop tracks only when the testing flag for maxbitrates
-    // in config.js is disabled.
-    if (this.isSimulcastOn()
-        && (!this.options.capScreenshareBitrate
-        || (this.options.capScreenshareBitrate && hasCameraTrack(this)))) {
-        ssrcInfo = {
-            ssrcs: [],
-            groups: []
-        };
-        for (let i = 0; i < SIM_LAYER_RIDS.length; i++) {
-            ssrcInfo.ssrcs.push(SDPUtil.generateSsrc());
-        }
-        ssrcInfo.groups.push({
-            ssrcs: ssrcInfo.ssrcs.slice(),
-            semantics: 'SIM'
-        });
-    } else {
-        ssrcInfo = {
-            ssrcs: [ SDPUtil.generateSsrc() ],
-            groups: []
-        };
-    }
+                // eslint-disable-next-line no-param-reassign
+                resultSdp = new RTCSessionDescription({
+                    type: resultSdp.type,
+                    sdp: this.rtxModifier.modifyRtxSsrcs(resultSdp.sdp)
+                });
+
+                this.trace(
+                    `create${logName}`
+                         + 'OnSuccess::postTransform (rtx modifier)',
+                    dumpSDP(resultSdp));
+            }
+
+            // Fix the setup attribute (see _fixAnswerRFC4145Setup for
+            //  details)
+            if (!isOffer) {
+                const remoteDescription
+                    = new SDP(this.remoteDescription.sdp);
+                const localDescription = new SDP(resultSdp.sdp);
+
+                _fixAnswerRFC4145Setup(remoteDescription, localDescription);
+
+                // eslint-disable-next-line no-param-reassign
+                resultSdp = new RTCSessionDescription({
+                    type: resultSdp.type,
+                    sdp: localDescription.raw
+                });
+            }
+
+            const ssrcMap = extractSSRCMap(resultSdp);
+
+            logger.debug('Got local SSRCs MAP: ', ssrcMap);
+            this._processLocalSSRCsMap(ssrcMap);
+
+            resolveFn(resultSdp);
+        } catch (e) {
+            this.trace(`create${logName}OnError`, e);
+            this.trace(`create${logName}OnError`, dumpSDP(resultSdp));
+            logger.error(`create${logName}OnError`, e, dumpSDP(resultSdp));
+
+            rejectFn(e);
+        }
+    };
+
+    const handleFailure = (err, rejectFn) => {
+        this.trace(`create${logName}OnFailure`, err);
+        const eventType
+            = isOffer
+                ? RTCEvents.CREATE_OFFER_FAILED
+                : RTCEvents.CREATE_ANSWER_FAILED;
+
+        this.eventEmitter.emit(eventType, err, this);
+
+        rejectFn(err);
+    };
+
+    return new Promise((resolve, reject) => {
+        let oaPromise;
+
+        if (isOffer) {
+            oaPromise = this.peerconnection.createOffer(constraints);
+        } else {
+            oaPromise = this.peerconnection.createAnswer(constraints);
+        }
+
+        oaPromise
+            .then(
+                sdp => handleSuccess(sdp, resolve, reject),
+                error => handleFailure(error, reject));
+    });
+};
+
+/**
+ * Extract primary SSRC from given {@link TrackSSRCInfo} object.
+ * @param {TrackSSRCInfo} ssrcObj
+ * @return {number|null} the primary SSRC or <tt>null</tt>
+ */
+TraceablePeerConnection.prototype._extractPrimarySSRC = function(ssrcObj) {
+    if (ssrcObj && ssrcObj.groups && ssrcObj.groups.length) {
+        return ssrcObj.groups[0].ssrcs[0];
+    } else if (ssrcObj && ssrcObj.ssrcs && ssrcObj.ssrcs.length) {
+        return ssrcObj.ssrcs[0];
+    }
+
+    return null;
+};
+
+/**
+ * Goes over the SSRC map extracted from the latest local description and tries
+ * to match them with the local tracks (by MSID). Will update the values
+ * currently stored in the {@link TraceablePeerConnection.localSSRCs} map.
+ * @param {Map<string,TrackSSRCInfo>} ssrcMap
+ * @private
+ */
+TraceablePeerConnection.prototype._processLocalSSRCsMap = function(ssrcMap) {
+    for (const track of this.localTracks.values()) {
+        const trackMSID = track.storedMSID;
+
+        if (ssrcMap.has(trackMSID)) {
+            const newSSRC = ssrcMap.get(trackMSID);
+
+            if (!newSSRC) {
+                logger.error(`No SSRC found for: ${trackMSID} in ${this}`);
+
+                return;
+            }
+            const oldSSRC = this.localSSRCs.get(track.rtcId);
+            const newSSRCNum = this._extractPrimarySSRC(newSSRC);
+            const oldSSRCNum = this._extractPrimarySSRC(oldSSRC);
+
+            // eslint-disable-next-line no-negated-condition
+            if (newSSRCNum !== oldSSRCNum) {
+                if (oldSSRCNum === null) {
+                    logger.info(
+                        `Storing new local SSRC for ${track} in ${this}`,
+                        newSSRC);
+                } else {
+                    logger.error(
+                        `Overwriting SSRC for ${track} ${trackMSID} in ${this
+                        } with: `, newSSRC);
+                }
+                this.localSSRCs.set(track.rtcId, newSSRC);
+
+                this.eventEmitter.emit(
+                    RTCEvents.LOCAL_TRACK_SSRC_UPDATED, track, newSSRCNum);
+            } else {
+                logger.debug(
+                    `The local SSRC(${newSSRCNum}) for ${track} ${trackMSID}`
+                     + `is still up to date in ${this}`);
+            }
+        } else if (!track.isVideoTrack() && !track.isMuted()) {
+            // It is normal to find no SSRCs for a muted video track in
+            // the local SDP as the recv-only SSRC is no longer munged in.
+            // So log the warning only if it's not a muted video track.
+            logger.warn(`No SSRCs found in the local SDP for ${track} MSID: ${trackMSID} in ${this}`);
+        }
+    }
+};
+
+TraceablePeerConnection.prototype.addIceCandidate = function(candidate) {
+    this.trace('addIceCandidate', JSON.stringify({
+        candidate: candidate.candidate,
+        sdpMid: candidate.sdpMid,
+        sdpMLineIndex: candidate.sdpMLineIndex,
+        usernameFragment: candidate.usernameFragment
+    }, null, ' '));
+
+    return this.peerconnection.addIceCandidate(candidate);
+};
+
+/**
+ * Obtains call-related stats from the peer connection.
+ *
+ * @param {Function} callback - The function to invoke after successfully
+ * obtaining stats.
+ * @param {Function} errback - The function to invoke after failing to obtain
+ * stats.
+ * @returns {void}
+ */
+TraceablePeerConnection.prototype.getStats = function(callback, errback) {
+    // TODO (brian): After moving all browsers to adapter, check if adapter is
+    // accounting for different getStats apis, making the browser-checking-if
+    // unnecessary.
+    if (browser.isSafari() || browser.isFirefox() || browser.isReactNative()) {
+        // uses the new Promise based getStats
+        this.peerconnection.getStats()
+            .then(callback)
+            .catch(errback || (() => {
+
+                // Making sure that getStats won't fail if error callback is
+                // not passed.
+            }));
+    } else {
+        this.peerconnection.getStats(callback);
+    }
+};
+
+/**
+ * Generates and stores new SSRC info object for given local track.
+ * The method should be called only for a video track being added to this TPC
+ * in the muted state (given that the current browser uses this strategy).
+ * @param {JitsiLocalTrack} track
+ * @return {TPCSSRCInfo}
+ */
+TraceablePeerConnection.prototype.generateNewStreamSSRCInfo = function(track) {
+    const rtcId = track.rtcId;
+    let ssrcInfo = this._getSSRC(rtcId);
+
+    if (ssrcInfo) {
+        logger.error(`Will overwrite local SSRCs for track ID: ${rtcId}`);
+    }
+
+    // configure simulcast for camera tracks always and for
+    // desktop tracks only when the testing flag for maxbitrates
+    // in config.js is disabled.
+    if (this.isSimulcastOn()
+        && (!this.options.capScreenshareBitrate
+        || (this.options.capScreenshareBitrate && hasCameraTrack(this)))) {
+        ssrcInfo = {
+            ssrcs: [],
+            groups: []
+        };
+        for (let i = 0; i < SIM_LAYER_RIDS.length; i++) {
+            ssrcInfo.ssrcs.push(SDPUtil.generateSsrc());
+        }
+        ssrcInfo.groups.push({
+            ssrcs: ssrcInfo.ssrcs.slice(),
+            semantics: 'SIM'
+        });
+    } else {
+        ssrcInfo = {
+            ssrcs: [ SDPUtil.generateSsrc() ],
+            groups: []
+        };
+    }
     if (!this.options.disableRtx) {
-        // Specifically use a for loop here because we'll
-        //  be adding to the list we're iterating over, so we
-        //  only want to iterate through the items originally
-        //  on the list
-        const currNumSsrcs = ssrcInfo.ssrcs.length;
-
-        for (let i = 0; i < currNumSsrcs; ++i) {
-            const primarySsrc = ssrcInfo.ssrcs[i];
-            const rtxSsrc = SDPUtil.generateSsrc();
-
-            ssrcInfo.ssrcs.push(rtxSsrc);
-            ssrcInfo.groups.push({
-                ssrcs: [ primarySsrc, rtxSsrc ],
-                semantics: 'FID'
-            });
-        }
-    }
-    ssrcInfo.msid = track.storedMSID;
-    this.localSSRCs.set(rtcId, ssrcInfo);
-
-    return ssrcInfo;
-};
-
-const handleLayerSuspension = function(peerConnection, isSelected) {
-    if (!peerConnection.getSenders) {
-        logger.debug('Browser doesn\'t support RTPSender');
-
-        return;
-    }
-
-    const videoSender = peerConnection.getSenders()
-        .find(sender => sender.track.kind === 'video');
-
-    if (!videoSender) {
-        logger.warn('handleLayerSuspension unable to find video sender');
-
-        return;
-    }
-    if (!videoSender.getParameters) {
-        logger.debug('Browser doesn\'t support RTPSender parameters');
-
-        return;
-    }
-    const parameters = videoSender.getParameters();
-
-    if (isSelected) {
-        logger.debug('Currently selected, enabling all sim layers');
-
-        // Make sure all encodings are enabled
-        parameters.encodings.forEach(e => {
-            e.active = true;
-        });
-    } else {
-        logger.debug('Not currently selected, disabling upper layers');
-
-        // Turn off the upper simulcast layers
-        [ 1, 2 ].forEach(simIndex => {
-            if (parameters.encodings[simIndex]) {
-                parameters.encodings[simIndex].active = false;
-            }
-        });
-    }
-    videoSender.setParameters(parameters);
-};
-
-/**
- * Set whether or not the endpoint is 'selected' by other endpoints, meaning
- * it appears on their main stage
- */
-TraceablePeerConnection.prototype.setIsSelected = function(isSelected) {
-    if (this.options.enableLayerSuspension) {
-        logger.debug('Layer suspension enabled,'
-            + `currently selected? ${isSelected}`);
-        handleLayerSuspension(this.peerconnection, isSelected);
-    }
-};
-
-/**
- * Creates a text representation of this <tt>TraceablePeerConnection</tt>
- * instance.
- * @return {string}
- */
-TraceablePeerConnection.prototype.toString = function() {
-    return `TPC[${this.id},p2p:${this.isP2P}]`;
-};
->>>>>>> 07b45c5a
+        // Specifically use a for loop here because we'll
+        //  be adding to the list we're iterating over, so we
+        //  only want to iterate through the items originally
+        //  on the list
+        const currNumSsrcs = ssrcInfo.ssrcs.length;
+
+        for (let i = 0; i < currNumSsrcs; ++i) {
+            const primarySsrc = ssrcInfo.ssrcs[i];
+            const rtxSsrc = SDPUtil.generateSsrc();
+
+            ssrcInfo.ssrcs.push(rtxSsrc);
+            ssrcInfo.groups.push({
+                ssrcs: [ primarySsrc, rtxSsrc ],
+                semantics: 'FID'
+            });
+        }
+    }
+    ssrcInfo.msid = track.storedMSID;
+    this.localSSRCs.set(rtcId, ssrcInfo);
+
+    return ssrcInfo;
+};
+
+const handleLayerSuspension = function(peerConnection, isSelected) {
+    if (!peerConnection.getSenders) {
+        logger.debug('Browser doesn\'t support RTPSender');
+
+        return;
+    }
+
+    const videoSender = peerConnection.getSenders()
+        .find(sender => sender.track.kind === 'video');
+
+    if (!videoSender) {
+        logger.warn('handleLayerSuspension unable to find video sender');
+
+        return;
+    }
+    if (!videoSender.getParameters) {
+        logger.debug('Browser doesn\'t support RTPSender parameters');
+
+        return;
+    }
+    const parameters = videoSender.getParameters();
+
+    if (isSelected) {
+        logger.debug('Currently selected, enabling all sim layers');
+
+        // Make sure all encodings are enabled
+        parameters.encodings.forEach(e => {
+            e.active = true;
+        });
+    } else {
+        logger.debug('Not currently selected, disabling upper layers');
+
+        // Turn off the upper simulcast layers
+        [ 1, 2 ].forEach(simIndex => {
+            if (parameters.encodings[simIndex]) {
+                parameters.encodings[simIndex].active = false;
+            }
+        });
+    }
+    videoSender.setParameters(parameters);
+};
+
+/**
+ * Set whether or not the endpoint is 'selected' by other endpoints, meaning
+ * it appears on their main stage
+ */
+TraceablePeerConnection.prototype.setIsSelected = function(isSelected) {
+    if (this.options.enableLayerSuspension) {
+        logger.debug('Layer suspension enabled,'
+            + `currently selected? ${isSelected}`);
+        handleLayerSuspension(this.peerconnection, isSelected);
+    }
+};
+
+/**
+ * Creates a text representation of this <tt>TraceablePeerConnection</tt>
+ * instance.
+ * @return {string}
+ */
+TraceablePeerConnection.prototype.toString = function() {
+    return `TPC[${this.id},p2p:${this.isP2P}]`;
+};