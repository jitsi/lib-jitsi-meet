--- conflicted
+++ resolved
@@ -310,8 +310,6 @@
 }
 
 /**
-<<<<<<< HEAD
-=======
  * Handles the newly created Media Streams.
  * @param streams the new Media Streams
  * @param resolution the resolution of the video streams
@@ -449,7 +447,6 @@
 }
 
 /**
->>>>>>> 14718c25
  *
  */
 class RTCUtils extends Listenable {
@@ -494,9 +491,6 @@
         window.clearInterval(availableDevicesPollTimer);
         availableDevicesPollTimer = undefined;
 
-<<<<<<< HEAD
-        if (browser.isReactNative()) {
-=======
         if (browser.usesNewGumFlow()) {
             this.RTCPeerConnectionType = RTCPeerConnection;
 
@@ -510,7 +504,6 @@
             this.getStreamID = ({ id }) => id;
             this.getTrackID = ({ id }) => id;
         } else if (browser.isReactNative() || browser.isCordovaiOS()) {
->>>>>>> 14718c25
             this.RTCPeerConnectionType = RTCPeerConnection;
 
             if (browser.isCordovaiOS()) {
