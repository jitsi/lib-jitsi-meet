--- conflicted
+++ resolved
@@ -185,13 +185,8 @@
      * @param errorCallback
      * @param options from jitsi-meet
      */
-<<<<<<< HEAD
     obtainScreenOnFirefox:
            function (callback, errorCallback, options) {
-        var self = this;
-=======
-    obtainScreenOnFirefox(options, callback, errorCallback) {
->>>>>>> 4f5cf8d7
         var extensionRequired = false;
         if (this.options.desktopSharingFirefoxMaxVersionExtRequired === -1 ||
             (this.options.desktopSharingFirefoxMaxVersionExtRequired >= 0 &&
@@ -203,11 +198,7 @@
         }
 
         if (!extensionRequired || firefoxExtInstalled === true) {
-<<<<<<< HEAD
             obtainWebRTCScreen(callback, errorCallback, options);
-=======
-            obtainWebRTCScreen(options, callback, errorCallback);
->>>>>>> 4f5cf8d7
             return;
         }
 
@@ -335,7 +326,6 @@
  * 'media.getusermedia.screensharing.allowed_domains' preference in
  * 'about:config'.
  */
-<<<<<<< HEAD
 function obtainWebRTCScreen(streamCallback, failCallback, options) {
     GUM(
         ['screen'],
@@ -343,10 +333,6 @@
         failCallback,
         options
     );
-=======
-function obtainWebRTCScreen(options, streamCallback, failCallback) {
-    GUM(['screen'], streamCallback, failCallback);
->>>>>>> 4f5cf8d7
 }
 
 /**
