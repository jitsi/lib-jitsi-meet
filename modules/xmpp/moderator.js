/* global $, Promise */

import { getLogger } from 'jitsi-meet-logger';
import { $iq, Strophe } from 'strophe.js';

import Settings from '../settings/Settings';

const AuthenticationEvents
    = require('../../service/authentication/AuthenticationEvents');
const XMPPEvents = require('../../service/xmpp/XMPPEvents');
const GlobalOnErrorHandler = require('../util/GlobalOnErrorHandler');

const logger = getLogger(__filename);

/**
 *
 * @param step
 */
function createExpBackoffTimer(step) {
    let count = 1;

    return function(reset) {
        // Reset call
        if (reset) {
            count = 1;

            return;
        }

        // Calculate next timeout
        const timeout = Math.pow(2, count - 1);

        count += 1;

        return timeout * step;
    };
}

/* eslint-disable max-params */

/**
 *
 * @param roomName
 * @param xmpp
 * @param emitter
 * @param options
 */
export default function Moderator(roomName, xmpp, emitter, options) {
    this.roomName = roomName;
    this.xmppService = xmpp;
    this.getNextTimeout = createExpBackoffTimer(1000);
    this.getNextErrorTimeout = createExpBackoffTimer(1000);

    // External authentication stuff
    this.externalAuthEnabled = false;
    this.options = options;

    // Whether SIP gateway (jigasi) support is enabled. This is set
    // based on conference properties received in presence.
    this.sipGatewayEnabled = false;

    this.eventEmitter = emitter;

    this.connection = this.xmppService.connection;

    // FIXME: Message listener that talks to POPUP window
    /**
     *
     * @param event
     */
    function listener(event) {
        if (event.data && event.data.sessionId) {
            if (event.origin !== window.location.origin) {
                logger.warn(
                    `Ignoring sessionId from different origin: ${
                        event.origin}`);

                return;
            }
            Settings.sessionId = event.data.sessionId;

            // After popup is closed we will authenticate
        }
    }

    // Register
    if (window.addEventListener) {
        window.addEventListener('message', listener, false);
    } else {
        window.attachEvent('onmessage', listener);
    }
}

/* eslint-enable max-params */

Moderator.prototype.isExternalAuthEnabled = function() {
    return this.externalAuthEnabled;
};

Moderator.prototype.isSipGatewayEnabled = function() {
    return this.sipGatewayEnabled;
};

Moderator.prototype.onMucMemberLeft = function(jid) {
    logger.info(`Someone left is it focus ? ${jid}`);
    const resource = Strophe.getResourceFromJid(jid);

    if (resource === 'focus') {
        logger.info(
            'Focus has left the room - leaving conference');
        this.eventEmitter.emit(XMPPEvents.FOCUS_LEFT);
    }
};

Moderator.prototype.setFocusUserJid = function(focusJid) {
    if (!this.focusUserJid) {
        this.focusUserJid = focusJid;
        logger.info(`Focus jid set to:  ${this.focusUserJid}`);
    }
};

Moderator.prototype.getFocusUserJid = function() {
    return this.focusUserJid;
};

Moderator.prototype.getFocusComponent = function() {
    // Get focus component address
    let focusComponent = this.options.connection.hosts.focus;

    // If not specified use default:  'focus.domain'

    if (!focusComponent) {
        focusComponent = `focus.${this.options.connection.hosts.domain}`;
    }

    return focusComponent;
};

Moderator.prototype.createConferenceIq = function() {
    // Generate create conference IQ
    const elem = $iq({ to: this.getFocusComponent(),
        type: 'set' });

    // Session Id used for authentication
    const { sessionId } = Settings;
    const machineUID = Settings.machineId;
    const config = this.options.conference;

    logger.info(`Session ID: ${sessionId} machine UID: ${machineUID}`);

    elem.c('conference', {
        xmlns: 'http://jitsi.org/protocol/focus',
        room: this.roomName,
        'machine-uid': machineUID
    });

    if (sessionId) {
        elem.attrs({ 'session-id': sessionId });
    }

    elem.c(
        'property', {
            name: 'disableRtx',
            value: Boolean(config.disableRtx)
        }).up();

    if (config.enableTcc !== undefined) {
        elem.c(
                'property', {
                    name: 'enableTcc',
                    value: Boolean(config.enableTcc)
                }).up();
    }
    if (config.enableRemb !== undefined) {
        elem.c(
                'property', {
                    name: 'enableRemb',
                    value: Boolean(config.enableRemb)
                }).up();
    }
    if (config.enableOpusRed === true) {
        elem.c(
                'property', {
                    name: 'enableOpusRed',
                    value: true
                }).up();
    }

    elem.c(
        'property', {
            name: 'enableLipSync',
            value: this.options.connection.enableLipSync === true
        }).up();
    if (config.audioPacketDelay !== undefined) {
        elem.c(
            'property', {
                name: 'audioPacketDelay',
                value: config.audioPacketDelay
            }).up();
    }
<<<<<<< HEAD
    if (config.testing && config.testing.octo
        && typeof config.testing.octo.probability === 'number') {
        if (Math.random() < config.testing.octo.probability) {
            elem.c(
                'property', {
                    name: 'octo',
                    value: true
                }).up();
        }
=======
    if (config.startBitrate) {
        elem.c(
            'property', {
                name: 'startBitrate',
                value: config.startBitrate
            }).up();
    }
    if (config.minBitrate) {
        elem.c(
            'property', {
                name: 'minBitrate',
                value: config.minBitrate
            }).up();
>>>>>>> 43fd9109
    }

    let openSctp;

    switch (this.options.conference.openBridgeChannel) {
    case 'datachannel':
    case true:
    case undefined:
        openSctp = true;
        break;
    case 'websocket':
        openSctp = false;
        break;
    }

    elem.c(
        'property', {
            name: 'openSctp',
            value: openSctp
        }).up();

    if (config.opusMaxAverageBitrate) {
        elem.c(
            'property', {
                name: 'opusMaxAverageBitrate',
                value: config.opusMaxAverageBitrate
            }).up();
    }
    if (this.options.conference.startAudioMuted !== undefined) {
        elem.c(
            'property', {
                name: 'startAudioMuted',
                value: this.options.conference.startAudioMuted
            }).up();
    }
    if (this.options.conference.startVideoMuted !== undefined) {
        elem.c(
            'property', {
                name: 'startVideoMuted',
                value: this.options.conference.startVideoMuted
            }).up();
    }
    if (this.options.conference.stereo !== undefined) {
        elem.c(
            'property', {
                name: 'stereo',
                value: this.options.conference.stereo
            }).up();
    }
    elem.up();

    return elem;
};


Moderator.prototype.parseSessionId = function(resultIq) {
    // eslint-disable-next-line newline-per-chained-call
    const sessionId = $(resultIq).find('conference').attr('session-id');

    if (sessionId) {
        logger.info(`Received sessionId:  ${sessionId}`);
        Settings.sessionId = sessionId;
    }
};

Moderator.prototype.parseConfigOptions = function(resultIq) {
    // eslint-disable-next-line newline-per-chained-call
    this.setFocusUserJid($(resultIq).find('conference').attr('focusjid'));

    const authenticationEnabled
        = $(resultIq).find(
            '>conference>property'
            + '[name=\'authentication\'][value=\'true\']').length > 0;

    logger.info(`Authentication enabled: ${authenticationEnabled}`);

    this.externalAuthEnabled = $(resultIq).find(
        '>conference>property'
            + '[name=\'externalAuth\'][value=\'true\']').length > 0;

    logger.info(
        `External authentication enabled: ${this.externalAuthEnabled}`);

    if (!this.externalAuthEnabled) {
        // We expect to receive sessionId in 'internal' authentication mode
        this.parseSessionId(resultIq);
    }

    // eslint-disable-next-line newline-per-chained-call
    const authIdentity = $(resultIq).find('>conference').attr('identity');

    this.eventEmitter.emit(AuthenticationEvents.IDENTITY_UPDATED,
        authenticationEnabled, authIdentity);

    // Check if jicofo has jigasi support enabled.
    if ($(resultIq).find(
        '>conference>property'
        + '[name=\'sipGatewayEnabled\'][value=\'true\']').length) {
        this.sipGatewayEnabled = true;
    }

    logger.info(`Sip gateway enabled:  ${this.sipGatewayEnabled}`);
};

// FIXME We need to show the fact that we're waiting for the focus to the user
// (or that the focus is not available)
/**
 * Allocates the conference focus.
 *
 * @param {Function} callback - the function to be called back upon the
 * successful allocation of the conference focus
 * @returns {Promise} - Resolved when Jicofo allows to join the room. It's never
 * rejected and it'll keep on pinging Jicofo forever.
 */
Moderator.prototype.allocateConferenceFocus = function() {
    return new Promise(resolve => {
        // Try to use focus user JID from the config
        this.setFocusUserJid(this.options.connection.focusUserJid);

        // Send create conference IQ
        this.connection.sendIQ(
            this.createConferenceIq(),
            result => this._allocateConferenceFocusSuccess(result, resolve),
            error => this._allocateConferenceFocusError(error, resolve));

        // XXX We're pressed for time here because we're beginning a complex
        // and/or lengthy conference-establishment process which supposedly
        // involves multiple RTTs. We don't have the time to wait for Strophe to
        // decide to send our IQ.
        this.connection.flush();
    });
};

/**
 * Invoked by {@link #allocateConferenceFocus} upon its request receiving an
 * error result.
 *
 * @param error - the error result of the request that
 * {@link #allocateConferenceFocus} sent
 * @param {Function} callback - the function to be called back upon the
 * successful allocation of the conference focus
 */
Moderator.prototype._allocateConferenceFocusError = function(error, callback) {
    // If the session is invalid, remove and try again without session ID to get
    // a new one
    const invalidSession
        = $(error).find('>error>session-invalid').length
            || $(error).find('>error>not-acceptable').length;

    if (invalidSession) {
        logger.info('Session expired! - removing');
        Settings.sessionId = undefined;
    }
    if ($(error).find('>error>graceful-shutdown').length) {
        this.eventEmitter.emit(XMPPEvents.GRACEFUL_SHUTDOWN);

        return;
    }

    // Check for error returned by the reservation system
    const reservationErr = $(error).find('>error>reservation-error');

    if (reservationErr.length) {
        // Trigger error event
        const errorCode = reservationErr.attr('error-code');
        const errorTextNode = $(error).find('>error>text');
        let errorMsg;

        if (errorTextNode) {
            errorMsg = errorTextNode.text();
        }
        this.eventEmitter.emit(
            XMPPEvents.RESERVATION_ERROR,
            errorCode,
            errorMsg);

        return;
    }

    // Not authorized to create new room
    if ($(error).find('>error>not-authorized').length) {
        logger.warn('Unauthorized to start the conference', error);
        const toDomain = Strophe.getDomainFromJid(error.getAttribute('to'));

        if (toDomain !== this.options.connection.hosts.anonymousdomain) {
            // FIXME "is external" should come either from the focus or
            // config.js
            this.externalAuthEnabled = true;
        }
        this.eventEmitter.emit(XMPPEvents.AUTHENTICATION_REQUIRED);

        return;
    }
    const waitMs = this.getNextErrorTimeout();
    const errmsg = `Focus error, retry after ${waitMs}`;

    GlobalOnErrorHandler.callErrorHandler(new Error(errmsg));
    logger.error(errmsg, error);

    // Show message
    const focusComponent = this.getFocusComponent();
    const retrySec = waitMs / 1000;

    // FIXME: message is duplicated ? Do not show in case of session invalid
    // which means just a retry

    if (!invalidSession) {
        this.eventEmitter.emit(
            XMPPEvents.FOCUS_DISCONNECTED,
            focusComponent,
            retrySec);
    }

    // Reset response timeout
    this.getNextTimeout(true);
    window.setTimeout(
        () => this.allocateConferenceFocus().then(callback),
        waitMs);
};

/**
 * Invoked by {@link #allocateConferenceFocus} upon its request receiving a
 * success (i.e. non-error) result.
 *
 * @param result - the success (i.e. non-error) result of the request that
 * {@link #allocateConferenceFocus} sent
 * @param {Function} callback - the function to be called back upon the
 * successful allocation of the conference focus
 */
Moderator.prototype._allocateConferenceFocusSuccess = function(
        result,
        callback) {
    // Setup config options
    this.parseConfigOptions(result);

    // Reset the error timeout (because we haven't failed here).
    this.getNextErrorTimeout(true);

    // eslint-disable-next-line newline-per-chained-call
    if ($(result).find('conference').attr('ready') === 'true') {
        // Reset the non-error timeout (because we've succeeded here).
        this.getNextTimeout(true);

        // Exec callback
        callback();
    } else {
        const waitMs = this.getNextTimeout();

        logger.info(`Waiting for the focus... ${waitMs}`);
        window.setTimeout(
            () => this.allocateConferenceFocus().then(callback),
            waitMs);
    }
};

Moderator.prototype.authenticate = function() {
    return new Promise((resolve, reject) => {
        this.connection.sendIQ(
            this.createConferenceIq(),
            result => {
                this.parseSessionId(result);
                resolve();
            },
            errorIq => reject({
                error: $(errorIq).find('iq>error :first')
                    .prop('tagName'),
                message: $(errorIq).find('iq>error>text')
                    .text()
            })
        );
    });
};

Moderator.prototype.getLoginUrl = function(urlCallback, failureCallback) {
    this._getLoginUrl(/* popup */ false, urlCallback, failureCallback);
};

/**
 *
 * @param {boolean} popup false for {@link Moderator#getLoginUrl} or true for
 * {@link Moderator#getPopupLoginUrl}
 * @param urlCb
 * @param failureCb
 */
Moderator.prototype._getLoginUrl = function(popup, urlCb, failureCb) {
    const iq = $iq({ to: this.getFocusComponent(),
        type: 'get' });
    const attrs = {
        xmlns: 'http://jitsi.org/protocol/focus',
        room: this.roomName,
        'machine-uid': Settings.machineId
    };
    let str = 'auth url'; // for logger

    if (popup) {
        attrs.popup = true;
        str = `POPUP ${str}`;
    }
    iq.c('login-url', attrs);

    /**
     * Implements a failure callback which reports an error message and an error
     * through (1) GlobalOnErrorHandler, (2) logger, and (3) failureCb.
     *
     * @param {string} errmsg the error messsage to report
     * @param {*} error the error to report (in addition to errmsg)
     */
    function reportError(errmsg, err) {
        GlobalOnErrorHandler.callErrorHandler(new Error(errmsg));
        logger.error(errmsg, err);
        failureCb(err);
    }
    this.connection.sendIQ(
        iq,
        result => {
            // eslint-disable-next-line newline-per-chained-call
            let url = $(result).find('login-url').attr('url');

            url = decodeURIComponent(url);
            if (url) {
                logger.info(`Got ${str}: ${url}`);
                urlCb(url);
            } else {
                reportError(`Failed to get ${str} from the focus`, result);
            }
        },
        reportError.bind(undefined, `Get ${str} error`)
    );
};

Moderator.prototype.getPopupLoginUrl = function(urlCallback, failureCallback) {
    this._getLoginUrl(/* popup */ true, urlCallback, failureCallback);
};

Moderator.prototype.logout = function(callback) {
    const iq = $iq({ to: this.getFocusComponent(),
        type: 'set' });
    const { sessionId } = Settings;

    if (!sessionId) {
        callback();

        return;
    }
    iq.c('logout', {
        xmlns: 'http://jitsi.org/protocol/focus',
        'session-id': sessionId
    });
    this.connection.sendIQ(
        iq,
        result => {
            // eslint-disable-next-line newline-per-chained-call
            let logoutUrl = $(result).find('logout').attr('logout-url');

            if (logoutUrl) {
                logoutUrl = decodeURIComponent(logoutUrl);
            }
            logger.info(`Log out OK, url: ${logoutUrl}`, result);
            Settings.sessionId = undefined;
            callback(logoutUrl);
        },
        error => {
            const errmsg = 'Logout error';

            GlobalOnErrorHandler.callErrorHandler(new Error(errmsg));
            logger.error(errmsg, error);
        }
    );
};<|MERGE_RESOLUTION|>--- conflicted
+++ resolved
@@ -197,32 +197,6 @@
                 name: 'audioPacketDelay',
                 value: config.audioPacketDelay
             }).up();
-    }
-<<<<<<< HEAD
-    if (config.testing && config.testing.octo
-        && typeof config.testing.octo.probability === 'number') {
-        if (Math.random() < config.testing.octo.probability) {
-            elem.c(
-                'property', {
-                    name: 'octo',
-                    value: true
-                }).up();
-        }
-=======
-    if (config.startBitrate) {
-        elem.c(
-            'property', {
-                name: 'startBitrate',
-                value: config.startBitrate
-            }).up();
-    }
-    if (config.minBitrate) {
-        elem.c(
-            'property', {
-                name: 'minBitrate',
-                value: config.minBitrate
-            }).up();
->>>>>>> 43fd9109
     }
 
     let openSctp;
