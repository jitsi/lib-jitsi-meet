import * as transform from 'sdp-transform';

import { SSRC_GROUP_SEMANTICS } from '../../service/RTC/StandardVideoQualitySettings';

export interface ISsrcGroups {
    semantics: string;
    ssrcs: string;
}

export interface ISsrcs {
    attribute: string;
    id: number;
    value: string;
}

export interface IMLine {
    direction?: string;
    msid?: string;
    ssrcGroups?: Array<ISsrcGroups>;
    ssrcs?: Array<ISsrcs>;
    type?: string;
}

/**
 * Parses the primary SSRC of given SSRC group.
 * @param {object} group the SSRC group object as defined by the 'sdp-transform'
 * @return {Number} the primary SSRC number
 */
export function parsePrimarySSRC(group: { ssrcs: string; }): number {
    return parseInt(group.ssrcs.split(' ')[0], 10);
}

/**
 * Parses the secondary SSRC of given SSRC group.
 * @param {object} group the SSRC group object as defined by the 'sdp-transform'
 * @return {Number} the secondary SSRC number
 */
export function parseSecondarySSRC(group: { ssrcs: string; }): number {
    return parseInt(group.ssrcs.split(' ')[1], 10);
}

/**
 * Tells how many distinct SSRCs are contained in given media line.
 * @param {Object} mLine the media line object as defined by 'sdp-transform' lib
 * @return {number}
 */
function _getSSRCCount(mLine: IMLine): number {
    if (!mLine.ssrcs) {
        return 0;
    }

    return mLine.ssrcs
        .map(ssrcInfo => ssrcInfo.id)
        .filter((ssrc, index, array) => array.indexOf(ssrc) === index)
        .length;
}

/**
 * A wrapper around 'sdp-transform' media description object which provides
 * utility methods for common SDP/SSRC related operations.
 */
export class MLineWrap {
    /*
    * The underlying media line object as defined by 'sdp-transform'
    * @internal
    */
    _mLine: IMLine;

    /**
     * Creates new <tt>MLineWrap</t>>
     * @param {Object} _mLine the media line object as defined by 'sdp-transform'
     * lib.
     */
    constructor(mLine: IMLine) {
        if (!mLine) {
            throw new Error('mLine is undefined');
        }

        this._mLine = mLine;
    }

    /**
     * Getter for the mLine's "ssrcs" array. If the array was undefined an empty
     * one will be preassigned.
     *
     * @return {Array<Object>} an array of 'sdp-transform' SSRC attributes
     * objects.
     */
    get ssrcs(): Array<ISsrcs> {
        if (!this._mLine.ssrcs) {
            this._mLine.ssrcs = [];
        }

        return this._mLine.ssrcs;
    }

    /**
     * Setter for the mLine's "ssrcs" array.
     *
     * @param {Array<Object>} ssrcs an array of 'sdp-transform' SSRC attributes
     * objects.
     */
    set ssrcs(ssrcs: Array<ISsrcs>) {
        this._mLine.ssrcs = ssrcs;
    }

    /**
     * Returns the direction of the underlying media description.
     * @return {Optional<string>} the media direction name as defined in the SDP.
     */
<<<<<<< HEAD
    get direction(): Optional<string> {
        return this.mLine.direction;
=======
    get direction(): string | undefined {
        return this._mLine.direction;
>>>>>>> 8e4be76f
    }

    /**
     * Modifies the direction of the underlying media description.
     * @param {Optional<string>} direction the new direction to be set
     */
<<<<<<< HEAD
    set direction(direction: Optional<string>) {
        this.mLine.direction = direction;
=======
    set direction(direction: string | undefined) {
        this._mLine.direction = direction;
>>>>>>> 8e4be76f
    }

    /**
     * Exposes the SSRC group array of the underlying media description object.
     * @return {Array.<Object>}
     */
    get ssrcGroups(): Array<ISsrcGroups> {
        if (!this._mLine.ssrcGroups) {
            this._mLine.ssrcGroups = [];
        }

        return this._mLine.ssrcGroups;
    }

    /**
     * Modifies the SSRC groups array of the underlying media description
     * object.
     * @param {Array.<Object>} ssrcGroups
     */
    set ssrcGroups(ssrcGroups: Array<ISsrcGroups>) {
        this._mLine.ssrcGroups = ssrcGroups;
    }

    /**
     * Obtains value from SSRC attribute.
     * @param {number} ssrcNumber the SSRC number for which attribute is to be
     * found
     * @param {string} attrName the name of the SSRC attribute to be found.
     * @return {Optional<string>} the value of SSRC attribute or
     * <tt>undefined</tt> if no such attribute exists.
     */
    getSSRCAttrValue(ssrcNumber: number, attrName: string): Optional<string> {
        const attribute = this.ssrcs.find(
            ssrcObj => ssrcObj.id === ssrcNumber
            && ssrcObj.attribute === attrName);

        return attribute?.value;
    }

    /**
     * Removes all attributes for given SSRC number.
     * @param {number} ssrcNum the SSRC number for which all attributes will be
     * removed.
     */
    removeSSRC(ssrcNum: number): void {
        if (!this._mLine.ssrcs?.length) {
            return;
        }

        this._mLine.ssrcs
            = this._mLine.ssrcs.filter(ssrcObj => ssrcObj.id !== ssrcNum);
    }

    /**
     * Adds SSRC attribute
     * @param {object} ssrcObj the SSRC attribute object as defined in
     * the 'sdp-transform' lib.
     */
    addSSRCAttribute(ssrcObj: ISsrcs): void {
        this.ssrcs.push(ssrcObj);
    }

    /**
     * Finds a SSRC group matching both semantics and SSRCs in order.
     * @param {string} semantics the name of the semantics
     * @param {string} [ssrcs] group SSRCs as a string (like it's defined in
     * SSRC group object of the 'sdp-transform' lib) e.g. "1232546 342344 25434"
     * @return {Optional<ISsrcGroups>} the SSRC group object or <tt>undefined</tt> if
     * not found.
     */
    findGroup(semantics: string, ssrcs?: string): Optional<ISsrcGroups> {
        return this.ssrcGroups.find(
            group =>
                group.semantics === semantics
                    && (!ssrcs || ssrcs === group.ssrcs));
    }

    /**
     * Finds all groups matching given semantic's name.
     * @param {string} semantics the name of the semantics
     * @return {Array.<object>} an array of SSRC group objects as defined by
     * the 'sdp-transform' lib.
     */
    findGroups(semantics: string): Array<ISsrcGroups> {
        return this.ssrcGroups.filter(
            group => group.semantics === semantics);
    }

    /**
     * Finds all groups matching given semantic's name and group's primary SSRC.
     * @param {string} semantics the name of the semantics
     * @param {number} primarySSRC the primary SSRC number to be matched
     * @return {Optional<ISsrcGroups>} SSRC group object as defined by the 'sdp-transform' lib.
     */
    findGroupByPrimarySSRC(semantics: string, primarySSRC: number): Optional<ISsrcGroups> {
        return this.ssrcGroups.find(
            group => group.semantics === semantics
                && parsePrimarySSRC(group) === primarySSRC);
    }

    /**
     * Gets the SSRC count for the underlying media description.
     * @return {number}
     */
    getSSRCCount(): number {
        return _getSSRCCount(this._mLine);
    }

    /**
     * Checks whether the underlying media description contains any SSRC groups.
     * @return {boolean} <tt>true</tt> if there are any SSRC groups or
     * <tt>false</tt> otherwise.
     */
    containsAnySSRCGroups(): boolean {
        return this._mLine.ssrcGroups !== undefined;
    }

    /**
     * Finds the primary video SSRC.
     * @returns {Optional<number>} the primary video ssrc
     * @throws Error if the underlying media description is not a video
     */
<<<<<<< HEAD
    getPrimaryVideoSsrc(): Optional<number> {
        const mediaType = this.mLine.type;
=======
    getPrimaryVideoSsrc(): number | undefined {
        const mediaType = this._mLine.type;
>>>>>>> 8e4be76f

        if (mediaType !== 'video') {
            throw new Error(
                `getPrimarySsrc doesn't work with '${mediaType}'`);
        }

        const numSsrcs = _getSSRCCount(this._mLine);

        if (numSsrcs === 1) {
            // Not using "ssrcs" getter on purpose here
            return this._mLine.ssrcs![0].id;
        }

        // Look for a SIM, FID, or FEC-FR group
        if (this._mLine.ssrcGroups) {
            const simGroup = this.findGroup(SSRC_GROUP_SEMANTICS.SIM);

            if (simGroup) {
                return parsePrimarySSRC(simGroup);
            }
            const fidGroup = this.findGroup(SSRC_GROUP_SEMANTICS.FID);

            if (fidGroup) {
                return parsePrimarySSRC(fidGroup);
            }
            const fecGroup = this.findGroup('FEC-FR');

            if (fecGroup) {
                return parsePrimarySSRC(fecGroup);
            }
        }
    }

    /**
     * Obtains RTX SSRC from the underlying video description (the
     * secondary SSRC of the first "FID" group found)
     * @param {number} primarySsrc the video ssrc for which to find the
     * corresponding rtx ssrc
     * @returns {Optional<number>} the rtx ssrc (or undefined if there isn't
     * one)
     */
    getRtxSSRC(primarySsrc: number): Optional<number> {
        const fidGroup = this.findGroupByPrimarySSRC(SSRC_GROUP_SEMANTICS.FID, primarySsrc);

        return fidGroup && parseSecondarySSRC(fidGroup);
    }

    /**
     * Obtains all SSRCs contained in the underlying media description.
     * @return {Array.<number>} an array with all SSRC as numbers.
     */
    getSSRCs(): number[] {
        return this.ssrcs
            .map(ssrcInfo => ssrcInfo.id)
            .filter((ssrc, index, array) => array.indexOf(ssrc) === index);
    }

    /**
     * Obtains primary video SSRCs.
     * @return {Array.<number>} an array of all primary video SSRCs as numbers.
     * @throws Error if the wrapped media description is not a video.
     */
    getPrimaryVideoSSRCs(): number[] {
        const mediaType = this._mLine.type;

        if (mediaType !== 'video') {
            throw new Error(
                `getPrimaryVideoSSRCs doesn't work with ${mediaType}`);
        }

        const videoSSRCs = this.getSSRCs();

        for (const ssrcGroupInfo of this.ssrcGroups) {
            // Right now, FID and FEC-FR groups are the only ones we parse to
            // disqualify streams.  If/when others arise we'll
            // need to add support for them here
            if (ssrcGroupInfo.semantics === SSRC_GROUP_SEMANTICS.FID
                    || ssrcGroupInfo.semantics === 'FEC-FR') {
                // secondary streams should be filtered out
                const secondarySsrc = parseSecondarySSRC(ssrcGroupInfo);

                videoSSRCs.splice(
                    videoSSRCs.indexOf(secondarySsrc), 1);
            }
        }

        return videoSSRCs;
    }

    /**
     * Removes all SSRC groups which contain given SSRC number at any position.
     * @param {number} ssrc the SSRC for which all matching groups are to be
     * removed.
     */
    removeGroupsWithSSRC(ssrc: number): void {
        if (!this._mLine.ssrcGroups) {
            return;
        }

        this._mLine.ssrcGroups = this._mLine.ssrcGroups
            .filter(groupInfo => groupInfo.ssrcs.indexOf(`${ssrc}`) === -1);
    }

    /**
     * Removes groups that match given semantics.
     * @param {string} semantics e.g. "SIM" or "FID"
     */
    removeGroupsBySemantics(semantics: string): void {
        if (!this._mLine.ssrcGroups) {
            return;
        }

        this._mLine.ssrcGroups
            = this._mLine.ssrcGroups
                .filter(groupInfo => groupInfo.semantics !== semantics);
    }

    /**
     * Adds given SSRC group to this media description.
     * @param {object} group the SSRC group object as defined by
     * the 'sdp-transform' lib.
     */
    addSSRCGroup(group: ISsrcGroups): void {
        this.ssrcGroups.push(group);
    }
}

/**
 * Utility class for SDP manipulation using the 'sdp-transform' library.
 *
 * Typical use usage scenario:
 *
 * const transformer = new SdpTransformWrap(rawSdp);
 * const videoMLine = transformer.selectMedia('video);
 * if (videoMLine) {
 *     videoMLiner.addSSRCAttribute({
 *         id: 2342343,
 *         attribute: "cname",
 *         value: "someCname"
 *     });
 *     rawSdp = transformer.toRawSdp();
 * }
 */
export class SdpTransformWrap {
    private parsedSDP: transform.SessionDescription;

    /**
     * Creates new instance and parses the raw SDP into objects using
     * 'sdp-transform' lib.
     * @param {string} rawSDP the SDP in raw text format.
     */
    constructor(rawSDP: string) {
        this.parsedSDP = transform.parse(rawSDP);
    }

    /**
     * Selects all the m-lines from the SDP for a given media type.
     *
     * @param {string} mediaType the name of the media e.g. 'audio', 'video', 'data'.
     * @return {MLineWrap|null} return {@link MLineWrap} instance for the media line or <tt>null</tt> if not found. The
     * object returned references the underlying SDP state held by this <tt>SdpTransformWrap</tt> instance (it's not a
     * copy).
     */
    selectMedia(mediaType: string): Nullable<MLineWrap[]> {
        const selectedMLines = this.parsedSDP.media
            .filter(mLine => mLine.type === mediaType)
            .map(mLine => new MLineWrap(mLine as IMLine));

        return selectedMLines ?? null;
    }

    /**
     * Converts the currently stored SDP state in this instance to raw text SDP
     * format.
     * @return {string}
     */
    toRawSDP(): string {
        return transform.write(this.parsedSDP);
    }
}<|MERGE_RESOLUTION|>--- conflicted
+++ resolved
@@ -108,26 +108,16 @@
      * Returns the direction of the underlying media description.
      * @return {Optional<string>} the media direction name as defined in the SDP.
      */
-<<<<<<< HEAD
     get direction(): Optional<string> {
         return this.mLine.direction;
-=======
-    get direction(): string | undefined {
-        return this._mLine.direction;
->>>>>>> 8e4be76f
     }
 
     /**
      * Modifies the direction of the underlying media description.
      * @param {Optional<string>} direction the new direction to be set
      */
-<<<<<<< HEAD
     set direction(direction: Optional<string>) {
         this.mLine.direction = direction;
-=======
-    set direction(direction: string | undefined) {
-        this._mLine.direction = direction;
->>>>>>> 8e4be76f
     }
 
     /**
@@ -250,13 +240,8 @@
      * @returns {Optional<number>} the primary video ssrc
      * @throws Error if the underlying media description is not a video
      */
-<<<<<<< HEAD
     getPrimaryVideoSsrc(): Optional<number> {
         const mediaType = this.mLine.type;
-=======
-    getPrimaryVideoSsrc(): number | undefined {
-        const mediaType = this._mLine.type;
->>>>>>> 8e4be76f
 
         if (mediaType !== 'video') {
             throw new Error(
