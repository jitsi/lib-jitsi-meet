--- conflicted
+++ resolved
@@ -11,20 +11,13 @@
     /**
      * Configures the module.
      *
-<<<<<<< HEAD
      * @param {object} flags - The feature flags.
-     * @param {boolean=} flags.enableUnifiedOnChrome - Enable unified plan implementation support on Chromium.
-     * @param {boolean=} flags.runInLiteMode - Enables lite mode for testing to disable media decoding.
-     * @param {boolean=} flags.sourceNameSignaling - Enables source names in the signaling.
-     * @param {boolean=} flags.receiveMultipleVideoStreams - Signal support for receiving multiple video streams.
-=======
      * @param {boolean} flags.runInLiteMode - Enables lite mode for testing to disable media decoding.
      * @param {boolean} flags.receiveMultipleVideoStreams - Signal support for receiving multiple video streams.
      * @param {boolean} flags.sendMultipleVideoStreams - Signal support for sending multiple video streams.
      * @param {boolean} flags.sourceNameSignaling - Enables source names in the signaling.
      * @param {boolean} flags.ssrcRewritingEnabled - Use SSRC rewriting. Requires sourceNameSignaling to be enabled.
      * @param {boolean} flags.enableUnifiedOnChrome - Use unified plan signaling on chrome browsers.
->>>>>>> e3a108d3
      */
     init(flags) {
         this._runInLiteMode = Boolean(flags.runInLiteMode);
@@ -37,10 +30,8 @@
         this._usesUnifiedPlan = browser.supportsUnifiedPlan()
             && (!browser.isChromiumBased() || (flags.enableUnifiedOnChrome ?? true));
 
-        logger.info(` Receive multiple video streams: ${this._receiveMultipleVideoStreams},`
-            + ` Send multiple video streams: ${this._sendMultipleVideoStreams},`
+        logger.info(`Send multiple video streams: ${this._sendMultipleVideoStreams},`
             + ` Source name signaling: ${this._sourceNameSignaling},`
-            + ` SSRC rewriting: ${this._ssrcRewriting},`
             + ` Unified plan: ${this._usesUnifiedPlan}`);
     }
 
