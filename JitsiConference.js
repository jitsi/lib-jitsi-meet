--- conflicted
+++ resolved
@@ -1,4397 +1,971 @@
-<<<<<<< HEAD
-/* global __filename, $, Promise */
-import { Strophe } from 'strophe.js';
-
-import EventEmitter from 'events';
-import { getLogger } from 'jitsi-meet-logger';
-import isEqual from 'lodash.isequal';
-
-import * as JitsiConferenceErrors from './JitsiConferenceErrors';
-import JitsiConferenceEventManager from './JitsiConferenceEventManager';
-import * as JitsiConferenceEvents from './JitsiConferenceEvents';
-import JitsiParticipant from './JitsiParticipant';
-import JitsiTrackError from './JitsiTrackError';
-import * as JitsiTrackErrors from './JitsiTrackErrors';
-import * as JitsiTrackEvents from './JitsiTrackEvents';
-import authenticateAndUpgradeRole from './authenticateAndUpgradeRole';
-import P2PDominantSpeakerDetection from './modules/detection/P2PDominantSpeakerDetection';
-import RTC from './modules/RTC/RTC';
-import TalkMutedDetection from './modules/detection/TalkMutedDetection';
-import VADTalkMutedDetection from './modules/detection/VADTalkMutedDetection';
-import VADNoiseDetection from './modules/detection/VADNoiseDetection';
-import VADAudioAnalyser from './modules/detection/VADAudioAnalyser';
-import * as DetectionEvents from './modules/detection/DetectionEvents';
-import NoAudioSignalDetection from './modules/detection/NoAudioSignalDetection';
-import browser from './modules/browser';
-import ConnectionQuality from './modules/connectivity/ConnectionQuality';
-import IceFailedNotification
-    from './modules/connectivity/IceFailedNotification';
-import ParticipantConnectionStatusHandler
-    from './modules/connectivity/ParticipantConnectionStatus';
-import E2EEContext from './modules/e2ee/E2EEContext';
-import E2ePing from './modules/e2eping/e2eping';
-import Jvb121EventGenerator from './modules/event/Jvb121EventGenerator';
-import RecordingManager from './modules/recording/RecordingManager';
-import RttMonitor from './modules/rttmonitor/rttmonitor';
-import Settings from './modules/settings/Settings';
-import AvgRTPStatsReporter from './modules/statistics/AvgRTPStatsReporter';
-import AudioOutputProblemDetector from './modules/statistics/AudioOutputProblemDetector';
-import SpeakerStatsCollector from './modules/statistics/SpeakerStatsCollector';
-import Statistics from './modules/statistics/statistics';
-import Transcriber from './modules/transcription/transcriber';
-import GlobalOnErrorHandler from './modules/util/GlobalOnErrorHandler';
-import RandomUtil from './modules/util/RandomUtil';
-import ComponentsVersions from './modules/version/ComponentsVersions';
-import VideoSIPGW from './modules/videosipgw/VideoSIPGW';
-import * as VideoSIPGWConstants from './modules/videosipgw/VideoSIPGWConstants';
-import { JITSI_MEET_MUC_TYPE } from './modules/xmpp/xmpp';
-import * as MediaType from './service/RTC/MediaType';
-import * as RTCEvents from './service/RTC/RTCEvents';
-import VideoType from './service/RTC/VideoType';
-import {
-    ACTION_JINGLE_RESTART,
-    ACTION_JINGLE_SI_RECEIVED,
-    ACTION_JINGLE_SI_TIMEOUT,
-    ACTION_JINGLE_TERMINATE,
-    ACTION_P2P_DECLINED,
-    ACTION_P2P_ESTABLISHED,
-    ACTION_P2P_FAILED,
-    ACTION_P2P_SWITCH_TO_JVB,
-    ICE_ESTABLISHMENT_DURATION_DIFF,
-    createConferenceEvent,
-    createJingleEvent,
-    createP2PEvent
-} from './service/statistics/AnalyticsEvents';
-import * as XMPPEvents from './service/xmpp/XMPPEvents';
-
-const logger = getLogger(__filename);
-
-/**
- * How long since Jicofo is supposed to send a session-initiate, before
- * {@link ACTION_JINGLE_SI_TIMEOUT} analytics event is sent (in ms).
- * @type {number}
- */
-const JINGLE_SI_TIMEOUT = 5000;
-
-/**
- * Creates a JitsiConference object with the given name and properties.
- * Note: this constructor is not a part of the public API (objects should be
- * created using JitsiConnection.createConference).
- * @param options.config properties / settings related to the conference that
- * will be created.
- * @param options.name the name of the conference
- * @param options.connection the JitsiConnection object for this
- * JitsiConference.
- * @param {number} [options.config.avgRtpStatsN=15] how many samples are to be
- * collected by {@link AvgRTPStatsReporter}, before arithmetic mean is
- * calculated and submitted to the analytics module.
- * @param {boolean} [options.config.p2p.enabled] when set to <tt>true</tt>
- * the peer to peer mode will be enabled. It means that when there are only 2
- * participants in the conference an attempt to make direct connection will be
- * made. If the connection succeeds the conference will stop sending data
- * through the JVB connection and will use the direct one instead.
- * @param {number} [options.config.p2p.backToP2PDelay=5] a delay given in
- * seconds, before the conference switches back to P2P, after the 3rd
- * participant has left the room.
- * @param {number} [options.config.channelLastN=-1] The requested amount of
- * videos are going to be delivered after the value is in effect. Set to -1 for
- * unlimited or all available videos.
- * @param {number} [options.config.forceJVB121Ratio]
- * "Math.random() < forceJVB121Ratio" will determine whether a 2 people
- * conference should be moved to the JVB instead of P2P. The decision is made on
- * the responder side, after ICE succeeds on the P2P connection.
- * @param {*} [options.config.openBridgeChannel] Which kind of communication to
- * open with the videobridge. Values can be "datachannel", "websocket", true
- * (treat it as "datachannel"), undefined (treat it as "datachannel") and false
- * (don't open any channel).
- * @constructor
- *
- * FIXME Make all methods which are called from lib-internal classes
- *       to non-public (use _). To name a few:
- *       {@link JitsiConference.onLocalRoleChanged}
- *       {@link JitsiConference.onUserRoleChanged}
- *       {@link JitsiConference.onMemberLeft}
- *       and so on...
- */
-export default function JitsiConference(options) {
-    if (!options.name || options.name.toLowerCase() !== options.name) {
-        const errmsg
-            = 'Invalid conference name (no conference name passed or it '
-                + 'contains invalid characters like capital letters)!';
-
-        logger.error(errmsg);
-        throw new Error(errmsg);
-    }
-    this.eventEmitter = new EventEmitter();
-    this.options = options;
-    this.eventManager = new JitsiConferenceEventManager(this);
-    this.participants = {};
-    this._init(options);
-    this.componentsVersions = new ComponentsVersions(this);
-
-    /**
-     * Jingle session instance for the JVB connection.
-     * @type {JingleSessionPC}
-     */
-    this.jvbJingleSession = null;
-    this.lastDominantSpeaker = null;
-    this.dtmfManager = null;
-    this.somebodySupportsDTMF = false;
-    this.authEnabled = false;
-    this.startAudioMuted = false;
-    this.startVideoMuted = false;
-    this.startMutedPolicy = {
-        audio: false,
-        video: false
-    };
-    this.isMutedByFocus = false;
-
-    // when muted by focus we receive the jid of the initiator of the mute
-    this.mutedByFocusActor = null;
-
-    // Flag indicates if the 'onCallEnded' method was ever called on this
-    // instance. Used to log extra analytics event for debugging purpose.
-    // We need to know if the potential issue happened before or after
-    // the restart.
-    this.wasStopped = false;
-
-    // Conference properties, maintained by jicofo.
-    this.properties = {};
-
-    /**
-     * The object which monitors local and remote connection statistics (e.g.
-     * sending bitrate) and calculates a number which represents the connection
-     * quality.
-     */
-    this.connectionQuality
-        = new ConnectionQuality(this, this.eventEmitter, options);
-
-    /**
-     * Reports average RTP statistics to the analytics module.
-     * @type {AvgRTPStatsReporter}
-     */
-    this.avgRtpStatsReporter
-        = new AvgRTPStatsReporter(this, options.config.avgRtpStatsN || 15);
-
-    /**
-     * Detects issues with the audio of remote participants.
-     * @type {AudioOutputProblemDetector}
-     */
-    this._audioOutputProblemDetector = new AudioOutputProblemDetector(this);
-
-    /**
-     * Indicates whether the connection is interrupted or not.
-     */
-    this.isJvbConnectionInterrupted = false;
-
-    /**
-     * The object which tracks active speaker times
-     */
-    this.speakerStatsCollector = new SpeakerStatsCollector(this);
-
-    /* P2P related fields below: */
-
-    /**
-     * Stores reference to deferred start P2P task. It's created when 3rd
-     * participant leaves the room in order to avoid ping pong effect (it
-     * could be just a page reload).
-     * @type {number|null}
-     */
-    this.deferredStartP2PTask = null;
-
-    const delay
-        = parseInt(options.config.p2p && options.config.p2p.backToP2PDelay, 10);
-
-    /**
-     * A delay given in seconds, before the conference switches back to P2P
-     * after the 3rd participant has left.
-     * @type {number}
-     */
-    this.backToP2PDelay = isNaN(delay) ? 5 : delay;
-    logger.info(`backToP2PDelay: ${this.backToP2PDelay}`);
-
-    /**
-     * If set to <tt>true</tt> it means the P2P ICE is no longer connected.
-     * When <tt>false</tt> it means that P2P ICE (media) connection is up
-     * and running.
-     * @type {boolean}
-     */
-    this.isP2PConnectionInterrupted = false;
-
-    /**
-     * Flag set to <tt>true</tt> when P2P session has been established
-     * (ICE has been connected) and this conference is currently in the peer to
-     * peer mode (P2P connection is the active one).
-     * @type {boolean}
-     */
-    this.p2p = false;
-
-    /**
-     * A JingleSession for the direct peer to peer connection.
-     * @type {JingleSessionPC}
-     */
-    this.p2pJingleSession = null;
-
-    this.videoSIPGWHandler = new VideoSIPGW(this.room);
-    this.recordingManager = new RecordingManager(this.room);
-    this._conferenceJoinAnalyticsEventSent = false;
-
-    /**
-     * Max frame height that the user prefers to send to the remote participants.
-     * @type {number}
-     */
-    this.maxFrameHeight = null;
-
-    if (browser.supportsInsertableStreams()) {
-        this._e2eeCtx = new E2EEContext({ salt: this.options.name });
-    }
-}
-
-// FIXME convert JitsiConference to ES6 - ASAP !
-JitsiConference.prototype.constructor = JitsiConference;
-
-/**
- * Create a resource for the a jid. We use the room nickname (the resource part
- * of the occupant JID, see XEP-0045) as the endpoint ID in colibri. We require
- * endpoint IDs to be 8 hex digits because in some cases they get serialized
- * into a 32bit field.
- *
- * @param {string} jid - The id set onto the XMPP connection.
- * @param {boolean} isAuthenticatedUser - Whether or not the user has connected
- * to the XMPP service with a password.
- * @returns {string}
- * @static
- */
-JitsiConference.resourceCreator = function(jid, isAuthenticatedUser) {
-    let mucNickname;
-
-    if (isAuthenticatedUser) {
-        // For authenticated users generate a random ID.
-        mucNickname = RandomUtil.randomHexString(8).toLowerCase();
-    } else {
-        // We try to use the first part of the node (which for anonymous users
-        // on prosody is a UUID) to match the previous behavior (and maybe make
-        // debugging easier).
-        mucNickname = Strophe.getNodeFromJid(jid).substr(0, 8)
-            .toLowerCase();
-
-        // But if this doesn't have the required format we just generate a new
-        // random nickname.
-        const re = /[0-9a-f]{8}/g;
-
-        if (!re.test(mucNickname)) {
-            mucNickname = RandomUtil.randomHexString(8).toLowerCase();
-        }
-    }
-
-    return mucNickname;
-};
-
-/**
- * Initializes the conference object properties
- * @param options {object}
- * @param options.connection {JitsiConnection} overrides this.connection
- */
-JitsiConference.prototype._init = function(options = {}) {
-    // Override connection and xmpp properties (Useful if the connection
-    // reloaded)
-    if (options.connection) {
-        this.connection = options.connection;
-        this.xmpp = this.connection.xmpp;
-
-        // Setup XMPP events only if we have new connection object.
-        this.eventManager.setupXMPPListeners();
-    }
-
-    const { config } = this.options;
-
-    this._statsCurrentId = config.statisticsId ? config.statisticsId : Settings.callStatsUserName;
-    this.room = this.xmpp.createRoom(
-        this.options.name, {
-            ...config,
-            statsId: this._statsCurrentId
-        },
-        JitsiConference.resourceCreator
-    );
-
-    // Connection interrupted/restored listeners
-    this._onIceConnectionInterrupted
-        = this._onIceConnectionInterrupted.bind(this);
-    this.room.addListener(
-        XMPPEvents.CONNECTION_INTERRUPTED, this._onIceConnectionInterrupted);
-
-    this._onIceConnectionRestored = this._onIceConnectionRestored.bind(this);
-    this.room.addListener(
-        XMPPEvents.CONNECTION_RESTORED, this._onIceConnectionRestored);
-
-    this._onIceConnectionEstablished
-        = this._onIceConnectionEstablished.bind(this);
-    this.room.addListener(
-        XMPPEvents.CONNECTION_ESTABLISHED, this._onIceConnectionEstablished);
-
-    this._updateProperties = this._updateProperties.bind(this);
-    this.room.addListener(XMPPEvents.CONFERENCE_PROPERTIES_CHANGED,
-        this._updateProperties);
-
-    this._sendConferenceJoinAnalyticsEvent = this._sendConferenceJoinAnalyticsEvent.bind(this);
-    this.room.addListener(XMPPEvents.MEETING_ID_SET, this._sendConferenceJoinAnalyticsEvent);
-
-    this.rttMonitor = new RttMonitor(config.rttMonitor || {});
-
-    this.e2eping = new E2ePing(
-        this,
-        config,
-        (message, to) => {
-            try {
-                this.sendMessage(
-                    message, to, true /* sendThroughVideobridge */);
-            } catch (error) {
-                logger.warn('Failed to send E2E ping request or response.', error && error.msg);
-            }
-        });
-
-    if (!this.rtc) {
-        this.rtc = new RTC(this, options);
-        this.eventManager.setupRTCListeners();
-    }
-
-    this.participantConnectionStatus
-        = new ParticipantConnectionStatusHandler(
-            this.rtc,
-            this,
-            {
-                // Both these options are not public API, leaving it here only
-                // as an entry point through config for tuning up purposes.
-                // Default values should be adjusted as soon as optimal values
-                // are discovered.
-                rtcMuteTimeout: config._peerConnStatusRtcMuteTimeout,
-                outOfLastNTimeout: config._peerConnStatusOutOfLastNTimeout
-            });
-    this.participantConnectionStatus.init();
-
-    if (!this.statistics) {
-        this.statistics = new Statistics(this.xmpp, {
-            aliasName: this._statsCurrentId,
-            userName: config.statisticsDisplayName ? config.statisticsDisplayName : this.myUserId(),
-            callStatsConfIDNamespace: this.connection.options.hosts.domain,
-            confID: config.confID || `${this.connection.options.hosts.domain}/${this.options.name}`,
-            customScriptUrl: config.callStatsCustomScriptUrl,
-            callStatsID: config.callStatsID,
-            callStatsSecret: config.callStatsSecret,
-            callStatsApplicationLogsDisabled: config.callStatsApplicationLogsDisabled,
-            roomName: this.options.name,
-            applicationName: config.applicationName,
-            getWiFiStatsMethod: config.getWiFiStatsMethod
-        });
-        Statistics.analytics.addPermanentProperties({
-            'callstats_name': this._statsCurrentId
-        });
-    }
-
-    this.eventManager.setupChatRoomListeners();
-
-    // Always add listeners because on reload we are executing leave and the
-    // listeners are removed from statistics module.
-    this.eventManager.setupStatisticsListeners();
-
-    if (config.enableTalkWhileMuted) {
-
-        // If VAD processor factory method is provided uses VAD based detection, otherwise fallback to audio level
-        // based detection.
-        if (config.createVADProcessor) {
-            logger.info('Using VAD detection for generating talk while muted events');
-
-            if (!this._audioAnalyser) {
-                this._audioAnalyser = new VADAudioAnalyser(this, config.createVADProcessor);
-            }
-
-            const vadTalkMutedDetection = new VADTalkMutedDetection();
-
-            vadTalkMutedDetection.on(DetectionEvents.VAD_TALK_WHILE_MUTED, () =>
-                this.eventEmitter.emit(JitsiConferenceEvents.TALK_WHILE_MUTED));
-
-            this._audioAnalyser.addVADDetectionService(vadTalkMutedDetection);
-
-
-        } else {
-            logger.info('Using audio level based detection for generating talk while muted events');
-            this._talkWhileMutedDetection = new TalkMutedDetection(
-                this, () => this.eventEmitter.emit(JitsiConferenceEvents.TALK_WHILE_MUTED));
-        }
-    }
-
-    // Disable noisy mic detection on safari since it causes the audio input to
-    // fail on Safari on iPadOS.
-    if (config.enableNoisyMicDetection && !browser.isSafari()) {
-        if (config.createVADProcessor) {
-            if (!this._audioAnalyser) {
-                this._audioAnalyser = new VADAudioAnalyser(this, config.createVADProcessor);
-            }
-
-            const vadNoiseDetection = new VADNoiseDetection();
-
-            vadNoiseDetection.on(DetectionEvents.VAD_NOISY_DEVICE, () =>
-                this.eventEmitter.emit(JitsiConferenceEvents.NOISY_MIC));
-
-            this._audioAnalyser.addVADDetectionService(vadNoiseDetection);
-        } else {
-            logger.warn('No VAD Processor was provided. Noisy microphone detection service was not initialized!');
-        }
-    }
-
-    // Generates events based on no audio input detector.
-    if (config.enableNoAudioDetection) {
-        this._noAudioSignalDetection = new NoAudioSignalDetection(this);
-        this._noAudioSignalDetection.on(DetectionEvents.NO_AUDIO_INPUT, () => {
-            this.eventEmitter.emit(JitsiConferenceEvents.NO_AUDIO_INPUT);
-        });
-        this._noAudioSignalDetection.on(DetectionEvents.AUDIO_INPUT_STATE_CHANGE, hasAudioSignal => {
-            this.eventEmitter.emit(JitsiConferenceEvents.AUDIO_INPUT_STATE_CHANGE, hasAudioSignal);
-        });
-    }
-
-
-    if ('channelLastN' in config) {
-        this.setLastN(config.channelLastN);
-    }
-
-    /**
-     * Emits {@link JitsiConferenceEvents.JVB121_STATUS}.
-     * @type {Jvb121EventGenerator}
-     */
-    this.jvb121Status = new Jvb121EventGenerator(this);
-
-    // creates dominant speaker detection that works only in p2p mode
-    this.p2pDominantSpeakerDetection = new P2PDominantSpeakerDetection(this);
-
-    if (config && config.deploymentInfo && config.deploymentInfo.userRegion) {
-        this.setLocalParticipantProperty(
-            'region', config.deploymentInfo.userRegion);
-    }
-};
-
-/**
- * Joins the conference.
- * @param password {string} the password
- */
-JitsiConference.prototype.join = function(password) {
-    if (this.room) {
-        this.room.join(password).then(() => this._maybeSetSITimeout());
-    }
-};
-
-/**
- * Authenticates and upgrades the role of the local participant/user.
- *
- * @returns {Object} A <tt>thenable</tt> which (1) settles when the process of
- * authenticating and upgrading the role of the local participant/user finishes
- * and (2) has a <tt>cancel</tt> method that allows the caller to interrupt the
- * process.
- */
-JitsiConference.prototype.authenticateAndUpgradeRole = function(options) {
-    return authenticateAndUpgradeRole.call(this, {
-        ...options,
-        onCreateResource: JitsiConference.resourceCreator
-    });
-};
-
-/**
- * Check if joined to the conference.
- */
-JitsiConference.prototype.isJoined = function() {
-    return this.room && this.room.joined;
-};
-
-/**
- * Tells whether or not the P2P mode is enabled in the configuration.
- * @return {boolean}
- */
-JitsiConference.prototype.isP2PEnabled = function() {
-    return Boolean(this.options.config.p2p && this.options.config.p2p.enabled)
-
-        // FIXME: remove once we have a default config template. -saghul
-        || typeof this.options.config.p2p === 'undefined';
-};
-
-/**
- * When in P2P test mode, the conference will not automatically switch to P2P
- * when there 2 participants.
- * @return {boolean}
- */
-JitsiConference.prototype.isP2PTestModeEnabled = function() {
-    return Boolean(this.options.config.testing
-        && this.options.config.testing.p2pTestMode);
-};
-
-/**
- * Leaves the conference.
- * @returns {Promise}
- */
-JitsiConference.prototype.leave = function() {
-    if (this.participantConnectionStatus) {
-        this.participantConnectionStatus.dispose();
-        this.participantConnectionStatus = null;
-    }
-    if (this.avgRtpStatsReporter) {
-        this.avgRtpStatsReporter.dispose();
-        this.avgRtpStatsReporter = null;
-    }
-
-    if (this._audioOutputProblemDetector) {
-        this._audioOutputProblemDetector.dispose();
-        this._audioOutputProblemDetector = null;
-    }
-
-    if (this.rttMonitor) {
-        this.rttMonitor.stop();
-        this.rttMonitor = null;
-    }
-
-    if (this.e2eping) {
-        this.e2eping.stop();
-        this.e2eping = null;
-    }
-
-    this.getLocalTracks().forEach(track => this.onLocalTrackRemoved(track));
-
-    this.rtc.closeBridgeChannel();
-    if (this.statistics) {
-        this.statistics.dispose();
-    }
-
-    this._delayedIceFailed && this._delayedIceFailed.cancel();
-
-    // Close both JVb and P2P JingleSessions
-    if (this.jvbJingleSession) {
-        this.jvbJingleSession.close();
-        this.jvbJingleSession = null;
-    }
-    if (this.p2pJingleSession) {
-        this.p2pJingleSession.close();
-        this.p2pJingleSession = null;
-    }
-
-    // leave the conference
-    if (this.room) {
-        const room = this.room;
-
-        // Unregister connection state listeners
-        room.removeListener(
-            XMPPEvents.CONNECTION_INTERRUPTED,
-            this._onIceConnectionInterrupted);
-        room.removeListener(
-            XMPPEvents.CONNECTION_RESTORED,
-            this._onIceConnectionRestored);
-        room.removeListener(
-            XMPPEvents.CONNECTION_ESTABLISHED,
-            this._onIceConnectionEstablished);
-
-        room.removeListener(
-            XMPPEvents.CONFERENCE_PROPERTIES_CHANGED,
-            this._updateProperties);
-
-        room.removeListener(XMPPEvents.MEETING_ID_SET, this._sendConferenceJoinAnalyticsEvent);
-
-        this.eventManager.removeXMPPListeners();
-
-        this.room = null;
-
-        return room.leave()
-            .then(() => {
-                if (this.rtc) {
-                    this.rtc.destroy();
-                }
-            })
-            .catch(error => {
-                // remove all participants because currently the conference
-                // won't be usable anyway. This is done on success automatically
-                // by the ChatRoom instance.
-                this.getParticipants().forEach(
-                    participant => this.onMemberLeft(participant.getJid()));
-
-                throw error;
-            });
-    }
-
-    // If this.room == null we are calling second time leave().
-    return Promise.reject(
-        new Error('The conference is has been already left'));
-};
-
-/**
- * Returns name of this conference.
- */
-JitsiConference.prototype.getName = function() {
-    return this.options.name;
-};
-
-/**
- * Returns the {@link JitsiConnection} used by this this conference.
- */
-JitsiConference.prototype.getConnection = function() {
-    return this.connection;
-};
-
-/**
- * Check if authentication is enabled for this conference.
- */
-JitsiConference.prototype.isAuthEnabled = function() {
-    return this.authEnabled;
-};
-
-/**
- * Check if user is logged in.
- */
-JitsiConference.prototype.isLoggedIn = function() {
-    return Boolean(this.authIdentity);
-};
-
-/**
- * Get authorized login.
- */
-JitsiConference.prototype.getAuthLogin = function() {
-    return this.authIdentity;
-};
-
-/**
- * Check if external authentication is enabled for this conference.
- */
-JitsiConference.prototype.isExternalAuthEnabled = function() {
-    return this.room && this.room.moderator.isExternalAuthEnabled();
-};
-
-/**
- * Get url for external authentication.
- * @param {boolean} [urlForPopup] if true then return url for login popup,
- *                                else url of login page.
- * @returns {Promise}
- */
-JitsiConference.prototype.getExternalAuthUrl = function(urlForPopup) {
-    return new Promise((resolve, reject) => {
-        if (!this.isExternalAuthEnabled()) {
-            reject();
-
-            return;
-        }
-        if (urlForPopup) {
-            this.room.moderator.getPopupLoginUrl(resolve, reject);
-        } else {
-            this.room.moderator.getLoginUrl(resolve, reject);
-        }
-    });
-};
-
-/**
- * Returns the local tracks of the given media type, or all local tracks if no
- * specific type is given.
- * @param {MediaType} [mediaType] Optional media type (audio or video).
- */
-JitsiConference.prototype.getLocalTracks = function(mediaType) {
-    let tracks = [];
-
-    if (this.rtc) {
-        tracks = this.rtc.getLocalTracks(mediaType);
-    }
-
-    return tracks;
-};
-
-/**
- * Obtains local audio track.
- * @return {JitsiLocalTrack|null}
- */
-JitsiConference.prototype.getLocalAudioTrack = function() {
-    return this.rtc ? this.rtc.getLocalAudioTrack() : null;
-};
-
-/**
- * Obtains local video track.
- * @return {JitsiLocalTrack|null}
- */
-JitsiConference.prototype.getLocalVideoTrack = function() {
-    return this.rtc ? this.rtc.getLocalVideoTrack() : null;
-};
-
-/**
- * Attaches a handler for events(For example - "participant joined".) in the
- * conference. All possible event are defined in JitsiConferenceEvents.
- * @param eventId the event ID.
- * @param handler handler for the event.
- *
- * Note: consider adding eventing functionality by extending an EventEmitter
- * impl, instead of rolling ourselves
- */
-JitsiConference.prototype.on = function(eventId, handler) {
-    if (this.eventEmitter) {
-        this.eventEmitter.on(eventId, handler);
-    }
-};
-
-/**
- * Removes event listener
- * @param eventId the event ID.
- * @param [handler] optional, the specific handler to unbind
- *
- * Note: consider adding eventing functionality by extending an EventEmitter
- * impl, instead of rolling ourselves
- */
-JitsiConference.prototype.off = function(eventId, handler) {
-    if (this.eventEmitter) {
-        this.eventEmitter.removeListener(eventId, handler);
-    }
-};
-
-// Common aliases for event emitter
-JitsiConference.prototype.addEventListener = JitsiConference.prototype.on;
-JitsiConference.prototype.removeEventListener = JitsiConference.prototype.off;
-
-/**
- * Receives notifications from other participants about commands / custom events
- * (sent by sendCommand or sendCommandOnce methods).
- * @param command {String} the name of the command
- * @param handler {Function} handler for the command
- */
-JitsiConference.prototype.addCommandListener = function(command, handler) {
-    if (this.room) {
-        this.room.addPresenceListener(command, handler);
-    }
-};
-
-/**
-  * Removes command  listener
-  * @param command {String} the name of the command
-  * @param handler {Function} handler to remove for the command
-  */
-JitsiConference.prototype.removeCommandListener = function(command, handler) {
-    if (this.room) {
-        this.room.removePresenceListener(command, handler);
-    }
-};
-
-/**
- * Sends text message to the other participants in the conference
- * @param message the text message.
- * @param elementName the element name to encapsulate the message.
- * @deprecated Use 'sendMessage' instead. TODO: this should be private.
- */
-JitsiConference.prototype.sendTextMessage = function(
-        message, elementName = 'body') {
-    if (this.room) {
-        const displayName = (this.room.getFromPresence('nick') || {}).value;
-
-        this.room.sendMessage(message, elementName, displayName);
-    }
-};
-
-/**
- * Send private text message to another participant of the conference
- * @param id the id of the participant to send a private message.
- * @param message the text message.
- * @param elementName the element name to encapsulate the message.
- * @deprecated Use 'sendMessage' instead. TODO: this should be private.
- */
-JitsiConference.prototype.sendPrivateTextMessage = function(
-        id, message, elementName = 'body') {
-    if (this.room) {
-        this.room.sendPrivateMessage(id, message, elementName);
-    }
-};
-
-/**
- * Send presence command.
- * @param name {String} the name of the command.
- * @param values {Object} with keys and values that will be sent.
- **/
-JitsiConference.prototype.sendCommand = function(name, values) {
-    if (this.room) {
-        this.room.addToPresence(name, values);
-        this.room.sendPresence();
-    } else {
-        logger.warn('Not sending a command, room not initialized.');
-    }
-
-};
-
-/**
- * Send presence command one time.
- * @param name {String} the name of the command.
- * @param values {Object} with keys and values that will be sent.
- **/
-JitsiConference.prototype.sendCommandOnce = function(name, values) {
-    this.sendCommand(name, values);
-    this.removeCommand(name);
-};
-
-/**
- * Removes presence command.
- * @param name {String} the name of the command.
- **/
-JitsiConference.prototype.removeCommand = function(name) {
-    if (this.room) {
-        this.room.removeFromPresence(name);
-    }
-};
-
-/**
- * Sets the display name for this conference.
- * @param name the display name to set
- */
-JitsiConference.prototype.setDisplayName = function(name) {
-    if (this.room) {
-        // remove previously set nickname
-        this.room.removeFromPresence('nick');
-
-        this.room.addToPresence('nick', {
-            attributes: { xmlns: 'http://jabber.org/protocol/nick' },
-            value: name
-        });
-        this.room.sendPresence();
-    }
-};
-
-/**
- * Set new subject for this conference. (available only for moderator)
- * @param {string} subject new subject
- */
-JitsiConference.prototype.setSubject = function(subject) {
-    if (this.room && this.isModerator()) {
-        this.room.setSubject(subject);
-    }
-};
-
-/**
- * Get a transcriber object for all current participants in this conference
- * @return {Transcriber} the transcriber object
- */
-JitsiConference.prototype.getTranscriber = function() {
-    if (this.transcriber === undefined) {
-        this.transcriber = new Transcriber();
-
-        // add all existing local audio tracks to the transcriber
-        const localAudioTracks = this.getLocalTracks(MediaType.AUDIO);
-
-        for (const localAudio of localAudioTracks) {
-            this.transcriber.addTrack(localAudio);
-        }
-
-        // and all remote audio tracks
-        const remoteAudioTracks = this.rtc.getRemoteTracks(MediaType.AUDIO);
-
-        for (const remoteTrack of remoteAudioTracks) {
-            this.transcriber.addTrack(remoteTrack);
-        }
-    }
-
-    return this.transcriber;
-};
-
-/**
- * Returns the transcription status.
- *
- * @returns {String} "on" or "off".
- */
-JitsiConference.prototype.getTranscriptionStatus = function() {
-    return this.room.transcriptionStatus;
-};
-
-/**
- * Adds JitsiLocalTrack object to the conference.
- * @param track the JitsiLocalTrack object.
- * @returns {Promise<JitsiLocalTrack>}
- * @throws {Error} if the specified track is a video track and there is already
- * another video track in the conference.
- */
-JitsiConference.prototype.addTrack = function(track) {
-    if (track.isVideoTrack()) {
-        // Ensure there's exactly 1 local video track in the conference.
-//        const localVideoTrack = this.rtc.getLocalVideoTrack();
-        const localVideoTrack = undefined;  //  jitsi party parmits many video tracks
-
-        if (localVideoTrack) {
-            // Don't be excessively harsh and severe if the API client happens
-            // to attempt to add the same local video track twice.
-            if (track === localVideoTrack) {
-                return Promise.resolve(track);
-            }
-
-            return Promise.reject(new Error(
-                'cannot add second video track to the conference'));
-
-        }
-    }
-
-    return this.replaceTrack(null, track);
-};
-
-/**
- * Fires TRACK_AUDIO_LEVEL_CHANGED change conference event (for local tracks).
- * @param {number} audioLevel the audio level
- * @param {TraceablePeerConnection} [tpc]
- */
-JitsiConference.prototype._fireAudioLevelChangeEvent = function(
-        audioLevel,
-        tpc) {
-    const activeTpc = this.getActivePeerConnection();
-
-    // There will be no TraceablePeerConnection if audio levels do not come from
-    // a peerconnection. LocalStatsCollector.js measures audio levels using Web
-    // Audio Analyser API and emits local audio levels events through
-    // JitsiTrack.setAudioLevel, but does not provide TPC instance which is
-    // optional.
-    if (!tpc || activeTpc === tpc) {
-        this.eventEmitter.emit(
-            JitsiConferenceEvents.TRACK_AUDIO_LEVEL_CHANGED,
-            this.myUserId(), audioLevel);
-    }
-};
-
-/**
- * Fires TRACK_MUTE_CHANGED change conference event.
- * @param track the JitsiTrack object related to the event.
- */
-JitsiConference.prototype._fireMuteChangeEvent = function(track) {
-    // check if track was muted by focus and now is unmuted by user
-    if (this.isMutedByFocus && track.isAudioTrack() && !track.isMuted()) {
-        this.isMutedByFocus = false;
-
-        // unmute local user on server
-        this.room.muteParticipant(this.room.myroomjid, false);
-    }
-
-    let actorParticipant;
-
-    if (this.mutedByFocusActor) {
-        const actorId = Strophe.getResourceFromJid(this.mutedByFocusActor);
-
-        actorParticipant = this.participants[actorId];
-    }
-
-    this.eventEmitter.emit(JitsiConferenceEvents.TRACK_MUTE_CHANGED, track, actorParticipant);
-};
-
-/**
- * Clear JitsiLocalTrack properties and listeners.
- * @param track the JitsiLocalTrack object.
- */
-JitsiConference.prototype.onLocalTrackRemoved = function(track) {
-    track._setConference(null);
-    this.rtc.removeLocalTrack(track);
-    track.removeEventListener(JitsiTrackEvents.TRACK_MUTE_CHANGED,
-        track.muteHandler);
-    track.removeEventListener(JitsiTrackEvents.TRACK_AUDIO_LEVEL_CHANGED,
-        track.audioLevelHandler);
-
-    // send event for stopping screen sharing
-    // FIXME: we assume we have only one screen sharing track
-    // if we change this we need to fix this check
-    if (track.isVideoTrack() && track.videoType === VideoType.DESKTOP) {
-        this.statistics.sendScreenSharingEvent(false);
-    }
-
-    this.eventEmitter.emit(JitsiConferenceEvents.TRACK_REMOVED, track);
-};
-
-/**
- * Removes JitsiLocalTrack from the conference and performs
- * a new offer/answer cycle.
- * @param {JitsiLocalTrack} track
- * @returns {Promise}
- */
-JitsiConference.prototype.removeTrack = function(track) {
-    return this.replaceTrack(track, null);
-};
-
-/**
- * Replaces oldTrack with newTrack and performs a single offer/answer
- *  cycle after both operations are done.  Either oldTrack or newTrack
- *  can be null; replacing a valid 'oldTrack' with a null 'newTrack'
- *  effectively just removes 'oldTrack'
- * @param {JitsiLocalTrack} oldTrack the current stream in use to be replaced
- * @param {JitsiLocalTrack} newTrack the new stream to use
- * @returns {Promise} resolves when the replacement is finished
- */
-JitsiConference.prototype.replaceTrack = function(oldTrack, newTrack) {
-    // First do the removal of the oldTrack at the JitsiConference level
-    if (oldTrack) {
-        if (oldTrack.disposed) {
-            return Promise.reject(
-                new JitsiTrackError(JitsiTrackErrors.TRACK_IS_DISPOSED));
-        }
-    }
-    if (newTrack) {
-        if (newTrack.disposed) {
-            return Promise.reject(
-                new JitsiTrackError(JitsiTrackErrors.TRACK_IS_DISPOSED));
-        }
-    }
-
-    // Now replace the stream at the lower levels
-    return this._doReplaceTrack(oldTrack, newTrack)
-        .then(() => {
-            if (oldTrack) {
-                this.onLocalTrackRemoved(oldTrack);
-            }
-            if (newTrack) {
-                // Now handle the addition of the newTrack at the
-                // JitsiConference level
-                this._setupNewTrack(newTrack);
-            }
-
-            return Promise.resolve();
-        }, error => Promise.reject(new Error(error)));
-};
-
-/**
- * Replaces the tracks at the lower level by going through the Jingle session
- * and WebRTC peer connection. The method will resolve immediately if there is
- * currently no JingleSession started.
- * @param {JitsiLocalTrack|null} oldTrack the track to be removed during
- * the process or <tt>null</t> if the method should act as "add track"
- * @param {JitsiLocalTrack|null} newTrack the new track to be added or
- * <tt>null</tt> if the method should act as "remove track"
- * @return {Promise} resolved when the process is done or rejected with a string
- * which describes the error.
- * @private
- */
-JitsiConference.prototype._doReplaceTrack = function(oldTrack, newTrack) {
-    const replaceTrackPromises = [];
-
-    if (this.jvbJingleSession) {
-        replaceTrackPromises.push(
-            this.jvbJingleSession.replaceTrack(oldTrack, newTrack));
-    } else {
-        logger.info('_doReplaceTrack - no JVB JingleSession');
-    }
-
-    if (this.p2pJingleSession) {
-        replaceTrackPromises.push(
-            this.p2pJingleSession.replaceTrack(oldTrack, newTrack));
-    } else {
-        logger.info('_doReplaceTrack - no P2P JingleSession');
-    }
-
-    return Promise.all(replaceTrackPromises);
-};
-
-/**
- * Operations related to creating a new track
- * @param {JitsiLocalTrack} newTrack the new track being created
- */
-JitsiConference.prototype._setupNewTrack = function(newTrack) {
-    if (newTrack.isAudioTrack() || (newTrack.isVideoTrack()
-            && newTrack.videoType !== VideoType.DESKTOP)) {
-        // Report active device to statistics
-        const devices = RTC.getCurrentlyAvailableMediaDevices();
-        const device
-            = devices.find(
-                d =>
-                    d.kind === `${newTrack.getTrack().kind}input`
-                        && d.label === newTrack.getTrack().label);
-
-        if (device) {
-            Statistics.sendActiveDeviceListEvent(
-                RTC.getEventDataForActiveDevice(device));
-        }
-    }
-    if (newTrack.isVideoTrack()) {
-        this.removeCommand('videoType');
-        this.sendCommand('videoType', {
-            value: newTrack.videoType,
-            attributes: {
-                xmlns: 'http://jitsi.org/jitmeet/video'
-            }
-        });
-    }
-    this.rtc.addLocalTrack(newTrack);
-
-    // ensure that we're sharing proper "is muted" state
-    if (newTrack.isAudioTrack()) {
-        this.room.setAudioMute(newTrack.isMuted());
-    } else {
-        this.room.setVideoMute(newTrack.isMuted());
-    }
-
-    newTrack.muteHandler = this._fireMuteChangeEvent.bind(this, newTrack);
-    newTrack.audioLevelHandler = this._fireAudioLevelChangeEvent.bind(this);
-    newTrack.addEventListener(
-        JitsiTrackEvents.TRACK_MUTE_CHANGED,
-        newTrack.muteHandler);
-    newTrack.addEventListener(
-        JitsiTrackEvents.TRACK_AUDIO_LEVEL_CHANGED,
-        newTrack.audioLevelHandler);
-
-    newTrack._setConference(this);
-
-    this.eventEmitter.emit(JitsiConferenceEvents.TRACK_ADDED, newTrack);
-};
-
-/**
- * Method called by the {@link JitsiLocalTrack} (a video one) in order to add
- * back the underlying WebRTC MediaStream to the PeerConnection (which has
- * removed on video mute).
- * @param {JitsiLocalTrack} track the local track that will be added as part of
- * the unmute operation.
- * @return {Promise} resolved when the process is done or rejected with a string
- * which describes the error.
- */
-JitsiConference.prototype._addLocalTrackAsUnmute = function(track) {
-    const addAsUnmutePromises = [];
-
-    if (this.jvbJingleSession) {
-        addAsUnmutePromises.push(this.jvbJingleSession.addTrackAsUnmute(track));
-    } else {
-        logger.info(
-            'Add local MediaStream as unmute -'
-                + ' no JVB Jingle session started yet');
-    }
-
-    if (this.p2pJingleSession) {
-        addAsUnmutePromises.push(this.p2pJingleSession.addTrackAsUnmute(track));
-    } else {
-        logger.info(
-            'Add local MediaStream as unmute -'
-                + ' no P2P Jingle session started yet');
-    }
-
-    return Promise.all(addAsUnmutePromises);
-};
-
-/**
- * Method called by the {@link JitsiLocalTrack} (a video one) in order to remove
- * the underlying WebRTC MediaStream from the PeerConnection. The purpose of
- * that is to stop sending any data and turn off the HW camera device.
- * @param {JitsiLocalTrack} track the local track that will be removed.
- * @return {Promise}
- */
-JitsiConference.prototype._removeLocalTrackAsMute = function(track) {
-    const removeAsMutePromises = [];
-
-    if (this.jvbJingleSession) {
-        removeAsMutePromises.push(
-            this.jvbJingleSession.removeTrackAsMute(track));
-    } else {
-        logger.info(
-            'Remove local MediaStream - no JVB JingleSession started yet');
-    }
-    if (this.p2pJingleSession) {
-        removeAsMutePromises.push(
-            this.p2pJingleSession.removeTrackAsMute(track));
-    } else {
-        logger.info(
-            'Remove local MediaStream - no P2P JingleSession started yet');
-    }
-
-    return Promise.all(removeAsMutePromises);
-};
-
-/**
- * Get role of the local user.
- * @returns {string} user role: 'moderator' or 'none'
- */
-JitsiConference.prototype.getRole = function() {
-    return this.room.role;
-};
-
-/**
- * Returns whether or not the current conference has been joined as a hidden
- * user.
- *
- * @returns {boolean|null} True if hidden, false otherwise. Will return null if
- * no connection is active.
- */
-JitsiConference.prototype.isHidden = function() {
-    if (!this.connection) {
-        return null;
-    }
-
-    return Strophe.getDomainFromJid(this.connection.getJid())
-        === this.options.config.hiddenDomain;
-};
-
-/**
- * Check if local user is moderator.
- * @returns {boolean|null} true if local user is moderator, false otherwise. If
- * we're no longer in the conference room then <tt>null</tt> is returned.
- */
-JitsiConference.prototype.isModerator = function() {
-    return this.room ? this.room.isModerator() : null;
-};
-
-/**
- * Set password for the room.
- * @param {string} password new password for the room.
- * @returns {Promise}
- */
-JitsiConference.prototype.lock = function(password) {
-    if (!this.isModerator()) {
-        return Promise.reject(new Error('You are not moderator.'));
-    }
-
-    return new Promise((resolve, reject) => {
-        this.room.lockRoom(
-            password || '',
-            () => resolve(),
-            err => reject(err),
-            () => reject(JitsiConferenceErrors.PASSWORD_NOT_SUPPORTED));
-    });
-};
-
-/**
- * Remove password from the room.
- * @returns {Promise}
- */
-JitsiConference.prototype.unlock = function() {
-    return this.lock();
-};
-
-/**
- * Elects the participant with the given id to be the selected participant in
- * order to receive higher video quality (if simulcast is enabled).
- * Or cache it if channel is not created and send it once channel is available.
- * @param participantId the identifier of the participant
- * @throws NetworkError or InvalidStateError or Error if the operation fails.
- * @returns {void}
- */
-JitsiConference.prototype.selectParticipant = function(participantId) {
-    this.selectParticipants([ participantId ]);
-};
-
-/*
- * Elects participants with given ids to be the selected participants in order
- * to receive higher video quality (if simulcast is enabled). The argument
- * should be an array of participant id strings or an empty array; an error will
- * be thrown if a non-array is passed in. The error is thrown as a layer of
- * protection against passing an invalid argument, as the error will happen in
- * the bridge and may not be visible in the client.
- *
- * @param {Array<strings>} participantIds - An array of identifiers for
- * participants.
- * @returns {void}
- */
-JitsiConference.prototype.selectParticipants = function(participantIds) {
-    if (!Array.isArray(participantIds)) {
-        throw new Error('Invalid argument; participantIds must be an array.');
-    }
-
-    this.rtc.selectEndpoints(participantIds);
-};
-
-/**
- * Elects the participant with the given id to be the pinned participant in
- * order to always receive video for this participant (even when last n is
- * enabled).
- * @param participantId the identifier of the participant
- * @throws NetworkError or InvalidStateError or Error if the operation fails.
- */
-JitsiConference.prototype.pinParticipant = function(participantId) {
-    this.rtc.pinEndpoint(participantId);
-};
-
-/**
- * Obtains the current value for "lastN". See {@link setLastN} for more info.
- * @returns {number}
- */
-JitsiConference.prototype.getLastN = function() {
-    return this.rtc.getLastN();
-};
-
-/**
- * Selects a new value for "lastN". The requested amount of videos are going
- * to be delivered after the value is in effect. Set to -1 for unlimited or
- * all available videos.
- * @param lastN the new number of videos the user would like to receive.
- * @throws Error or RangeError if the given value is not a number or is smaller
- * than -1.
- */
-JitsiConference.prototype.setLastN = function(lastN) {
-    if (!Number.isInteger(lastN) && !Number.parseInt(lastN, 10)) {
-        throw new Error(`Invalid value for lastN: ${lastN}`);
-    }
-    const n = Number(lastN);
-
-    if (n < -1) {
-        throw new RangeError('lastN cannot be smaller than -1');
-    }
-    this.rtc.setLastN(n);
-
-    // If the P2P session is not fully established yet, we wait until it gets
-    // established.
-    if (this.p2pJingleSession) {
-        const isVideoActive = n !== 0;
-
-        this.p2pJingleSession
-            .setMediaTransferActive(true, isVideoActive)
-            .catch(error => {
-                logger.error(
-                    `Failed to adjust video transfer status (${isVideoActive})`,
-                    error);
-            });
-    }
-};
-
-/**
- * Checks if the participant given by participantId is currently included in
- * the last N.
- * @param {string} participantId the identifier of the participant we would
- * like to check.
- * @return {boolean} true if the participant with id is in the last N set or
- * if there's no last N set, false otherwise.
- * @deprecated this method should never be used to figure out the UI, but
- * {@link ParticipantConnectionStatus} should be used instead.
- */
-JitsiConference.prototype.isInLastN = function(participantId) {
-    return this.rtc.isInLastN(participantId);
-};
-
-/**
- * @return Array<JitsiParticipant> an array of all participants in this
- * conference.
- */
-JitsiConference.prototype.getParticipants = function() {
-    return Object.keys(this.participants).map(function(key) {
-        return this.participants[key];
-    }, this);
-};
-
-/**
- * Returns the number of participants in the conference, including the local
- * participant.
- * @param countHidden {boolean} Whether or not to include hidden participants
- * in the count. Default: false.
- **/
-JitsiConference.prototype.getParticipantCount
-    = function(countHidden = false) {
-
-        let participants = this.getParticipants();
-
-        if (!countHidden) {
-            participants = participants.filter(p => !p.isHidden());
-        }
-
-        // Add one for the local participant.
-        return participants.length + 1;
-    };
-
-/**
- * @returns {JitsiParticipant} the participant in this conference with the
- * specified id (or undefined if there isn't one).
- * @param id the id of the participant.
- */
-JitsiConference.prototype.getParticipantById = function(id) {
-    return this.participants[id];
-};
-
-/**
- * Kick participant from this conference.
- * @param {string} id id of the participant to kick
- */
-JitsiConference.prototype.kickParticipant = function(id) {
-    const participant = this.getParticipantById(id);
-
-    if (!participant) {
-        return;
-    }
-    this.room.kick(participant.getJid());
-};
-
-/**
- * Maybe clears the timeout which emits {@link ACTION_JINGLE_SI_TIMEOUT}
- * analytics event.
- * @private
- */
-JitsiConference.prototype._maybeClearSITimeout = function() {
-    if (this._sessionInitiateTimeout
-            && (this.jvbJingleSession || this.getParticipantCount() < 2)) {
-        window.clearTimeout(this._sessionInitiateTimeout);
-        this._sessionInitiateTimeout = null;
-    }
-};
-
-/**
- * Sets a timeout which will emit {@link ACTION_JINGLE_SI_TIMEOUT} analytics
- * event.
- * @private
- */
-JitsiConference.prototype._maybeSetSITimeout = function() {
-    // Jicofo is supposed to invite if there are at least 2 participants
-    if (!this.jvbJingleSession
-            && this.getParticipantCount() >= 2
-            && !this._sessionInitiateTimeout) {
-        this._sessionInitiateTimeout = window.setTimeout(() => {
-            this._sessionInitiateTimeout = null;
-            Statistics.sendAnalytics(createJingleEvent(
-                ACTION_JINGLE_SI_TIMEOUT,
-                {
-                    p2p: false,
-                    value: JINGLE_SI_TIMEOUT
-                }));
-        }, JINGLE_SI_TIMEOUT);
-    }
-};
-
-/**
- * Mutes a participant.
- * @param {string} id The id of the participant to mute.
- */
-JitsiConference.prototype.muteParticipant = function(id) {
-    const participant = this.getParticipantById(id);
-
-    if (!participant) {
-        return;
-    }
-    this.room.muteParticipant(participant.getJid(), true);
-};
-
-/* eslint-disable max-params */
-
-/**
- * Notifies this JitsiConference that a new member has joined its chat room.
- *
- * FIXME This should NOT be exposed!
- *
- * @param jid the jid of the participant in the MUC
- * @param nick the display name of the participant
- * @param role the role of the participant in the MUC
- * @param isHidden indicates if this is a hidden participant (system
- * participant for example a recorder).
- * @param statsID the participant statsID (optional)
- * @param status the initial status if any
- * @param identity the member identity, if any
- * @param botType the member botType, if any
- */
-JitsiConference.prototype.onMemberJoined = function(
-        jid, nick, role, isHidden, statsID, status, identity, botType) {
-    const id = Strophe.getResourceFromJid(jid);
-
-    if (id === 'focus' || this.myUserId() === id) {
-        return;
-    }
-
-    const participant
-        = new JitsiParticipant(jid, this, nick, isHidden, statsID, status, identity);
-
-    participant._role = role;
-    participant._botType = botType;
-    this.participants[id] = participant;
-    this.eventEmitter.emit(
-        JitsiConferenceEvents.USER_JOINED,
-        id,
-        participant);
-
-    this._updateFeatures(participant);
-
-    this._maybeStartOrStopP2P();
-    this._maybeSetSITimeout();
-};
-
-/* eslint-enable max-params */
-
-/**
- * Updates features for a participant.
- * @param {JitsiParticipant} participant - The participant to query for features.
- * @returns {void}
- * @private
- */
-JitsiConference.prototype._updateFeatures = function(participant) {
-    participant.getFeatures()
-        .then(features => {
-            participant._supportsDTMF = features.has('urn:xmpp:jingle:dtmf:0');
-            this.updateDTMFSupport();
-
-            if (features.has('http://jitsi.org/protocol/jigasi')) {
-                participant.setProperty('features_jigasi', true);
-            }
-
-            if (features.has('https://jitsi.org/meet/e2ee')) {
-                participant.setProperty('features_e2ee', true);
-            }
-        })
-        .catch(() => false);
-};
-
-/**
- * Get notified when member bot type had changed.
- * @param jid the member jid
- * @param botType the new botType value
- * @private
- */
-JitsiConference.prototype._onMemberBotTypeChanged = function(jid, botType) {
-
-    // find the participant and mark it as non bot, as the real one will join
-    // in a moment
-    const peers = this.getParticipants();
-    const botParticipant = peers.find(p => p.getJid() === jid);
-
-    if (botParticipant) {
-        botParticipant._botType = botType;
-        const id = Strophe.getResourceFromJid(jid);
-
-        this.eventEmitter.emit(
-            JitsiConferenceEvents.BOT_TYPE_CHANGED,
-            id,
-            botType);
-    }
-
-    // if botType changed to undefined, botType was removed, in case of
-    // poltergeist mode this is the moment when the poltergeist had exited and
-    // the real participant had already replaced it.
-    // In this case we can check and try p2p
-    if (!botParticipant._botType) {
-        this._maybeStartOrStopP2P();
-    }
-};
-
-JitsiConference.prototype.onMemberLeft = function(jid) {
-    const id = Strophe.getResourceFromJid(jid);
-
-    if (id === 'focus' || this.myUserId() === id) {
-        return;
-    }
-
-    const participant = this.participants[id];
-
-    delete this.participants[id];
-
-    const removedTracks = this.rtc.removeRemoteTracks(id);
-
-    removedTracks.forEach(
-        track =>
-            this.eventEmitter.emit(JitsiConferenceEvents.TRACK_REMOVED, track));
-
-    // there can be no participant in case the member that left is focus
-    if (participant) {
-        this.eventEmitter.emit(
-            JitsiConferenceEvents.USER_LEFT, id, participant);
-    }
-
-    this._maybeStartOrStopP2P(true /* triggered by user left event */);
-    this._maybeClearSITimeout();
-};
-
-/**
- * Designates an event indicating that we were kicked from the XMPP MUC.
- * @param {boolean} isSelfPresence - whether it is for local participant
- * or another participant.
- * @param {string} actorId - the id of the participant who was initiator
- * of the kick.
- * @param {string?} kickedParticipantId - when it is not a kick for local participant,
- * this is the id of the participant which was kicked.
- */
-JitsiConference.prototype.onMemberKicked = function(isSelfPresence, actorId, kickedParticipantId) {
-    const actorParticipant = this.participants[actorId];
-
-    if (isSelfPresence) {
-        this.eventEmitter.emit(
-            JitsiConferenceEvents.KICKED, actorParticipant);
-
-        this.leave();
-
-        return;
-    }
-
-    const kickedParticipant = this.participants[kickedParticipantId];
-
-    this.eventEmitter.emit(
-        JitsiConferenceEvents.PARTICIPANT_KICKED, actorParticipant, kickedParticipant);
-};
-
-/**
- * Method called on local MUC role change.
- * @param {string} role the name of new user's role as defined by XMPP MUC.
- */
-JitsiConference.prototype.onLocalRoleChanged = function(role) {
-    // Emit role changed for local  JID
-    this.eventEmitter.emit(
-        JitsiConferenceEvents.USER_ROLE_CHANGED, this.myUserId(), role);
-};
-
-JitsiConference.prototype.onUserRoleChanged = function(jid, role) {
-    const id = Strophe.getResourceFromJid(jid);
-    const participant = this.getParticipantById(id);
-
-    if (!participant) {
-        return;
-    }
-    participant._role = role;
-    this.eventEmitter.emit(JitsiConferenceEvents.USER_ROLE_CHANGED, id, role);
-};
-
-JitsiConference.prototype.onDisplayNameChanged = function(jid, displayName) {
-    const id = Strophe.getResourceFromJid(jid);
-    const participant = this.getParticipantById(id);
-
-    if (!participant) {
-        return;
-    }
-
-    if (participant._displayName === displayName) {
-        return;
-    }
-
-    participant._displayName = displayName;
-    this.eventEmitter.emit(
-        JitsiConferenceEvents.DISPLAY_NAME_CHANGED,
-        id,
-        displayName);
-};
-
-/**
- * Notifies this JitsiConference that a JitsiRemoteTrack was added into
- * the conference.
- *
- * @param {JitsiRemoteTrack} track the JitsiRemoteTrack which was added to this
- * JitsiConference
- */
-JitsiConference.prototype.onRemoteTrackAdded = function(track) {
-    if (track.isP2P && !this.isP2PActive()) {
-        logger.info(
-            'Trying to add remote P2P track, when not in P2P - IGNORED');
-
-        return;
-    } else if (!track.isP2P && this.isP2PActive()) {
-        logger.info(
-            'Trying to add remote JVB track, when in P2P - IGNORED');
-
-        return;
-    }
-
-    // Setup E2EE handling, if supported.
-    this._setupReceiverE2EEForTrack(track);
-
-    const id = track.getParticipantId();
-    const participant = this.getParticipantById(id);
-
-    if (!participant) {
-        logger.error(`No participant found for id: ${id}`);
-
-        return;
-    }
-
-    // Add track to JitsiParticipant.
-    participant._tracks.push(track);
-
-    if (this.transcriber) {
-        this.transcriber.addTrack(track);
-    }
-
-    const emitter = this.eventEmitter;
-
-    track.addEventListener(
-        JitsiTrackEvents.TRACK_MUTE_CHANGED,
-        () => emitter.emit(JitsiConferenceEvents.TRACK_MUTE_CHANGED, track));
-    track.addEventListener(
-        JitsiTrackEvents.TRACK_AUDIO_LEVEL_CHANGED,
-        (audioLevel, tpc) => {
-            const activeTPC = this.getActivePeerConnection();
-
-            if (activeTPC === tpc) {
-                emitter.emit(
-                    JitsiConferenceEvents.TRACK_AUDIO_LEVEL_CHANGED,
-                    id,
-                    audioLevel);
-            }
-        }
-    );
-
-    emitter.emit(JitsiConferenceEvents.TRACK_ADDED, track);
-};
-
-/**
- * Callback called by the Jingle plugin when 'session-answer' is received.
- * @param {JingleSessionPC} session the Jingle session for which an answer was
- * received.
- * @param {jQuery} answer a jQuery selector pointing to 'jingle' IQ element
- */
-// eslint-disable-next-line no-unused-vars
-JitsiConference.prototype.onCallAccepted = function(session, answer) {
-    if (this.p2pJingleSession === session) {
-        logger.info('P2P setAnswer');
-
-        // Setup E2EE.
-        const localTracks = this.getLocalTracks();
-
-        for (const track of localTracks) {
-            this._setupSenderE2EEForTrack(session, track);
-        }
-
-        this.p2pJingleSession.setAnswer(answer);
-    }
-};
-
-/**
- * Callback called by the Jingle plugin when 'transport-info' is received.
- * @param {JingleSessionPC} session the Jingle session for which the IQ was
- * received
- * @param {jQuery} transportInfo a jQuery selector pointing to 'jingle' IQ
- * element
- */
-// eslint-disable-next-line no-unused-vars
-JitsiConference.prototype.onTransportInfo = function(session, transportInfo) {
-    if (this.p2pJingleSession === session) {
-        logger.info('P2P addIceCandidates');
-        this.p2pJingleSession.addIceCandidates(transportInfo);
-    }
-};
-
-/**
- * Notifies this JitsiConference that a JitsiRemoteTrack was removed from
- * the conference.
- *
- * @param {JitsiRemoteTrack} removedTrack
- */
-JitsiConference.prototype.onRemoteTrackRemoved = function(removedTrack) {
-    this.getParticipants().forEach(participant => {
-        const tracks = participant.getTracks();
-
-        for (let i = 0; i < tracks.length; i++) {
-            if (tracks[i] === removedTrack) {
-                // Since the tracks have been compared and are
-                // considered equal the result of splice can be ignored.
-                participant._tracks.splice(i, 1);
-
-                this.eventEmitter.emit(
-                    JitsiConferenceEvents.TRACK_REMOVED, removedTrack);
-
-                if (this.transcriber) {
-                    this.transcriber.removeTrack(removedTrack);
-                }
-
-                break;
-            }
-        }
-    }, this);
-};
-
-/**
- * Handles an incoming call event for the P2P jingle session.
- */
-JitsiConference.prototype._onIncomingCallP2P = function(
-        jingleSession,
-        jingleOffer) {
-
-    let rejectReason;
-
-    if (!browser.supportsP2P()) {
-        rejectReason = {
-            reason: 'unsupported-applications',
-            reasonDescription: 'P2P not supported',
-            errorMsg: 'This client does not support P2P connections'
-        };
-    } else if (!this.isP2PEnabled() && !this.isP2PTestModeEnabled()) {
-        rejectReason = {
-            reason: 'decline',
-            reasonDescription: 'P2P disabled',
-            errorMsg: 'P2P mode disabled in the configuration'
-        };
-    } else if (this.p2pJingleSession) {
-        // Reject incoming P2P call (already in progress)
-        rejectReason = {
-            reason: 'busy',
-            reasonDescription: 'P2P already in progress',
-            errorMsg: 'Duplicated P2P "session-initiate"'
-        };
-    } else if (!this._shouldBeInP2PMode()) {
-        rejectReason = {
-            reason: 'decline',
-            reasonDescription: 'P2P requirements not met',
-            errorMsg: 'Received P2P "session-initiate" when should not be in P2P mode'
-        };
-        Statistics.sendAnalytics(createJingleEvent(ACTION_P2P_DECLINED));
-    }
-
-    if (rejectReason) {
-        this._rejectIncomingCall(jingleSession, rejectReason);
-    } else {
-        this._acceptP2PIncomingCall(jingleSession, jingleOffer);
-    }
-};
-
-/**
- * Handles an incoming call event.
- */
-JitsiConference.prototype.onIncomingCall = function(
-        jingleSession,
-        jingleOffer,
-        now) {
-    // Handle incoming P2P call
-    if (jingleSession.isP2P) {
-        this._onIncomingCallP2P(jingleSession, jingleOffer);
-    } else {
-        if (!this.room.isFocus(jingleSession.remoteJid)) {
-            const description = 'Rejecting session-initiate from non-focus.';
-
-            this._rejectIncomingCall(
-                jingleSession, {
-                    reason: 'security-error',
-                    reasonDescription: description,
-                    errorMsg: description
-                });
-
-            return;
-        }
-        this._acceptJvbIncomingCall(jingleSession, jingleOffer, now);
-    }
-};
-
-/**
- * Accepts an incoming call event for the JVB jingle session.
- */
-JitsiConference.prototype._acceptJvbIncomingCall = function(
-        jingleSession,
-        jingleOffer,
-        now) {
-
-    // Accept incoming call
-    this.jvbJingleSession = jingleSession;
-    this.room.connectionTimes['session.initiate'] = now;
-    this._sendConferenceJoinAnalyticsEvent();
-
-    if (this.wasStopped) {
-        Statistics.sendAnalyticsAndLog(
-            createJingleEvent(ACTION_JINGLE_RESTART, { p2p: false }));
-    }
-
-    const serverRegion
-        = $(jingleOffer)
-            .find('>bridge-session[xmlns="http://jitsi.org/protocol/focus"]')
-            .attr('region');
-
-    this.eventEmitter.emit(
-        JitsiConferenceEvents.SERVER_REGION_CHANGED,
-        serverRegion);
-
-    this._maybeClearSITimeout();
-    Statistics.sendAnalytics(createJingleEvent(
-        ACTION_JINGLE_SI_RECEIVED,
-        {
-            p2p: false,
-            value: now
-        }));
-
-    try {
-        jingleSession.initialize(this.room, this.rtc, this.options.config);
-    } catch (error) {
-        GlobalOnErrorHandler.callErrorHandler(error);
-    }
-
-    // Open a channel with the videobridge.
-    this._setBridgeChannel(jingleOffer, jingleSession.peerconnection);
-
-    // Add local tracks to the session
-    const localTracks = this.getLocalTracks();
-
-    try {
-        jingleSession.acceptOffer(
-            jingleOffer,
-            () => {
-                // If for any reason invite for the JVB session arrived after
-                // the P2P has been established already the media transfer needs
-                // to be turned off here.
-                if (this.isP2PActive() && this.jvbJingleSession) {
-                    this._suspendMediaTransferForJvbConnection();
-                } else if (this.jvbJingleSession && this.maxFrameHeight) {
-                    // Apply user preferred max frame height if it was called before this
-                    // jingle session was created.
-                    this.jvbJingleSession.setSenderVideoConstraint(this.maxFrameHeight)
-                        .catch(err => {
-                            logger.error(`Sender video constraints failed on jvb session - ${err}`);
-                        });
-                }
-
-                // Setup E2EE.
-                for (const track of localTracks) {
-                    this._setupSenderE2EEForTrack(jingleSession, track);
-                }
-            },
-            error => {
-                GlobalOnErrorHandler.callErrorHandler(error);
-                logger.error(
-                    'Failed to accept incoming Jingle session', error);
-            },
-            localTracks
-        );
-
-        // Start callstats as soon as peerconnection is initialized,
-        // do not wait for XMPPEvents.PEERCONNECTION_READY, as it may never
-        // happen in case if user doesn't have or denied permission to
-        // both camera and microphone.
-        logger.info('Starting CallStats for JVB connection...');
-        this.statistics.startCallStats(
-            this.jvbJingleSession.peerconnection,
-            'jitsi' /* Remote user ID for JVB is 'jitsi' */);
-        this.statistics.startRemoteStats(this.jvbJingleSession.peerconnection);
-    } catch (e) {
-        GlobalOnErrorHandler.callErrorHandler(e);
-        logger.error(e);
-    }
-};
-
-/**
- * Sets the BridgeChannel.
- *
- * @param {jQuery} offerIq a jQuery selector pointing to the jingle element of
- * the offer IQ which may carry the WebSocket URL for the 'websocket'
- * BridgeChannel mode.
- * @param {TraceablePeerConnection} pc the peer connection which will be used
- * to listen for new WebRTC Data Channels (in the 'datachannel' mode).
- */
-JitsiConference.prototype._setBridgeChannel = function(offerIq, pc) {
-    let wsUrl = null;
-    const webSocket
-        = $(offerIq)
-            .find('>content>transport>web-socket')
-            .first();
-
-    if (webSocket.length === 1) {
-        wsUrl = webSocket[0].getAttribute('url');
-    }
-
-    let bridgeChannelType;
-
-    switch (this.options.config.openBridgeChannel) {
-    case 'datachannel':
-    case true:
-    case undefined:
-        bridgeChannelType = 'datachannel';
-        break;
-    case 'websocket':
-        bridgeChannelType = 'websocket';
-        break;
-    }
-
-    if (bridgeChannelType === 'datachannel') {
-        this.rtc.initializeBridgeChannel(pc, null);
-    } else if (bridgeChannelType === 'websocket' && wsUrl) {
-        this.rtc.initializeBridgeChannel(null, wsUrl);
-    }
-};
-
-/**
- * Rejects incoming Jingle call.
- * @param {JingleSessionPC} jingleSession the session instance to be rejected.
- * @param {object} [options]
- * @param {string} options.reason the name of the reason element as defined
- * by Jingle
- * @param {string} options.reasonDescription the reason description which will
- * be included in Jingle 'session-terminate' message.
- * @param {string} options.errorMsg an error message to be logged on global
- * error handler
- * @private
- */
-JitsiConference.prototype._rejectIncomingCall = function(
-        jingleSession,
-        options) {
-    if (options && options.errorMsg) {
-        GlobalOnErrorHandler.callErrorHandler(new Error(options.errorMsg));
-    }
-
-    // Terminate the jingle session with a reason
-    jingleSession.terminate(
-        null /* success callback => we don't care */,
-        error => {
-            logger.warn(
-                'An error occurred while trying to terminate'
-                    + ' invalid Jingle session', error);
-        }, {
-            reason: options && options.reason,
-            reasonDescription: options && options.reasonDescription,
-            sendSessionTerminate: true
-        });
-};
-
-/**
- * Handles the call ended event.
- * XXX is this due to the remote side terminating the Jingle session?
- *
- * @param {JingleSessionPC} jingleSession the jingle session which has been
- * terminated.
- * @param {String} reasonCondition the Jingle reason condition.
- * @param {String|null} reasonText human readable reason text which may provide
- * more details about why the call has been terminated.
- */
-JitsiConference.prototype.onCallEnded = function(
-        jingleSession,
-        reasonCondition,
-        reasonText) {
-    logger.info(
-        `Call ended: ${reasonCondition} - ${reasonText} P2P ?${
-            jingleSession.isP2P}`);
-    if (jingleSession === this.jvbJingleSession) {
-        this.wasStopped = true;
-
-        Statistics.sendAnalytics(
-            createJingleEvent(ACTION_JINGLE_TERMINATE, { p2p: false }));
-
-        // Stop the stats
-        if (this.statistics) {
-            this.statistics.stopRemoteStats(
-                this.jvbJingleSession.peerconnection);
-            logger.info('Stopping JVB CallStats');
-            this.statistics.stopCallStats(
-                this.jvbJingleSession.peerconnection);
-        }
-
-        // Current JVB JingleSession is no longer valid, so set it to null
-        this.jvbJingleSession = null;
-
-        // Let the RTC service do any cleanups
-        this.rtc.onCallEnded();
-    } else if (jingleSession === this.p2pJingleSession) {
-        // It's the responder who decides to enforce JVB mode, so that both
-        // initiator and responder are aware if it was intentional.
-        if (reasonCondition === 'decline' && reasonText === 'force JVB121') {
-            logger.info('In forced JVB 121 mode...');
-            Statistics.analytics.addPermanentProperties({ forceJvb121: true });
-        } else if (reasonCondition === 'connectivity-error'
-            && reasonText === 'ICE FAILED') {
-            // It can happen that the other peer detects ICE failed and
-            // terminates the session, before we get the event on our side.
-            // But we are able to parse the reason and mark it here.
-            Statistics.analytics.addPermanentProperties({ p2pFailed: true });
-        }
-        this._stopP2PSession();
-    } else {
-        logger.error(
-            'Received onCallEnded for invalid session',
-            jingleSession.sid,
-            jingleSession.remoteJid,
-            reasonCondition,
-            reasonText);
-    }
-};
-
-/**
- * Handles the suspend detected event. Leaves the room and fires suspended.
- * @param {JingleSessionPC} jingleSession
- */
-JitsiConference.prototype.onSuspendDetected = function(jingleSession) {
-    if (!jingleSession.isP2P) {
-        this.leave();
-        this.eventEmitter.emit(JitsiConferenceEvents.SUSPEND_DETECTED);
-    }
-};
-
-JitsiConference.prototype.updateDTMFSupport = function() {
-    let somebodySupportsDTMF = false;
-    const participants = this.getParticipants();
-
-    // check if at least 1 participant supports DTMF
-    for (let i = 0; i < participants.length; i += 1) {
-        if (participants[i].supportsDTMF()) {
-            somebodySupportsDTMF = true;
-            break;
-        }
-    }
-    if (somebodySupportsDTMF !== this.somebodySupportsDTMF) {
-        this.somebodySupportsDTMF = somebodySupportsDTMF;
-        this.eventEmitter.emit(
-            JitsiConferenceEvents.DTMF_SUPPORT_CHANGED,
-            somebodySupportsDTMF);
-    }
-};
-
-/**
- * Allows to check if there is at least one user in the conference
- * that supports DTMF.
- * @returns {boolean} true if somebody supports DTMF, false otherwise
- */
-JitsiConference.prototype.isDTMFSupported = function() {
-    return this.somebodySupportsDTMF;
-};
-
-/**
- * Returns the local user's ID
- * @return {string} local user's ID
- */
-JitsiConference.prototype.myUserId = function() {
-    return (
-        this.room && this.room.myroomjid
-            ? Strophe.getResourceFromJid(this.room.myroomjid)
-            : null);
-};
-
-JitsiConference.prototype.sendTones = function(tones, duration, pause) {
-    const peerConnection = this.getActivePeerConnection();
-
-    if (peerConnection) {
-        peerConnection.sendTones(tones, duration, pause);
-    } else {
-        logger.warn('cannot sendTones: no peer connection');
-    }
-};
-
-/**
- * Starts recording the current conference.
- *
- * @param {Object} options - Configuration for the recording. See
- * {@link Chatroom#startRecording} for more info.
- * @returns {Promise} See {@link Chatroom#startRecording} for more info.
- */
-JitsiConference.prototype.startRecording = function(options) {
-    if (this.room) {
-        return this.recordingManager.startRecording(options);
-    }
-
-    return Promise.reject(new Error('The conference is not created yet!'));
-};
-
-/**
- * Stop a recording session.
- *
- * @param {string} sessionID - The ID of the recording session that
- * should be stopped.
- * @returns {Promise} See {@link Chatroom#stopRecording} for more info.
- */
-JitsiConference.prototype.stopRecording = function(sessionID) {
-    if (this.room) {
-        return this.recordingManager.stopRecording(sessionID);
-    }
-
-    return Promise.reject(new Error('The conference is not created yet!'));
-};
-
-/**
- * Returns true if the SIP calls are supported and false otherwise
- */
-JitsiConference.prototype.isSIPCallingSupported = function() {
-    if (this.room) {
-        return this.room.isSIPCallingSupported();
-    }
-
-    return false;
-};
-
-/**
- * Dials a number.
- * @param number the number
- */
-JitsiConference.prototype.dial = function(number) {
-    if (this.room) {
-        return this.room.dial(number);
-    }
-
-    return new Promise((resolve, reject) => {
-        reject(new Error('The conference is not created yet!'));
-    });
-};
-
-/**
- * Hangup an existing call
- */
-JitsiConference.prototype.hangup = function() {
-    if (this.room) {
-        return this.room.hangup();
-    }
-
-    return new Promise((resolve, reject) => {
-        reject(new Error('The conference is not created yet!'));
-    });
-};
-
-/**
- * Starts the transcription service.
- */
-JitsiConference.prototype.startTranscriber = function() {
-    return this.dial('jitsi_meet_transcribe');
-};
-
-
-/**
- * Stops the transcription service.
- */
-JitsiConference.prototype.stopTranscriber = JitsiConference.prototype.hangup;
-
-/**
- * Returns the phone number for joining the conference.
- */
-JitsiConference.prototype.getPhoneNumber = function() {
-    if (this.room) {
-        return this.room.getPhoneNumber();
-    }
-
-    return null;
-};
-
-/**
- * Returns the pin for joining the conference with phone.
- */
-JitsiConference.prototype.getPhonePin = function() {
-    if (this.room) {
-        return this.room.getPhonePin();
-    }
-
-    return null;
-};
-
-/**
- * Returns the meeting unique ID if any.
- *
- * @returns {string|undefined}
- */
-JitsiConference.prototype.getMeetingUniqueId = function() {
-    if (this.room) {
-        return this.room.getMeetingId();
-    }
-};
-
-/**
- * Will return P2P or JVB <tt>TraceablePeerConnection</tt> depending on
- * which connection is currently active.
- *
- * @return {TraceablePeerConnection|null} null if there isn't any active
- * <tt>TraceablePeerConnection</tt> currently available.
- * @public (FIXME how to make package local ?)
- */
-JitsiConference.prototype.getActivePeerConnection = function() {
-    if (this.isP2PActive()) {
-        return this.p2pJingleSession.peerconnection;
-    }
-
-    return this.jvbJingleSession ? this.jvbJingleSession.peerconnection : null;
-};
-
-/**
- * Returns the connection state for the current room. Its ice connection state
- * for its session.
- * NOTE that "completed" ICE state which can appear on the P2P connection will
- * be converted to "connected".
- * @return {string|null} ICE state name or <tt>null</tt> if there is no active
- * peer connection at this time.
- */
-JitsiConference.prototype.getConnectionState = function() {
-    const peerConnection = this.getActivePeerConnection();
-
-    return peerConnection ? peerConnection.getConnectionState() : null;
-};
-
-/**
- * Make all new participants mute their audio/video on join.
- * @param policy {Object} object with 2 boolean properties for video and audio:
- * @param {boolean} audio if audio should be muted.
- * @param {boolean} video if video should be muted.
- */
-JitsiConference.prototype.setStartMutedPolicy = function(policy) {
-    if (!this.isModerator()) {
-        return;
-    }
-    this.startMutedPolicy = policy;
-    this.room.removeFromPresence('startmuted');
-    this.room.addToPresence('startmuted', {
-        attributes: {
-            audio: policy.audio,
-            video: policy.video,
-            xmlns: 'http://jitsi.org/jitmeet/start-muted'
-        }
-    });
-    this.room.sendPresence();
-};
-
-/**
- * Returns current start muted policy
- * @returns {Object} with 2 properties - audio and video.
- */
-JitsiConference.prototype.getStartMutedPolicy = function() {
-    return this.startMutedPolicy;
-};
-
-/**
- * Check if audio is muted on join.
- */
-JitsiConference.prototype.isStartAudioMuted = function() {
-    return this.startAudioMuted;
-};
-
-/**
- * Check if video is muted on join.
- */
-JitsiConference.prototype.isStartVideoMuted = function() {
-    return this.startVideoMuted;
-};
-
-/**
- * Get object with internal logs.
- */
-JitsiConference.prototype.getLogs = function() {
-    const data = this.xmpp.getJingleLog();
-
-    const metadata = {};
-
-    metadata.time = new Date();
-    metadata.url = window.location.href;
-    metadata.ua = navigator.userAgent;
-
-    const log = this.xmpp.getXmppLog();
-
-    if (log) {
-        metadata.xmpp = log;
-    }
-
-    data.metadata = metadata;
-
-    return data;
-};
-
-/**
- * Returns measured connectionTimes.
- */
-JitsiConference.prototype.getConnectionTimes = function() {
-    return this.room.connectionTimes;
-};
-
-/**
- * Sets a property for the local participant.
- */
-JitsiConference.prototype.setLocalParticipantProperty = function(name, value) {
-    this.sendCommand(`jitsi_participant_${name}`, { value });
-};
-
-/**
- *  Removes a property for the local participant and sends the updated presence.
- */
-JitsiConference.prototype.removeLocalParticipantProperty = function(name) {
-    this.removeCommand(`jitsi_participant_${name}`);
-    this.room.sendPresence();
-};
-
-/**
- * Gets a local participant property.
- *
- * @return value of the local participant property if the tagName exists in the
- * list of properties, otherwise returns undefined.
- */
-JitsiConference.prototype.getLocalParticipantProperty = function(name) {
-    const property = this.room.presMap.nodes.find(prop =>
-        prop.tagName === `jitsi_participant_${name}`
-    );
-
-    return property ? property.value : undefined;
-};
-
-/**
- * Sends the given feedback through CallStats if enabled.
- *
- * @param overallFeedback an integer between 1 and 5 indicating the
- * user feedback
- * @param detailedFeedback detailed feedback from the user. Not yet used
- * @returns {Promise} Resolves if feedback is submitted successfully.
- */
-JitsiConference.prototype.sendFeedback = function(
-        overallFeedback,
-        detailedFeedback) {
-    return this.statistics.sendFeedback(overallFeedback, detailedFeedback);
-};
-
-/**
- * Returns true if the callstats integration is enabled, otherwise returns
- * false.
- *
- * @returns true if the callstats integration is enabled, otherwise returns
- * false.
- */
-JitsiConference.prototype.isCallstatsEnabled = function() {
-    return this.statistics.isCallstatsEnabled();
-};
-
-
-/**
- * Handles track attached to container (Calls associateStreamWithVideoTag method
- * from statistics module)
- * @param {JitsiLocalTrack|JitsiRemoteTrack} track the track
- * @param container the container
- */
-JitsiConference.prototype._onTrackAttach = function(track, container) {
-    const isLocal = track.isLocal();
-    let ssrc = null;
-    const isP2P = track.isP2P;
-    const remoteUserId = isP2P ? track.getParticipantId() : 'jitsi';
-    const peerConnection
-        = isP2P
-            ? this.p2pJingleSession && this.p2pJingleSession.peerconnection
-            : this.jvbJingleSession && this.jvbJingleSession.peerconnection;
-
-    if (isLocal) {
-        // Local tracks have SSRC stored on per peer connection basis
-        if (peerConnection) {
-            ssrc = peerConnection.getLocalSSRC(track);
-        }
-    } else {
-        ssrc = track.getSSRC();
-    }
-    if (!container.id || !ssrc || !peerConnection) {
-        return;
-    }
-
-    this.statistics.associateStreamWithVideoTag(
-        peerConnection,
-        ssrc,
-        isLocal,
-        remoteUserId,
-        track.getUsageLabel(),
-        container.id);
-};
-
-/**
- * Logs an "application log" message.
- * @param message {string} The message to log. Note that while this can be a
- * generic string, the convention used by lib-jitsi-meet and jitsi-meet is to
- * log valid JSON strings, with an "id" field used for distinguishing between
- * message types. E.g.: {id: "recorder_status", status: "off"}
- */
-JitsiConference.prototype.sendApplicationLog = function(message) {
-    Statistics.sendLog(message);
-};
-
-/**
- * Checks if the user identified by given <tt>mucJid</tt> is the conference
- * focus.
- * @param mucJid the full MUC address of the user to be checked.
- * @returns {boolean|null} <tt>true</tt> if MUC user is the conference focus,
- * <tt>false</tt> when is not. <tt>null</tt> if we're not in the MUC anymore and
- * are unable to figure out the status or if given <tt>mucJid</tt> is invalid.
- */
-JitsiConference.prototype._isFocus = function(mucJid) {
-    return this.room ? this.room.isFocus(mucJid) : null;
-};
-
-/**
- * Fires CONFERENCE_FAILED event with INCOMPATIBLE_SERVER_VERSIONS parameter
- */
-JitsiConference.prototype._fireIncompatibleVersionsEvent = function() {
-    this.eventEmitter.emit(JitsiConferenceEvents.CONFERENCE_FAILED,
-        JitsiConferenceErrors.INCOMPATIBLE_SERVER_VERSIONS);
-};
-
-/**
- * Sends a message via the data channel.
- * @param to {string} the id of the endpoint that should receive the message.
- * If "" the message will be sent to all participants.
- * @param payload {object} the payload of the message.
- * @throws NetworkError or InvalidStateError or Error if the operation fails.
- * @deprecated Use 'sendMessage' instead. TODO: this should be private.
- */
-JitsiConference.prototype.sendEndpointMessage = function(to, payload) {
-    this.rtc.sendChannelMessage(to, payload);
-};
-
-/**
- * Sends a broadcast message via the data channel.
- * @param payload {object} the payload of the message.
- * @throws NetworkError or InvalidStateError or Error if the operation fails.
- * @deprecated Use 'sendMessage' instead. TODO: this should be private.
- */
-JitsiConference.prototype.broadcastEndpointMessage = function(payload) {
-    this.sendEndpointMessage('', payload);
-};
-
-/**
- * Sends a message to a given endpoint (if 'to' is a non-empty string), or
- * broadcasts it to all endpoints in the conference.
- * @param {string} to The ID of the endpoint/participant which is to receive
- * the message, or '' to broadcast the message to all endpoints in the
- * conference.
- * @param {string|object} message the message to send. If this is of type
- * 'string' it will be sent as a chat message. If it is of type 'object', it
- * will be encapsulated in a format recognized by jitsi-meet and converted to
- * JSON before being sent.
- * @param {boolean} sendThroughVideobridge Whether to send the message through
- * jitsi-videobridge (via the COLIBRI data channel or web socket), or through
- * the XMPP MUC. Currently only objects can be sent through jitsi-videobridge.
- */
-JitsiConference.prototype.sendMessage = function(
-        message,
-        to = '',
-        sendThroughVideobridge = false) {
-    const messageType = typeof message;
-
-    // Through videobridge we support only objects. Through XMPP we support
-    // objects (encapsulated in a specific JSON format) and strings (i.e.
-    // regular chat messages).
-    if (messageType !== 'object'
-            && (sendThroughVideobridge || messageType !== 'string')) {
-        logger.error(`Can not send a message of type ${messageType}`);
-
-        return;
-    }
-
-    if (sendThroughVideobridge) {
-        this.sendEndpointMessage(to, message);
-    } else {
-        let messageToSend = message;
-
-        // Name of packet extension of message stanza to send the required
-        // message in.
-        let elementName = 'body';
-
-        if (messageType === 'object') {
-            elementName = 'json-message';
-
-            // Mark as valid JSON message if not already
-            if (!messageToSend.hasOwnProperty(JITSI_MEET_MUC_TYPE)) {
-                messageToSend[JITSI_MEET_MUC_TYPE] = '';
-            }
-
-            try {
-                messageToSend = JSON.stringify(messageToSend);
-            } catch (e) {
-                logger.error('Can not send a message, stringify failed: ', e);
-
-                return;
-            }
-        }
-
-        if (to) {
-            this.sendPrivateTextMessage(to, messageToSend, elementName);
-        } else {
-            // Broadcast
-            this.sendTextMessage(messageToSend, elementName);
-        }
-    }
-
-};
-
-JitsiConference.prototype.isConnectionInterrupted = function() {
-    return this.isP2PActive()
-        ? this.isP2PConnectionInterrupted : this.isJvbConnectionInterrupted;
-};
-
-/**
- * Handles {@link XMPPEvents.CONNECTION_INTERRUPTED}
- * @param {JingleSessionPC} session
- * @private
- */
-JitsiConference.prototype._onIceConnectionInterrupted = function(session) {
-    if (session.isP2P) {
-        this.isP2PConnectionInterrupted = true;
-    } else {
-        this.isJvbConnectionInterrupted = true;
-    }
-    if (session.isP2P === this.isP2PActive()) {
-        this.eventEmitter.emit(JitsiConferenceEvents.CONNECTION_INTERRUPTED);
-    }
-};
-
-/**
- * Handles {@link XMPPEvents.CONNECTION_ICE_FAILED}
- * @param {JingleSessionPC} session
- * @private
- */
-JitsiConference.prototype._onIceConnectionFailed = function(session) {
-    // We do nothing for the JVB connection, because it's up to the Jicofo to
-    // eventually come up with the new offer (at least for the time being).
-    if (session.isP2P) {
-        // Add p2pFailed property to analytics to distinguish, between "good"
-        // and "bad" connection
-        Statistics.analytics.addPermanentProperties({ p2pFailed: true });
-
-        if (this.p2pJingleSession) {
-            Statistics.sendAnalyticsAndLog(
-                createP2PEvent(
-                    ACTION_P2P_FAILED,
-                    {
-                        initiator: this.p2pJingleSession.isInitiator
-                    }));
-
-        }
-        this._stopP2PSession('connectivity-error', 'ICE FAILED');
-    } else if (session && this.jvbJingleSession === session) {
-        if (this.xmpp.isPingSupported()) {
-            this._delayedIceFailed = new IceFailedNotification(this);
-            this._delayedIceFailed.start(session);
-        } else {
-            // Let Jicofo know that the JVB's ICE connection has failed
-            logger.info('PING not supported - sending ICE failed immediately');
-            session.sendIceFailedNotification();
-        }
-    }
-};
-
-/**
- * Handles {@link XMPPEvents.CONNECTION_RESTORED}
- * @param {JingleSessionPC} session
- * @private
- */
-JitsiConference.prototype._onIceConnectionRestored = function(session) {
-    if (session.isP2P) {
-        this.isP2PConnectionInterrupted = false;
-    } else {
-        this.isJvbConnectionInterrupted = false;
-        this._delayedIceFailed && this._delayedIceFailed.cancel();
-    }
-
-    if (session.isP2P === this.isP2PActive()) {
-        this.eventEmitter.emit(JitsiConferenceEvents.CONNECTION_RESTORED);
-    }
-};
-
-/**
- * Accept incoming P2P Jingle call.
- * @param {JingleSessionPC} jingleSession the session instance
- * @param {jQuery} jingleOffer a jQuery selector pointing to 'jingle' IQ element
- * @private
- */
-JitsiConference.prototype._acceptP2PIncomingCall = function(
-        jingleSession,
-        jingleOffer) {
-    this.isP2PConnectionInterrupted = false;
-
-    // Accept the offer
-    this.p2pJingleSession = jingleSession;
-    this._sendConferenceJoinAnalyticsEvent();
-
-    this.p2pJingleSession.initialize(this.room, this.rtc, this.options.config);
-
-    logger.info('Starting CallStats for P2P connection...');
-
-    let remoteID = Strophe.getResourceFromJid(this.p2pJingleSession.remoteJid);
-
-    const participant = this.participants[remoteID];
-
-    if (participant) {
-        remoteID = participant.getStatsID() || remoteID;
-    }
-
-    this.statistics.startCallStats(
-        this.p2pJingleSession.peerconnection,
-        remoteID);
-
-    const localTracks = this.getLocalTracks();
-
-    this.p2pJingleSession.acceptOffer(
-        jingleOffer,
-        () => {
-            logger.debug('Got RESULT for P2P "session-accept"');
-
-            // Apply user preferred max frame height if it was called before this
-            // jingle session was created.
-            if (this.pendingVideoConstraintsOnP2P) {
-                this.p2pJingleSession.setSenderVideoConstraint(this.maxFrameHeight)
-                    .catch(err => {
-                        logger.error(`Sender video constraints failed on p2p session - ${err}`);
-                    });
-            }
-
-            // Setup E2EE.
-            for (const track of localTracks) {
-                this._setupSenderE2EEForTrack(jingleSession, track);
-            }
-        },
-        error => {
-            logger.error(
-                'Failed to accept incoming P2P Jingle session', error);
-        },
-        localTracks);
-};
-
-/**
- * Adds remote tracks to the conference associated with the JVB session.
- * @private
- */
-JitsiConference.prototype._addRemoteJVBTracks = function() {
-    this._addRemoteTracks(
-        'JVB', this.jvbJingleSession.peerconnection.getRemoteTracks());
-};
-
-/**
- * Adds remote tracks to the conference associated with the P2P session.
- * @private
- */
-JitsiConference.prototype._addRemoteP2PTracks = function() {
-    this._addRemoteTracks(
-        'P2P', this.p2pJingleSession.peerconnection.getRemoteTracks());
-};
-
-/**
- * Generates fake "remote track added" events for given Jingle session.
- * @param {string} logName the session's nickname which will appear in log
- * messages.
- * @param {Array<JitsiRemoteTrack>} remoteTracks the tracks that will be added
- * @private
- */
-JitsiConference.prototype._addRemoteTracks = function(logName, remoteTracks) {
-    for (const track of remoteTracks) {
-        logger.info(`Adding remote ${logName} track: ${track}`);
-        this.rtc.eventEmitter.emit(RTCEvents.REMOTE_TRACK_ADDED, track);
-    }
-};
-
-/**
- * Called when {@link XMPPEvents.CONNECTION_ESTABLISHED} event is
- * triggered for a {@link JingleSessionPC}. Switches the conference to use
- * the P2P connection if the event comes from the P2P session.
- * @param {JingleSessionPC} jingleSession the session instance.
- * @private
- */
-JitsiConference.prototype._onIceConnectionEstablished = function(
-        jingleSession) {
-    if (this.p2pJingleSession !== null) {
-        // store the establishment time of the p2p session as a field of the
-        // JitsiConference because the p2pJingleSession might get disposed (thus
-        // the value is lost).
-        this.p2pEstablishmentDuration
-            = this.p2pJingleSession.establishmentDuration;
-    }
-
-    if (this.jvbJingleSession !== null) {
-        this.jvbEstablishmentDuration
-            = this.jvbJingleSession.establishmentDuration;
-    }
-
-    let done = false;
-    const forceJVB121Ratio = this.options.config.forceJVB121Ratio;
-
-    // We don't care about the JVB case, there's nothing to be done
-    if (!jingleSession.isP2P) {
-        done = true;
-    } else if (this.p2pJingleSession !== jingleSession) {
-        logger.error('CONNECTION_ESTABLISHED - wrong P2P session instance ?!');
-
-        done = true;
-    } else if (!jingleSession.isInitiator
-        && typeof forceJVB121Ratio === 'number'
-        && Math.random() < forceJVB121Ratio) {
-        logger.info(`Forcing JVB 121 mode (ratio=${forceJVB121Ratio})...`);
-        Statistics.analytics.addPermanentProperties({ forceJvb121: true });
-        this._stopP2PSession('decline', 'force JVB121');
-
-        done = true;
-    }
-
-    if (!isNaN(this.p2pEstablishmentDuration)
-        && !isNaN(this.jvbEstablishmentDuration)) {
-        const establishmentDurationDiff
-            = this.p2pEstablishmentDuration - this.jvbEstablishmentDuration;
-
-        Statistics.sendAnalytics(
-            ICE_ESTABLISHMENT_DURATION_DIFF,
-            { value: establishmentDurationDiff });
-    }
-
-    if (jingleSession.isP2P === this.isP2PActive()) {
-        this.eventEmitter.emit(JitsiConferenceEvents.CONNECTION_ESTABLISHED);
-    }
-
-    if (done) {
-
-        return;
-    }
-
-    // Update P2P status and emit events
-    this._setP2PStatus(true);
-
-    // Remove remote tracks
-    if (this.jvbJingleSession) {
-        this._removeRemoteJVBTracks();
-    } else {
-        logger.info('Not removing remote JVB tracks - no session yet');
-    }
-
-    this._addRemoteP2PTracks();
-
-    // Stop media transfer over the JVB connection
-    if (this.jvbJingleSession) {
-        this._suspendMediaTransferForJvbConnection();
-    }
-
-    logger.info('Starting remote stats with p2p connection');
-    this.statistics.startRemoteStats(this.p2pJingleSession.peerconnection);
-
-    Statistics.sendAnalyticsAndLog(
-        createP2PEvent(
-            ACTION_P2P_ESTABLISHED,
-            {
-                initiator: this.p2pJingleSession.isInitiator
-            }));
-
-};
-
-/**
- * Called when the chat room reads a new list of properties from jicofo's
- * presence. The properties may have changed, but they don't have to.
- *
- * @param {Object} properties - The properties keyed by the property name
- * ('key').
- * @private
- */
-JitsiConference.prototype._updateProperties = function(properties = {}) {
-    const changed = !isEqual(properties, this.properties);
-
-    this.properties = properties;
-    if (changed) {
-        this.eventEmitter.emit(
-            JitsiConferenceEvents.PROPERTIES_CHANGED,
-            this.properties);
-
-        // Some of the properties need to be added to analytics events.
-        const analyticsKeys = [
-
-            // The number of jitsi-videobridge instances currently used for the
-            // conference.
-            'bridge-count',
-
-            // The conference creation time (set by jicofo).
-            'created-ms',
-            'octo-enabled'
-        ];
-
-        analyticsKeys.forEach(key => {
-            if (properties[key] !== undefined) {
-                Statistics.analytics.addPermanentProperties({
-                    [key.replace('-', '_')]: properties[key]
-                });
-            }
-        });
-    }
-};
-
-/**
- * Gets a conference property with a given key.
- *
- * @param {string} key - The key.
- * @returns {*} The value
- */
-JitsiConference.prototype.getProperty = function(key) {
-    return this.properties[key];
-};
-
-/**
- * Clears the deferred start P2P task if it has been scheduled.
- * @private
- */
-JitsiConference.prototype._maybeClearDeferredStartP2P = function() {
-    if (this.deferredStartP2PTask) {
-        logger.info('Cleared deferred start P2P task');
-        clearTimeout(this.deferredStartP2PTask);
-        this.deferredStartP2PTask = null;
-    }
-};
-
-/**
- * Removes from the conference remote tracks associated with the JVB
- * connection.
- * @private
- */
-JitsiConference.prototype._removeRemoteJVBTracks = function() {
-    this._removeRemoteTracks(
-        'JVB', this.jvbJingleSession.peerconnection.getRemoteTracks());
-};
-
-/**
- * Removes from the conference remote tracks associated with the P2P
- * connection.
- * @private
- */
-JitsiConference.prototype._removeRemoteP2PTracks = function() {
-    this._removeRemoteTracks(
-        'P2P', this.p2pJingleSession.peerconnection.getRemoteTracks());
-};
-
-/**
- * Generates fake "remote track removed" events for given Jingle session.
- * @param {string} sessionNickname the session's nickname which will appear in
- * log messages.
- * @param {Array<JitsiRemoteTrack>} remoteTracks the tracks that will be removed
- * @private
- */
-JitsiConference.prototype._removeRemoteTracks = function(
-        sessionNickname,
-        remoteTracks) {
-    for (const track of remoteTracks) {
-        logger.info(`Removing remote ${sessionNickname} track: ${track}`);
-        this.rtc.eventEmitter.emit(RTCEvents.REMOTE_TRACK_REMOVED, track);
-    }
-};
-
-/**
- * Resumes media transfer over the JVB connection.
- * @private
- */
-JitsiConference.prototype._resumeMediaTransferForJvbConnection = function() {
-    logger.info('Resuming media transfer over the JVB connection...');
-    this.jvbJingleSession.setMediaTransferActive(true, true).then(
-        () => {
-            logger.info('Resumed media transfer over the JVB connection!');
-        },
-        error => {
-            logger.error(
-                'Failed to resume media transfer over the JVB connection:',
-                error);
-        });
-};
-
-/**
- * Sets new P2P status and updates some events/states hijacked from
- * the <tt>JitsiConference</tt>.
- * @param {boolean} newStatus the new P2P status value, <tt>true</tt> means that
- * P2P is now in use, <tt>false</tt> means that the JVB connection is now in use
- * @private
- */
-JitsiConference.prototype._setP2PStatus = function(newStatus) {
-    if (this.p2p === newStatus) {
-        logger.debug(`Called _setP2PStatus with the same status: ${newStatus}`);
-
-        return;
-    }
-    this.p2p = newStatus;
-    if (newStatus) {
-        logger.info('Peer to peer connection established!');
-
-        // When we end up in a valid P2P session need to reset the properties
-        // in case they have persisted, after session with another peer.
-        Statistics.analytics.addPermanentProperties({
-            p2pFailed: false,
-            forceJvb121: false
-        });
-
-        // Sync up video transfer active in case p2pJingleSession not existed
-        // when the lastN value was being adjusted.
-        const isVideoActive = this.rtc.getLastN() !== 0;
-
-        this.p2pJingleSession
-            .setMediaTransferActive(true, isVideoActive)
-            .catch(error => {
-                logger.error(
-                    'Failed to sync up P2P video transfer status'
-                        + `(${isVideoActive})`, error);
-            });
-    } else {
-        logger.info('Peer to peer connection closed!');
-    }
-
-    // Put the JVB connection on hold/resume
-    if (this.jvbJingleSession) {
-        this.statistics.sendConnectionResumeOrHoldEvent(
-            this.jvbJingleSession.peerconnection, !newStatus);
-    }
-
-    // Clear dtmfManager, so that it can be recreated with new connection
-    this.dtmfManager = null;
-
-    // Update P2P status
-    this.eventEmitter.emit(
-        JitsiConferenceEvents.P2P_STATUS,
-        this,
-        this.p2p);
-
-    // Refresh connection interrupted/restored
-    this.eventEmitter.emit(
-        this.isConnectionInterrupted()
-            ? JitsiConferenceEvents.CONNECTION_INTERRUPTED
-            : JitsiConferenceEvents.CONNECTION_RESTORED);
-};
-
-/**
- * Starts new P2P session.
- * @param {string} remoteJid the JID of the remote participant
- * @private
- */
-JitsiConference.prototype._startP2PSession = function(remoteJid) {
-    this._maybeClearDeferredStartP2P();
-    if (this.p2pJingleSession) {
-        logger.error('P2P session already started!');
-
-        return;
-    }
-
-    this.isP2PConnectionInterrupted = false;
-    this.p2pJingleSession
-        = this.xmpp.connection.jingle.newP2PJingleSession(
-            this.room.myroomjid,
-            remoteJid);
-    logger.info(
-        'Created new P2P JingleSession', this.room.myroomjid, remoteJid);
-    this._sendConferenceJoinAnalyticsEvent();
-
-    this.p2pJingleSession.initialize(this.room, this.rtc, this.options.config);
-
-    logger.info('Starting CallStats for P2P connection...');
-
-    let remoteID = Strophe.getResourceFromJid(this.p2pJingleSession.remoteJid);
-
-    const participant = this.participants[remoteID];
-
-    if (participant) {
-        remoteID = participant.getStatsID() || remoteID;
-    }
-
-    this.statistics.startCallStats(
-        this.p2pJingleSession.peerconnection,
-        remoteID);
-
-    // NOTE one may consider to start P2P with the local tracks detached,
-    // but no data will be sent until ICE succeeds anyway. And we switch
-    // immediately once the P2P ICE connects.
-    const localTracks = this.getLocalTracks();
-
-    this.p2pJingleSession.invite(localTracks);
-};
-
-/**
- * Suspends media transfer over the JVB connection.
- * @private
- */
-JitsiConference.prototype._suspendMediaTransferForJvbConnection = function() {
-    logger.info('Suspending media transfer over the JVB connection...');
-    this.jvbJingleSession.setMediaTransferActive(false, false).then(
-        () => {
-            logger.info('Suspended media transfer over the JVB connection !');
-        },
-        error => {
-            logger.error(
-                'Failed to suspend media transfer over the JVB connection:',
-                error);
-        });
-};
-
-/**
- * Method when called will decide whether it's the time to start or stop
- * the P2P session.
- * @param {boolean} userLeftEvent if <tt>true</tt> it means that the call
- * originates from the user left event.
- * @private
- */
-JitsiConference.prototype._maybeStartOrStopP2P = function(userLeftEvent) {
-    if (!browser.supportsP2P()
-        || !this.isP2PEnabled()
-        || this.isP2PTestModeEnabled()) {
-        logger.info('Auto P2P disabled');
-
-        return;
-    }
-    const peers = this.getParticipants();
-    const peerCount = peers.length;
-
-    // FIXME 1 peer and it must *support* P2P switching
-    const shouldBeInP2P = this._shouldBeInP2PMode();
-
-    // Clear deferred "start P2P" task
-    if (!shouldBeInP2P && this.deferredStartP2PTask) {
-        this._maybeClearDeferredStartP2P();
-    }
-
-    // Start peer to peer session
-    if (!this.p2pJingleSession && shouldBeInP2P) {
-        const peer = peerCount && peers[0];
-
-
-        const myId = this.myUserId();
-        const peersId = peer.getId();
-
-        if (myId > peersId) {
-            logger.debug(
-                'I\'m the bigger peersId - '
-                + 'the other peer should start P2P', myId, peersId);
-
-            return;
-        } else if (myId === peersId) {
-            logger.error('The same IDs ? ', myId, peersId);
-
-            return;
-        }
-
-        const jid = peer.getJid();
-
-        if (userLeftEvent) {
-            if (this.deferredStartP2PTask) {
-                logger.error('Deferred start P2P task\'s been set already!');
-
-                return;
-            }
-            logger.info(
-                `Will start P2P with: ${jid} after ${
-                    this.backToP2PDelay} seconds...`);
-            this.deferredStartP2PTask = setTimeout(
-                this._startP2PSession.bind(this, jid),
-                this.backToP2PDelay * 1000);
-        } else {
-            logger.info(`Will start P2P with: ${jid}`);
-            this._startP2PSession(jid);
-        }
-    } else if (this.p2pJingleSession && !shouldBeInP2P) {
-        logger.info(`Will stop P2P with: ${this.p2pJingleSession.remoteJid}`);
-
-        // Log that there will be a switch back to the JVB connection
-        if (this.p2pJingleSession.isInitiator && peerCount > 1) {
-            Statistics.sendAnalyticsAndLog(
-                createP2PEvent(ACTION_P2P_SWITCH_TO_JVB));
-        }
-        this._stopP2PSession();
-    }
-};
-
-/**
- * Tells whether or not this conference should be currently in the P2P mode.
- *
- * @private
- * @returns {boolean}
- */
-JitsiConference.prototype._shouldBeInP2PMode = function() {
-    const peers = this.getParticipants();
-    const peerCount = peers.length;
-    const hasBotPeer = peers.find(p => p._botType === 'poltergeist') !== undefined;
-    const shouldBeInP2P = peerCount === 1 && !hasBotPeer;
-
-    logger.debug(`P2P? peerCount: ${peerCount}, hasBotPeer: ${hasBotPeer} => ${shouldBeInP2P}`);
-
-    return shouldBeInP2P;
-};
-
-/**
- * Stops the current P2P session.
- * @param {string} [reason="success"] one of the Jingle "reason" element
- * names as defined by https://xmpp.org/extensions/xep-0166.html#def-reason
- * @param {string} [reasonDescription="Turing off P2P session"] text
- * description that will be included in the session terminate message
- * @private
- */
-JitsiConference.prototype._stopP2PSession = function(
-        reason,
-        reasonDescription) {
-    if (!this.p2pJingleSession) {
-        logger.error('No P2P session to be stopped!');
-
-        return;
-    }
-
-    const wasP2PEstablished = this.isP2PActive();
-
-    // Swap remote tracks, but only if the P2P has been fully established
-    if (wasP2PEstablished) {
-        if (this.jvbJingleSession) {
-            this._resumeMediaTransferForJvbConnection();
-        }
-
-        // Remove remote P2P tracks
-        this._removeRemoteP2PTracks();
-    }
-
-    // Stop P2P stats
-    logger.info('Stopping remote stats for P2P connection');
-    this.statistics.stopRemoteStats(this.p2pJingleSession.peerconnection);
-    logger.info('Stopping CallStats for P2P connection');
-    this.statistics.stopCallStats(this.p2pJingleSession.peerconnection);
-
-    this.p2pJingleSession.terminate(
-        () => {
-            logger.info('P2P session terminate RESULT');
-        },
-        error => {
-            // Because both initiator and responder are simultaneously
-            // terminating their JingleSessions in case of the 'to JVB switch'
-            // when 3rd participant joins, both will dispose their sessions and
-            // reply with 'item-not-found' (see strophe.jingle.js). We don't
-            // want to log this as an error since it's expected behaviour.
-            //
-            // We want them both to terminate, because in case of initiator's
-            // crash the responder would stay in P2P mode until ICE fails which
-            // could take up to 20 seconds.
-            //
-            // NOTE lack of 'reason' is considered as graceful session terminate
-            // where both initiator and responder terminate their sessions
-            // simultaneously.
-            if (reason) {
-                logger.error(
-                    'An error occurred while trying to terminate'
-                        + ' P2P Jingle session', error);
-            }
-        }, {
-            reason: reason ? reason : 'success',
-            reasonDescription: reasonDescription
-                ? reasonDescription : 'Turing off P2P session',
-            sendSessionTerminate: this.room
-                && this.getParticipantById(
-                    Strophe.getResourceFromJid(this.p2pJingleSession.remoteJid))
-        });
-
-    this.p2pJingleSession = null;
-
-    // Update P2P status and other affected events/states
-    this._setP2PStatus(false);
-
-    if (wasP2PEstablished) {
-        // Add back remote JVB tracks
-        if (this.jvbJingleSession) {
-            this._addRemoteJVBTracks();
-        } else {
-            logger.info('Not adding remote JVB tracks - no session yet');
-        }
-    }
-};
-
-/**
- * Checks whether or not the conference is currently in the peer to peer mode.
- * Being in peer to peer mode means that the direct connection has been
- * established and the P2P connection is being used for media transmission.
- * @return {boolean} <tt>true</tt> if in P2P mode or <tt>false</tt> otherwise.
- */
-JitsiConference.prototype.isP2PActive = function() {
-    return this.p2p;
-};
-
-/**
- * Returns the current ICE state of the P2P connection.
- * NOTE: method is used by the jitsi-meet-torture tests.
- * @return {string|null} an ICE state or <tt>null</tt> if there's currently
- * no P2P connection.
- */
-JitsiConference.prototype.getP2PConnectionState = function() {
-    if (this.isP2PActive()) {
-        return this.p2pJingleSession.peerconnection.getConnectionState();
-    }
-
-    return null;
-};
-
-
-/**
- * Manually starts new P2P session (should be used only in the tests).
- */
-JitsiConference.prototype.startP2PSession = function() {
-    const peers = this.getParticipants();
-
-    // Start peer to peer session
-    if (peers.length === 1) {
-        const peerJid = peers[0].getJid();
-
-        this._startP2PSession(peerJid);
-    } else {
-        throw new Error(
-            'There must be exactly 1 participant to start the P2P session !');
-    }
-};
-
-/**
- * Manually stops the current P2P session (should be used only in the tests)
- */
-JitsiConference.prototype.stopP2PSession = function() {
-    this._stopP2PSession();
-};
-
-/**
- * Get a summary of how long current participants have been the dominant speaker
- * @returns {object}
- */
-JitsiConference.prototype.getSpeakerStats = function() {
-    return this.speakerStatsCollector.getStats();
-};
-
-/**
- * Sets the maximum video size the local participant should receive from remote
- * participants.
- *
- * @param {number} maxFrameHeightPixels the maximum frame height, in pixels,
- * this receiver is willing to receive.
- * @returns {void}
- */
-JitsiConference.prototype.setReceiverVideoConstraint = function(
-        maxFrameHeight) {
-    this.rtc.setReceiverVideoConstraint(maxFrameHeight);
-};
-
-/**
- * Sets the maximum video size the local participant should send to remote
- * participants.
- * @param {number} maxFrameHeight - The user preferred max frame height.
- * @returns {Promise} promise that will be resolved when the operation is
- * successful and rejected otherwise.
- */
-JitsiConference.prototype.setSenderVideoConstraint = function(maxFrameHeight) {
-    this.maxFrameHeight = maxFrameHeight;
-    this.pendingVideoConstraintsOnP2P = true;
-    const promises = [];
-
-    // We have to always set the sender video constraints on the jvb connection
-    // when we switch from p2p to jvb connection since we need to check if the
-    // tracks constraints have been modified when in p2p.
-    if (this.jvbJingleSession) {
-        promises.push(this.jvbJingleSession.setSenderVideoConstraint(maxFrameHeight));
-    }
-    if (this.p2pJingleSession) {
-        this.pendingVideoConstraintsOnP2P = false;
-        promises.push(this.p2pJingleSession.setSenderVideoConstraint(maxFrameHeight));
-    }
-
-    return Promise.all(promises);
-};
-
-/**
- * Creates a video SIP GW session and returns it if service is enabled. Before
- * creating a session one need to check whether video SIP GW service is
- * available in the system {@link JitsiConference.isVideoSIPGWAvailable}. Even
- * if there are available nodes to serve this request, after creating the
- * session those nodes can be taken and the request about using the
- * created session can fail.
- *
- * @param {string} sipAddress - The sip address to be used.
- * @param {string} displayName - The display name to be used for this session.
- * @returns {JitsiVideoSIPGWSession|Error} Returns null if conference is not
- * initialised and there is no room.
- */
-JitsiConference.prototype.createVideoSIPGWSession
-    = function(sipAddress, displayName) {
-        if (!this.room) {
-            return new Error(VideoSIPGWConstants.ERROR_NO_CONNECTION);
-        }
-
-        return this.videoSIPGWHandler
-            .createVideoSIPGWSession(sipAddress, displayName);
-    };
-
-/**
- * Sends a conference.join analytics event.
- *
- * @returns {void}
- */
-JitsiConference.prototype._sendConferenceJoinAnalyticsEvent = function() {
-    const meetingId = this.getMeetingUniqueId();
-
-    if (this._conferenceJoinAnalyticsEventSent || !meetingId || this.getActivePeerConnection() === null) {
-        return;
-    }
-
-    Statistics.sendAnalytics(createConferenceEvent('joined', {
-        meetingId,
-        participantId: `${meetingId}.${this._statsCurrentId}`
-    }));
-    this._conferenceJoinAnalyticsEventSent = true;
-};
-
-/**
- * Returns whether End-To-End encryption is supported. Note that not all participants
- * in the conference may support it.
- *
- * @returns {boolean}
- */
-JitsiConference.prototype.isE2EESupported = function() {
-    return Boolean(this._e2eeCtx);
-};
-
-/**
- * Sets the key to be used for End-To-End encryption.
- *
- * @param {string} key the key to be used.
- * @returns {void}
- */
-JitsiConference.prototype.setE2EEKey = function(key) {
-    if (!this._e2eeCtx) {
-        logger.warn('Cannot set E2EE key: there is no defined context, platform is likely unsupported.');
-
-        return;
-    }
-
-    this._e2eeCtx.setKey(key);
-};
-
-/**
- * Setup E2EE for the sending side, if supported.
- * Note that this is only done for the JVB Peer Connecction.
- *
- * @returns {void}
- */
-JitsiConference.prototype._setupSenderE2EEForTrack = function(session, track) {
-    if (!this._e2eeCtx) {
-        return;
-    }
-    const pc = session.peerconnection;
-    const sender = pc.findSenderForTrack(track.track);
-
-    if (sender) {
-        this._e2eeCtx.handleSender(sender, track.getType());
-    } else {
-        logger.warn(`Could not handle E2EE for local ${track.getType()} track: sender not found`);
-    }
-};
-
-/**
- * Setup E2EE for the receiving side, if supported.
- * Note that this is only done for the JVB Peer Connecction.
- *
- * @returns {void}
- */
-JitsiConference.prototype._setupReceiverE2EEForTrack = function(track) {
-    if (!this._e2eeCtx) {
-        return;
-    }
-    const session = track.isP2P ? this.p2pJingleSession : this.jvbJingleSession;
-    const pc = session && session.peerconnection;
-
-    if (pc) {
-        const receiver = pc.findReceiverForTrack(track.track);
-
-        if (receiver) {
-            this._e2eeCtx.handleReceiver(receiver, track.getType());
-        } else {
-            logger.warn(`Could not handle E2EE for remote ${track.getType()} track: receiver not found`);
-        }
-    }
-};
-=======
-/* global __filename, $, Promise */
-import { Strophe } from 'strophe.js';
-
-import EventEmitter from 'events';
-import { getLogger } from 'jitsi-meet-logger';
-import isEqual from 'lodash.isequal';
-
-import * as JitsiConferenceErrors from './JitsiConferenceErrors';
-import JitsiConferenceEventManager from './JitsiConferenceEventManager';
-import * as JitsiConferenceEvents from './JitsiConferenceEvents';
-import JitsiParticipant from './JitsiParticipant';
-import JitsiTrackError from './JitsiTrackError';
-import * as JitsiTrackErrors from './JitsiTrackErrors';
-import * as JitsiTrackEvents from './JitsiTrackEvents';
-import authenticateAndUpgradeRole from './authenticateAndUpgradeRole';
-import P2PDominantSpeakerDetection from './modules/detection/P2PDominantSpeakerDetection';
-import RTC from './modules/RTC/RTC';
-import TalkMutedDetection from './modules/detection/TalkMutedDetection';
-import VADTalkMutedDetection from './modules/detection/VADTalkMutedDetection';
-import VADNoiseDetection from './modules/detection/VADNoiseDetection';
-import VADAudioAnalyser from './modules/detection/VADAudioAnalyser';
-import * as DetectionEvents from './modules/detection/DetectionEvents';
-import NoAudioSignalDetection from './modules/detection/NoAudioSignalDetection';
-import browser from './modules/browser';
-import ConnectionQuality from './modules/connectivity/ConnectionQuality';
-import IceFailedNotification
-    from './modules/connectivity/IceFailedNotification';
-import ParticipantConnectionStatusHandler
-    from './modules/connectivity/ParticipantConnectionStatus';
-import E2EEContext from './modules/e2ee/E2EEContext';
-import E2ePing from './modules/e2eping/e2eping';
-import Jvb121EventGenerator from './modules/event/Jvb121EventGenerator';
-import RecordingManager from './modules/recording/RecordingManager';
-import RttMonitor from './modules/rttmonitor/rttmonitor';
-import Settings from './modules/settings/Settings';
-import AvgRTPStatsReporter from './modules/statistics/AvgRTPStatsReporter';
-import AudioOutputProblemDetector from './modules/statistics/AudioOutputProblemDetector';
-import SpeakerStatsCollector from './modules/statistics/SpeakerStatsCollector';
-import Statistics from './modules/statistics/statistics';
-import Transcriber from './modules/transcription/transcriber';
-import GlobalOnErrorHandler from './modules/util/GlobalOnErrorHandler';
-import RandomUtil from './modules/util/RandomUtil';
-import ComponentsVersions from './modules/version/ComponentsVersions';
-import VideoSIPGW from './modules/videosipgw/VideoSIPGW';
-import * as VideoSIPGWConstants from './modules/videosipgw/VideoSIPGWConstants';
-import { JITSI_MEET_MUC_TYPE } from './modules/xmpp/xmpp';
-import * as MediaType from './service/RTC/MediaType';
-import * as RTCEvents from './service/RTC/RTCEvents';
-import VideoType from './service/RTC/VideoType';
-import {
-    ACTION_JINGLE_RESTART,
-    ACTION_JINGLE_SI_RECEIVED,
-    ACTION_JINGLE_SI_TIMEOUT,
-    ACTION_JINGLE_TERMINATE,
-    ACTION_P2P_DECLINED,
-    ACTION_P2P_ESTABLISHED,
-    ACTION_P2P_FAILED,
-    ACTION_P2P_SWITCH_TO_JVB,
-    ICE_ESTABLISHMENT_DURATION_DIFF,
-    createConferenceEvent,
-    createJingleEvent,
-    createP2PEvent
-} from './service/statistics/AnalyticsEvents';
-import * as XMPPEvents from './service/xmpp/XMPPEvents';
-
-const logger = getLogger(__filename);
-
-/**
- * How long since Jicofo is supposed to send a session-initiate, before
- * {@link ACTION_JINGLE_SI_TIMEOUT} analytics event is sent (in ms).
- * @type {number}
- */
-const JINGLE_SI_TIMEOUT = 5000;
-
-/**
- * Creates a JitsiConference object with the given name and properties.
- * Note: this constructor is not a part of the public API (objects should be
- * created using JitsiConnection.createConference).
- * @param options.config properties / settings related to the conference that
- * will be created.
- * @param options.name the name of the conference
- * @param options.connection the JitsiConnection object for this
- * JitsiConference.
- * @param {number} [options.config.avgRtpStatsN=15] how many samples are to be
- * collected by {@link AvgRTPStatsReporter}, before arithmetic mean is
- * calculated and submitted to the analytics module.
+/* global __filename, $, Promise */
+import { Strophe } from 'strophe.js';
+
+import EventEmitter from 'events';
+import { getLogger } from 'jitsi-meet-logger';
+import isEqual from 'lodash.isequal';
+
+import * as JitsiConferenceErrors from './JitsiConferenceErrors';
+import JitsiConferenceEventManager from './JitsiConferenceEventManager';
+import * as JitsiConferenceEvents from './JitsiConferenceEvents';
+import JitsiParticipant from './JitsiParticipant';
+import JitsiTrackError from './JitsiTrackError';
+import * as JitsiTrackErrors from './JitsiTrackErrors';
+import * as JitsiTrackEvents from './JitsiTrackEvents';
+import authenticateAndUpgradeRole from './authenticateAndUpgradeRole';
+import P2PDominantSpeakerDetection from './modules/detection/P2PDominantSpeakerDetection';
+import RTC from './modules/RTC/RTC';
+import TalkMutedDetection from './modules/detection/TalkMutedDetection';
+import VADTalkMutedDetection from './modules/detection/VADTalkMutedDetection';
+import VADNoiseDetection from './modules/detection/VADNoiseDetection';
+import VADAudioAnalyser from './modules/detection/VADAudioAnalyser';
+import * as DetectionEvents from './modules/detection/DetectionEvents';
+import NoAudioSignalDetection from './modules/detection/NoAudioSignalDetection';
+import browser from './modules/browser';
+import ConnectionQuality from './modules/connectivity/ConnectionQuality';
+import IceFailedNotification
+    from './modules/connectivity/IceFailedNotification';
+import ParticipantConnectionStatusHandler
+    from './modules/connectivity/ParticipantConnectionStatus';
+import E2EEContext from './modules/e2ee/E2EEContext';
+import E2ePing from './modules/e2eping/e2eping';
+import Jvb121EventGenerator from './modules/event/Jvb121EventGenerator';
+import RecordingManager from './modules/recording/RecordingManager';
+import RttMonitor from './modules/rttmonitor/rttmonitor';
+import Settings from './modules/settings/Settings';
+import AvgRTPStatsReporter from './modules/statistics/AvgRTPStatsReporter';
+import AudioOutputProblemDetector from './modules/statistics/AudioOutputProblemDetector';
+import SpeakerStatsCollector from './modules/statistics/SpeakerStatsCollector';
+import Statistics from './modules/statistics/statistics';
+import Transcriber from './modules/transcription/transcriber';
+import GlobalOnErrorHandler from './modules/util/GlobalOnErrorHandler';
+import RandomUtil from './modules/util/RandomUtil';
+import ComponentsVersions from './modules/version/ComponentsVersions';
+import VideoSIPGW from './modules/videosipgw/VideoSIPGW';
+import * as VideoSIPGWConstants from './modules/videosipgw/VideoSIPGWConstants';
+import { JITSI_MEET_MUC_TYPE } from './modules/xmpp/xmpp';
+import * as MediaType from './service/RTC/MediaType';
+import * as RTCEvents from './service/RTC/RTCEvents';
+import VideoType from './service/RTC/VideoType';
+import {
+    ACTION_JINGLE_RESTART,
+    ACTION_JINGLE_SI_RECEIVED,
+    ACTION_JINGLE_SI_TIMEOUT,
+    ACTION_JINGLE_TERMINATE,
+    ACTION_P2P_DECLINED,
+    ACTION_P2P_ESTABLISHED,
+    ACTION_P2P_FAILED,
+    ACTION_P2P_SWITCH_TO_JVB,
+    ICE_ESTABLISHMENT_DURATION_DIFF,
+    createConferenceEvent,
+    createJingleEvent,
+    createP2PEvent
+} from './service/statistics/AnalyticsEvents';
+import * as XMPPEvents from './service/xmpp/XMPPEvents';
+
+const logger = getLogger(__filename);
+
+/**
+ * How long since Jicofo is supposed to send a session-initiate, before
+ * {@link ACTION_JINGLE_SI_TIMEOUT} analytics event is sent (in ms).
+ * @type {number}
+ */
+const JINGLE_SI_TIMEOUT = 5000;
+
+/**
+ * Creates a JitsiConference object with the given name and properties.
+ * Note: this constructor is not a part of the public API (objects should be
+ * created using JitsiConnection.createConference).
+ * @param options.config properties / settings related to the conference that
+ * will be created.
+ * @param options.name the name of the conference
+ * @param options.connection the JitsiConnection object for this
+ * JitsiConference.
+ * @param {number} [options.config.avgRtpStatsN=15] how many samples are to be
+ * collected by {@link AvgRTPStatsReporter}, before arithmetic mean is
+ * calculated and submitted to the analytics module.
  * @param {boolean} [options.config.enableIceRestart=false] - enables the ICE
  * restart logic.
- * @param {boolean} [options.config.p2p.enabled] when set to <tt>true</tt>
- * the peer to peer mode will be enabled. It means that when there are only 2
- * participants in the conference an attempt to make direct connection will be
- * made. If the connection succeeds the conference will stop sending data
- * through the JVB connection and will use the direct one instead.
- * @param {number} [options.config.p2p.backToP2PDelay=5] a delay given in
- * seconds, before the conference switches back to P2P, after the 3rd
- * participant has left the room.
- * @param {number} [options.config.channelLastN=-1] The requested amount of
- * videos are going to be delivered after the value is in effect. Set to -1 for
- * unlimited or all available videos.
- * @param {number} [options.config.forceJVB121Ratio]
- * "Math.random() < forceJVB121Ratio" will determine whether a 2 people
- * conference should be moved to the JVB instead of P2P. The decision is made on
- * the responder side, after ICE succeeds on the P2P connection.
- * @param {*} [options.config.openBridgeChannel] Which kind of communication to
- * open with the videobridge. Values can be "datachannel", "websocket", true
- * (treat it as "datachannel"), undefined (treat it as "datachannel") and false
- * (don't open any channel).
- * @constructor
- *
- * FIXME Make all methods which are called from lib-internal classes
- *       to non-public (use _). To name a few:
- *       {@link JitsiConference.onLocalRoleChanged}
- *       {@link JitsiConference.onUserRoleChanged}
- *       {@link JitsiConference.onMemberLeft}
- *       and so on...
- */
-export default function JitsiConference(options) {
-    if (!options.name || options.name.toLowerCase() !== options.name) {
-        const errmsg
-            = 'Invalid conference name (no conference name passed or it '
-                + 'contains invalid characters like capital letters)!';
-
-        logger.error(errmsg);
-        throw new Error(errmsg);
-    }
-    this.eventEmitter = new EventEmitter();
-    this.options = options;
-    this.eventManager = new JitsiConferenceEventManager(this);
-    this.participants = {};
-    this._init(options);
-    this.componentsVersions = new ComponentsVersions(this);
-
-    /**
-     * Jingle session instance for the JVB connection.
-     * @type {JingleSessionPC}
-     */
-    this.jvbJingleSession = null;
-    this.lastDominantSpeaker = null;
-    this.dtmfManager = null;
-    this.somebodySupportsDTMF = false;
-    this.authEnabled = false;
-    this.startAudioMuted = false;
-    this.startVideoMuted = false;
-    this.startMutedPolicy = {
-        audio: false,
-        video: false
-    };
-    this.isMutedByFocus = false;
-
-    // when muted by focus we receive the jid of the initiator of the mute
-    this.mutedByFocusActor = null;
-
-    // Flag indicates if the 'onCallEnded' method was ever called on this
-    // instance. Used to log extra analytics event for debugging purpose.
-    // We need to know if the potential issue happened before or after
-    // the restart.
-    this.wasStopped = false;
-
-    // Conference properties, maintained by jicofo.
-    this.properties = {};
-
-    /**
-     * The object which monitors local and remote connection statistics (e.g.
-     * sending bitrate) and calculates a number which represents the connection
-     * quality.
-     */
-    this.connectionQuality
-        = new ConnectionQuality(this, this.eventEmitter, options);
-
-    /**
-     * Reports average RTP statistics to the analytics module.
-     * @type {AvgRTPStatsReporter}
-     */
-    this.avgRtpStatsReporter
-        = new AvgRTPStatsReporter(this, options.config.avgRtpStatsN || 15);
-
-    /**
-     * Detects issues with the audio of remote participants.
-     * @type {AudioOutputProblemDetector}
-     */
-    this._audioOutputProblemDetector = new AudioOutputProblemDetector(this);
-
-    /**
-     * Indicates whether the connection is interrupted or not.
-     */
-    this.isJvbConnectionInterrupted = false;
-
-    /**
-     * The object which tracks active speaker times
-     */
-    this.speakerStatsCollector = new SpeakerStatsCollector(this);
-
-    /* P2P related fields below: */
-
-    /**
-     * Stores reference to deferred start P2P task. It's created when 3rd
-     * participant leaves the room in order to avoid ping pong effect (it
-     * could be just a page reload).
-     * @type {number|null}
-     */
-    this.deferredStartP2PTask = null;
-
-    const delay
-        = parseInt(options.config.p2p && options.config.p2p.backToP2PDelay, 10);
-
-    /**
-     * A delay given in seconds, before the conference switches back to P2P
-     * after the 3rd participant has left.
-     * @type {number}
-     */
-    this.backToP2PDelay = isNaN(delay) ? 5 : delay;
-    logger.info(`backToP2PDelay: ${this.backToP2PDelay}`);
-
-    /**
-     * If set to <tt>true</tt> it means the P2P ICE is no longer connected.
-     * When <tt>false</tt> it means that P2P ICE (media) connection is up
-     * and running.
-     * @type {boolean}
-     */
-    this.isP2PConnectionInterrupted = false;
-
-    /**
-     * Flag set to <tt>true</tt> when P2P session has been established
-     * (ICE has been connected) and this conference is currently in the peer to
-     * peer mode (P2P connection is the active one).
-     * @type {boolean}
-     */
-    this.p2p = false;
-
-    /**
-     * A JingleSession for the direct peer to peer connection.
-     * @type {JingleSessionPC}
-     */
-    this.p2pJingleSession = null;
-
-    this.videoSIPGWHandler = new VideoSIPGW(this.room);
-    this.recordingManager = new RecordingManager(this.room);
-    this._conferenceJoinAnalyticsEventSent = false;
-
-    /**
-     * Max frame height that the user prefers to send to the remote participants.
-     * @type {number}
-     */
-    this.maxFrameHeight = null;
-
-    if (browser.supportsInsertableStreams()) {
-        this._e2eeCtx = new E2EEContext({ salt: this.options.name });
-    }
-}
-
-// FIXME convert JitsiConference to ES6 - ASAP !
-JitsiConference.prototype.constructor = JitsiConference;
-
-/**
- * Create a resource for the a jid. We use the room nickname (the resource part
- * of the occupant JID, see XEP-0045) as the endpoint ID in colibri. We require
- * endpoint IDs to be 8 hex digits because in some cases they get serialized
- * into a 32bit field.
- *
- * @param {string} jid - The id set onto the XMPP connection.
- * @param {boolean} isAuthenticatedUser - Whether or not the user has connected
- * to the XMPP service with a password.
- * @returns {string}
- * @static
- */
-JitsiConference.resourceCreator = function(jid, isAuthenticatedUser) {
-    let mucNickname;
-
-    if (isAuthenticatedUser) {
-        // For authenticated users generate a random ID.
-        mucNickname = RandomUtil.randomHexString(8).toLowerCase();
-    } else {
-        // We try to use the first part of the node (which for anonymous users
-        // on prosody is a UUID) to match the previous behavior (and maybe make
-        // debugging easier).
-        mucNickname = Strophe.getNodeFromJid(jid).substr(0, 8)
-            .toLowerCase();
-
-        // But if this doesn't have the required format we just generate a new
-        // random nickname.
-        const re = /[0-9a-f]{8}/g;
-
-        if (!re.test(mucNickname)) {
-            mucNickname = RandomUtil.randomHexString(8).toLowerCase();
-        }
-    }
-
-    return mucNickname;
-};
-
-/**
- * Initializes the conference object properties
- * @param options {object}
- * @param options.connection {JitsiConnection} overrides this.connection
- */
-JitsiConference.prototype._init = function(options = {}) {
-    // Override connection and xmpp properties (Useful if the connection
-    // reloaded)
-    if (options.connection) {
-        this.connection = options.connection;
-        this.xmpp = this.connection.xmpp;
-
-        // Setup XMPP events only if we have new connection object.
-        this.eventManager.setupXMPPListeners();
-    }
-
-    const { config } = this.options;
-
-    this._statsCurrentId = config.statisticsId ? config.statisticsId : Settings.callStatsUserName;
-    this.room = this.xmpp.createRoom(
-        this.options.name, {
-            ...config,
-            statsId: this._statsCurrentId
-        },
-        JitsiConference.resourceCreator
-    );
-
-    // Connection interrupted/restored listeners
-    this._onIceConnectionInterrupted
-        = this._onIceConnectionInterrupted.bind(this);
-    this.room.addListener(
-        XMPPEvents.CONNECTION_INTERRUPTED, this._onIceConnectionInterrupted);
-
-    this._onIceConnectionRestored = this._onIceConnectionRestored.bind(this);
-    this.room.addListener(
-        XMPPEvents.CONNECTION_RESTORED, this._onIceConnectionRestored);
-
-    this._onIceConnectionEstablished
-        = this._onIceConnectionEstablished.bind(this);
-    this.room.addListener(
-        XMPPEvents.CONNECTION_ESTABLISHED, this._onIceConnectionEstablished);
-
-    this._updateProperties = this._updateProperties.bind(this);
-    this.room.addListener(XMPPEvents.CONFERENCE_PROPERTIES_CHANGED,
-        this._updateProperties);
-
-    this._sendConferenceJoinAnalyticsEvent = this._sendConferenceJoinAnalyticsEvent.bind(this);
-    this.room.addListener(XMPPEvents.MEETING_ID_SET, this._sendConferenceJoinAnalyticsEvent);
-
-    this.rttMonitor = new RttMonitor(config.rttMonitor || {});
-
-    this.e2eping = new E2ePing(
-        this,
-        config,
-        (message, to) => {
-            try {
-                this.sendMessage(
-                    message, to, true /* sendThroughVideobridge */);
-            } catch (error) {
-                logger.warn('Failed to send E2E ping request or response.', error && error.msg);
-            }
-        });
-
-    if (!this.rtc) {
-        this.rtc = new RTC(this, options);
-        this.eventManager.setupRTCListeners();
-    }
-
-    this.participantConnectionStatus
-        = new ParticipantConnectionStatusHandler(
-            this.rtc,
-            this,
-            {
-                // Both these options are not public API, leaving it here only
-                // as an entry point through config for tuning up purposes.
-                // Default values should be adjusted as soon as optimal values
-                // are discovered.
-                rtcMuteTimeout: config._peerConnStatusRtcMuteTimeout,
-                outOfLastNTimeout: config._peerConnStatusOutOfLastNTimeout
-            });
-    this.participantConnectionStatus.init();
-
-    if (!this.statistics) {
-        this.statistics = new Statistics(this.xmpp, {
-            aliasName: this._statsCurrentId,
-            userName: config.statisticsDisplayName ? config.statisticsDisplayName : this.myUserId(),
-            confID: config.confID || `${this.connection.options.hosts.domain}/${this.options.name}`,
+ * @param {boolean} [options.config.p2p.enabled] when set to <tt>true</tt>
+ * the peer to peer mode will be enabled. It means that when there are only 2
+ * participants in the conference an attempt to make direct connection will be
+ * made. If the connection succeeds the conference will stop sending data
+ * through the JVB connection and will use the direct one instead.
+ * @param {number} [options.config.p2p.backToP2PDelay=5] a delay given in
+ * seconds, before the conference switches back to P2P, after the 3rd
+ * participant has left the room.
+ * @param {number} [options.config.channelLastN=-1] The requested amount of
+ * videos are going to be delivered after the value is in effect. Set to -1 for
+ * unlimited or all available videos.
+ * @param {number} [options.config.forceJVB121Ratio]
+ * "Math.random() < forceJVB121Ratio" will determine whether a 2 people
+ * conference should be moved to the JVB instead of P2P. The decision is made on
+ * the responder side, after ICE succeeds on the P2P connection.
+ * @param {*} [options.config.openBridgeChannel] Which kind of communication to
+ * open with the videobridge. Values can be "datachannel", "websocket", true
+ * (treat it as "datachannel"), undefined (treat it as "datachannel") and false
+ * (don't open any channel).
+ * @constructor
+ *
+ * FIXME Make all methods which are called from lib-internal classes
+ *       to non-public (use _). To name a few:
+ *       {@link JitsiConference.onLocalRoleChanged}
+ *       {@link JitsiConference.onUserRoleChanged}
+ *       {@link JitsiConference.onMemberLeft}
+ *       and so on...
+ */
+export default function JitsiConference(options) {
+    if (!options.name || options.name.toLowerCase() !== options.name) {
+        const errmsg
+            = 'Invalid conference name (no conference name passed or it '
+                + 'contains invalid characters like capital letters)!';
+
+        logger.error(errmsg);
+        throw new Error(errmsg);
+    }
+    this.eventEmitter = new EventEmitter();
+    this.options = options;
+    this.eventManager = new JitsiConferenceEventManager(this);
+    this.participants = {};
+    this._init(options);
+    this.componentsVersions = new ComponentsVersions(this);
+
+    /**
+     * Jingle session instance for the JVB connection.
+     * @type {JingleSessionPC}
+     */
+    this.jvbJingleSession = null;
+    this.lastDominantSpeaker = null;
+    this.dtmfManager = null;
+    this.somebodySupportsDTMF = false;
+    this.authEnabled = false;
+    this.startAudioMuted = false;
+    this.startVideoMuted = false;
+    this.startMutedPolicy = {
+        audio: false,
+        video: false
+    };
+    this.isMutedByFocus = false;
+
+    // when muted by focus we receive the jid of the initiator of the mute
+    this.mutedByFocusActor = null;
+
+    // Flag indicates if the 'onCallEnded' method was ever called on this
+    // instance. Used to log extra analytics event for debugging purpose.
+    // We need to know if the potential issue happened before or after
+    // the restart.
+    this.wasStopped = false;
+
+    // Conference properties, maintained by jicofo.
+    this.properties = {};
+
+    /**
+     * The object which monitors local and remote connection statistics (e.g.
+     * sending bitrate) and calculates a number which represents the connection
+     * quality.
+     */
+    this.connectionQuality
+        = new ConnectionQuality(this, this.eventEmitter, options);
+
+    /**
+     * Reports average RTP statistics to the analytics module.
+     * @type {AvgRTPStatsReporter}
+     */
+    this.avgRtpStatsReporter
+        = new AvgRTPStatsReporter(this, options.config.avgRtpStatsN || 15);
+
+    /**
+     * Detects issues with the audio of remote participants.
+     * @type {AudioOutputProblemDetector}
+     */
+    this._audioOutputProblemDetector = new AudioOutputProblemDetector(this);
+
+    /**
+     * Indicates whether the connection is interrupted or not.
+     */
+    this.isJvbConnectionInterrupted = false;
+
+    /**
+     * The object which tracks active speaker times
+     */
+    this.speakerStatsCollector = new SpeakerStatsCollector(this);
+
+    /* P2P related fields below: */
+
+    /**
+     * Stores reference to deferred start P2P task. It's created when 3rd
+     * participant leaves the room in order to avoid ping pong effect (it
+     * could be just a page reload).
+     * @type {number|null}
+     */
+    this.deferredStartP2PTask = null;
+
+    const delay
+        = parseInt(options.config.p2p && options.config.p2p.backToP2PDelay, 10);
+
+    /**
+     * A delay given in seconds, before the conference switches back to P2P
+     * after the 3rd participant has left.
+     * @type {number}
+     */
+    this.backToP2PDelay = isNaN(delay) ? 5 : delay;
+    logger.info(`backToP2PDelay: ${this.backToP2PDelay}`);
+
+    /**
+     * If set to <tt>true</tt> it means the P2P ICE is no longer connected.
+     * When <tt>false</tt> it means that P2P ICE (media) connection is up
+     * and running.
+     * @type {boolean}
+     */
+    this.isP2PConnectionInterrupted = false;
+
+    /**
+     * Flag set to <tt>true</tt> when P2P session has been established
+     * (ICE has been connected) and this conference is currently in the peer to
+     * peer mode (P2P connection is the active one).
+     * @type {boolean}
+     */
+    this.p2p = false;
+
+    /**
+     * A JingleSession for the direct peer to peer connection.
+     * @type {JingleSessionPC}
+     */
+    this.p2pJingleSession = null;
+
+    this.videoSIPGWHandler = new VideoSIPGW(this.room);
+    this.recordingManager = new RecordingManager(this.room);
+    this._conferenceJoinAnalyticsEventSent = false;
+
+    /**
+     * Max frame height that the user prefers to send to the remote participants.
+     * @type {number}
+     */
+    this.maxFrameHeight = null;
+
+    if (browser.supportsInsertableStreams()) {
+        this._e2eeCtx = new E2EEContext({ salt: this.options.name });
+    }
+}
+
+// FIXME convert JitsiConference to ES6 - ASAP !
+JitsiConference.prototype.constructor = JitsiConference;
+
+/**
+ * Create a resource for the a jid. We use the room nickname (the resource part
+ * of the occupant JID, see XEP-0045) as the endpoint ID in colibri. We require
+ * endpoint IDs to be 8 hex digits because in some cases they get serialized
+ * into a 32bit field.
+ *
+ * @param {string} jid - The id set onto the XMPP connection.
+ * @param {boolean} isAuthenticatedUser - Whether or not the user has connected
+ * to the XMPP service with a password.
+ * @returns {string}
+ * @static
+ */
+JitsiConference.resourceCreator = function(jid, isAuthenticatedUser) {
+    let mucNickname;
+
+    if (isAuthenticatedUser) {
+        // For authenticated users generate a random ID.
+        mucNickname = RandomUtil.randomHexString(8).toLowerCase();
+    } else {
+        // We try to use the first part of the node (which for anonymous users
+        // on prosody is a UUID) to match the previous behavior (and maybe make
+        // debugging easier).
+        mucNickname = Strophe.getNodeFromJid(jid).substr(0, 8)
+            .toLowerCase();
+
+        // But if this doesn't have the required format we just generate a new
+        // random nickname.
+        const re = /[0-9a-f]{8}/g;
+
+        if (!re.test(mucNickname)) {
+            mucNickname = RandomUtil.randomHexString(8).toLowerCase();
+        }
+    }
+
+    return mucNickname;
+};
+
+/**
+ * Initializes the conference object properties
+ * @param options {object}
+ * @param options.connection {JitsiConnection} overrides this.connection
+ */
+JitsiConference.prototype._init = function(options = {}) {
+    // Override connection and xmpp properties (Useful if the connection
+    // reloaded)
+    if (options.connection) {
+        this.connection = options.connection;
+        this.xmpp = this.connection.xmpp;
+
+        // Setup XMPP events only if we have new connection object.
+        this.eventManager.setupXMPPListeners();
+    }
+
+    const { config } = this.options;
+
+    this._statsCurrentId = config.statisticsId ? config.statisticsId : Settings.callStatsUserName;
+    this.room = this.xmpp.createRoom(
+        this.options.name, {
+            ...config,
+            statsId: this._statsCurrentId
+        },
+        JitsiConference.resourceCreator
+    );
+
+    // Connection interrupted/restored listeners
+    this._onIceConnectionInterrupted
+        = this._onIceConnectionInterrupted.bind(this);
+    this.room.addListener(
+        XMPPEvents.CONNECTION_INTERRUPTED, this._onIceConnectionInterrupted);
+
+    this._onIceConnectionRestored = this._onIceConnectionRestored.bind(this);
+    this.room.addListener(
+        XMPPEvents.CONNECTION_RESTORED, this._onIceConnectionRestored);
+
+    this._onIceConnectionEstablished
+        = this._onIceConnectionEstablished.bind(this);
+    this.room.addListener(
+        XMPPEvents.CONNECTION_ESTABLISHED, this._onIceConnectionEstablished);
+
+    this._updateProperties = this._updateProperties.bind(this);
+    this.room.addListener(XMPPEvents.CONFERENCE_PROPERTIES_CHANGED,
+        this._updateProperties);
+
+    this._sendConferenceJoinAnalyticsEvent = this._sendConferenceJoinAnalyticsEvent.bind(this);
+    this.room.addListener(XMPPEvents.MEETING_ID_SET, this._sendConferenceJoinAnalyticsEvent);
+
+    this.rttMonitor = new RttMonitor(config.rttMonitor || {});
+
+    this.e2eping = new E2ePing(
+        this,
+        config,
+        (message, to) => {
+            try {
+                this.sendMessage(
+                    message, to, true /* sendThroughVideobridge */);
+            } catch (error) {
+                logger.warn('Failed to send E2E ping request or response.', error && error.msg);
+            }
+        });
+
+    if (!this.rtc) {
+        this.rtc = new RTC(this, options);
+        this.eventManager.setupRTCListeners();
+    }
+
+    this.participantConnectionStatus
+        = new ParticipantConnectionStatusHandler(
+            this.rtc,
+            this,
+            {
+                // Both these options are not public API, leaving it here only
+                // as an entry point through config for tuning up purposes.
+                // Default values should be adjusted as soon as optimal values
+                // are discovered.
+                rtcMuteTimeout: config._peerConnStatusRtcMuteTimeout,
+                outOfLastNTimeout: config._peerConnStatusOutOfLastNTimeout
+            });
+    this.participantConnectionStatus.init();
+
+    if (!this.statistics) {
+        this.statistics = new Statistics(this.xmpp, {
+            aliasName: this._statsCurrentId,
+            userName: config.statisticsDisplayName ? config.statisticsDisplayName : this.myUserId(),
+            confID: config.confID || `${this.connection.options.hosts.domain}/${this.options.name}`,
             siteID: config.siteID,
-            customScriptUrl: config.callStatsCustomScriptUrl,
-            callStatsID: config.callStatsID,
-            callStatsSecret: config.callStatsSecret,
-            callStatsApplicationLogsDisabled: config.callStatsApplicationLogsDisabled,
-            roomName: this.options.name,
-            applicationName: config.applicationName,
-            getWiFiStatsMethod: config.getWiFiStatsMethod
-        });
-        Statistics.analytics.addPermanentProperties({
-            'callstats_name': this._statsCurrentId
-        });
-    }
-
-    this.eventManager.setupChatRoomListeners();
-
-    // Always add listeners because on reload we are executing leave and the
-    // listeners are removed from statistics module.
-    this.eventManager.setupStatisticsListeners();
-
+            customScriptUrl: config.callStatsCustomScriptUrl,
+            callStatsID: config.callStatsID,
+            callStatsSecret: config.callStatsSecret,
+            callStatsApplicationLogsDisabled: config.callStatsApplicationLogsDisabled,
+            roomName: this.options.name,
+            applicationName: config.applicationName,
+            getWiFiStatsMethod: config.getWiFiStatsMethod
+        });
+        Statistics.analytics.addPermanentProperties({
+            'callstats_name': this._statsCurrentId
+        });
+    }
+
+    this.eventManager.setupChatRoomListeners();
+
+    // Always add listeners because on reload we are executing leave and the
+    // listeners are removed from statistics module.
+    this.eventManager.setupStatisticsListeners();
+
     // Disable VAD processing on Safari since it causes audio input to
     // fail on some of the mobile devices.
     if (config.enableTalkWhileMuted && !browser.isSafari()) {
-
-        // If VAD processor factory method is provided uses VAD based detection, otherwise fallback to audio level
-        // based detection.
-        if (config.createVADProcessor) {
-            logger.info('Using VAD detection for generating talk while muted events');
-
-            if (!this._audioAnalyser) {
-                this._audioAnalyser = new VADAudioAnalyser(this, config.createVADProcessor);
-            }
-
-            const vadTalkMutedDetection = new VADTalkMutedDetection();
-
-            vadTalkMutedDetection.on(DetectionEvents.VAD_TALK_WHILE_MUTED, () =>
-                this.eventEmitter.emit(JitsiConferenceEvents.TALK_WHILE_MUTED));
-
-            this._audioAnalyser.addVADDetectionService(vadTalkMutedDetection);
-
-
-        } else {
-            logger.info('Using audio level based detection for generating talk while muted events');
-            this._talkWhileMutedDetection = new TalkMutedDetection(
-                this, () => this.eventEmitter.emit(JitsiConferenceEvents.TALK_WHILE_MUTED));
-        }
-    }
-
-    // Disable noisy mic detection on safari since it causes the audio input to
-    // fail on Safari on iPadOS.
-    if (config.enableNoisyMicDetection && !browser.isSafari()) {
-        if (config.createVADProcessor) {
-            if (!this._audioAnalyser) {
-                this._audioAnalyser = new VADAudioAnalyser(this, config.createVADProcessor);
-            }
-
-            const vadNoiseDetection = new VADNoiseDetection();
-
-            vadNoiseDetection.on(DetectionEvents.VAD_NOISY_DEVICE, () =>
-                this.eventEmitter.emit(JitsiConferenceEvents.NOISY_MIC));
-
-            this._audioAnalyser.addVADDetectionService(vadNoiseDetection);
-        } else {
-            logger.warn('No VAD Processor was provided. Noisy microphone detection service was not initialized!');
-        }
-    }
-
-    // Generates events based on no audio input detector.
-    if (config.enableNoAudioDetection) {
-        this._noAudioSignalDetection = new NoAudioSignalDetection(this);
-        this._noAudioSignalDetection.on(DetectionEvents.NO_AUDIO_INPUT, () => {
-            this.eventEmitter.emit(JitsiConferenceEvents.NO_AUDIO_INPUT);
-        });
-        this._noAudioSignalDetection.on(DetectionEvents.AUDIO_INPUT_STATE_CHANGE, hasAudioSignal => {
-            this.eventEmitter.emit(JitsiConferenceEvents.AUDIO_INPUT_STATE_CHANGE, hasAudioSignal);
-        });
-    }
-
-
-    if ('channelLastN' in config) {
-        this.setLastN(config.channelLastN);
-    }
-
-    /**
-     * Emits {@link JitsiConferenceEvents.JVB121_STATUS}.
-     * @type {Jvb121EventGenerator}
-     */
-    this.jvb121Status = new Jvb121EventGenerator(this);
-
-    // creates dominant speaker detection that works only in p2p mode
-    this.p2pDominantSpeakerDetection = new P2PDominantSpeakerDetection(this);
-
-    if (config && config.deploymentInfo && config.deploymentInfo.userRegion) {
-        this.setLocalParticipantProperty(
-            'region', config.deploymentInfo.userRegion);
-    }
-};
-
-/**
- * Joins the conference.
- * @param password {string} the password
- */
-JitsiConference.prototype.join = function(password) {
-    if (this.room) {
-        this.room.join(password).then(() => this._maybeSetSITimeout());
-    }
-};
-
-/**
- * Authenticates and upgrades the role of the local participant/user.
- *
- * @returns {Object} A <tt>thenable</tt> which (1) settles when the process of
- * authenticating and upgrading the role of the local participant/user finishes
- * and (2) has a <tt>cancel</tt> method that allows the caller to interrupt the
- * process.
- */
-JitsiConference.prototype.authenticateAndUpgradeRole = function(options) {
-    return authenticateAndUpgradeRole.call(this, {
-        ...options,
-        onCreateResource: JitsiConference.resourceCreator
-    });
-};
-
-/**
- * Check if joined to the conference.
- */
-JitsiConference.prototype.isJoined = function() {
-    return this.room && this.room.joined;
-};
-
-/**
- * Tells whether or not the P2P mode is enabled in the configuration.
- * @return {boolean}
- */
-JitsiConference.prototype.isP2PEnabled = function() {
-    return Boolean(this.options.config.p2p && this.options.config.p2p.enabled)
-
-        // FIXME: remove once we have a default config template. -saghul
-        || typeof this.options.config.p2p === 'undefined';
-};
-
-/**
- * When in P2P test mode, the conference will not automatically switch to P2P
- * when there 2 participants.
- * @return {boolean}
- */
-JitsiConference.prototype.isP2PTestModeEnabled = function() {
-    return Boolean(this.options.config.testing
-        && this.options.config.testing.p2pTestMode);
-};
-
-/**
- * Leaves the conference.
- * @returns {Promise}
- */
-JitsiConference.prototype.leave = function() {
-    if (this.participantConnectionStatus) {
-        this.participantConnectionStatus.dispose();
-        this.participantConnectionStatus = null;
-    }
-    if (this.avgRtpStatsReporter) {
-        this.avgRtpStatsReporter.dispose();
-        this.avgRtpStatsReporter = null;
-    }
-
-    if (this._audioOutputProblemDetector) {
-        this._audioOutputProblemDetector.dispose();
-        this._audioOutputProblemDetector = null;
-    }
-
-    if (this.rttMonitor) {
-        this.rttMonitor.stop();
-        this.rttMonitor = null;
-    }
-
-    if (this.e2eping) {
-        this.e2eping.stop();
-        this.e2eping = null;
-    }
-
-    this.getLocalTracks().forEach(track => this.onLocalTrackRemoved(track));
-
-    this.rtc.closeBridgeChannel();
-    if (this.statistics) {
-        this.statistics.dispose();
-    }
-
-    this._delayedIceFailed && this._delayedIceFailed.cancel();
-
-    // Close both JVb and P2P JingleSessions
-    if (this.jvbJingleSession) {
-        this.jvbJingleSession.close();
-        this.jvbJingleSession = null;
-    }
-    if (this.p2pJingleSession) {
-        this.p2pJingleSession.close();
-        this.p2pJingleSession = null;
-    }
-
-    // leave the conference
-    if (this.room) {
-        const room = this.room;
-
-        // Unregister connection state listeners
-        room.removeListener(
-            XMPPEvents.CONNECTION_INTERRUPTED,
-            this._onIceConnectionInterrupted);
-        room.removeListener(
-            XMPPEvents.CONNECTION_RESTORED,
-            this._onIceConnectionRestored);
-        room.removeListener(
-            XMPPEvents.CONNECTION_ESTABLISHED,
-            this._onIceConnectionEstablished);
-
-        room.removeListener(
-            XMPPEvents.CONFERENCE_PROPERTIES_CHANGED,
-            this._updateProperties);
-
-        room.removeListener(XMPPEvents.MEETING_ID_SET, this._sendConferenceJoinAnalyticsEvent);
-
-        this.eventManager.removeXMPPListeners();
-
-        this.room = null;
-
-        return room.leave()
-            .then(() => {
-                if (this.rtc) {
-                    this.rtc.destroy();
-                }
-            })
-            .catch(error => {
-                // remove all participants because currently the conference
-                // won't be usable anyway. This is done on success automatically
-                // by the ChatRoom instance.
-                this.getParticipants().forEach(
-                    participant => this.onMemberLeft(participant.getJid()));
-
-                throw error;
-            });
-    }
-
-    // If this.room == null we are calling second time leave().
-    return Promise.reject(
-        new Error('The conference is has been already left'));
-};
-
-/**
- * Returns name of this conference.
- */
-JitsiConference.prototype.getName = function() {
-    return this.options.name;
-};
-
-/**
- * Returns the {@link JitsiConnection} used by this this conference.
- */
-JitsiConference.prototype.getConnection = function() {
-    return this.connection;
-};
-
-/**
- * Check if authentication is enabled for this conference.
- */
-JitsiConference.prototype.isAuthEnabled = function() {
-    return this.authEnabled;
-};
-
-/**
- * Check if user is logged in.
- */
-JitsiConference.prototype.isLoggedIn = function() {
-    return Boolean(this.authIdentity);
-};
-
-/**
- * Get authorized login.
- */
-JitsiConference.prototype.getAuthLogin = function() {
-    return this.authIdentity;
-};
-
-/**
- * Check if external authentication is enabled for this conference.
- */
-JitsiConference.prototype.isExternalAuthEnabled = function() {
-    return this.room && this.room.moderator.isExternalAuthEnabled();
-};
-
-/**
- * Get url for external authentication.
- * @param {boolean} [urlForPopup] if true then return url for login popup,
- *                                else url of login page.
- * @returns {Promise}
- */
-JitsiConference.prototype.getExternalAuthUrl = function(urlForPopup) {
-    return new Promise((resolve, reject) => {
-        if (!this.isExternalAuthEnabled()) {
-            reject();
-
-            return;
-        }
-        if (urlForPopup) {
-            this.room.moderator.getPopupLoginUrl(resolve, reject);
-        } else {
-            this.room.moderator.getLoginUrl(resolve, reject);
-        }
-    });
-};
-
-/**
- * Returns the local tracks of the given media type, or all local tracks if no
- * specific type is given.
- * @param {MediaType} [mediaType] Optional media type (audio or video).
- */
-JitsiConference.prototype.getLocalTracks = function(mediaType) {
-    let tracks = [];
-
-    if (this.rtc) {
-        tracks = this.rtc.getLocalTracks(mediaType);
-    }
-
-    return tracks;
-};
-
-/**
- * Obtains local audio track.
- * @return {JitsiLocalTrack|null}
- */
-JitsiConference.prototype.getLocalAudioTrack = function() {
-    return this.rtc ? this.rtc.getLocalAudioTrack() : null;
-};
-
-/**
- * Obtains local video track.
- * @return {JitsiLocalTrack|null}
- */
-JitsiConference.prototype.getLocalVideoTrack = function() {
-    return this.rtc ? this.rtc.getLocalVideoTrack() : null;
-};
-
-/**
- * Attaches a handler for events(For example - "participant joined".) in the
- * conference. All possible event are defined in JitsiConferenceEvents.
- * @param eventId the event ID.
- * @param handler handler for the event.
- *
- * Note: consider adding eventing functionality by extending an EventEmitter
- * impl, instead of rolling ourselves
- */
-JitsiConference.prototype.on = function(eventId, handler) {
-    if (this.eventEmitter) {
-        this.eventEmitter.on(eventId, handler);
-    }
-};
-
-/**
- * Removes event listener
- * @param eventId the event ID.
- * @param [handler] optional, the specific handler to unbind
- *
- * Note: consider adding eventing functionality by extending an EventEmitter
- * impl, instead of rolling ourselves
- */
-JitsiConference.prototype.off = function(eventId, handler) {
-    if (this.eventEmitter) {
-        this.eventEmitter.removeListener(eventId, handler);
-    }
-};
-
-// Common aliases for event emitter
-JitsiConference.prototype.addEventListener = JitsiConference.prototype.on;
-JitsiConference.prototype.removeEventListener = JitsiConference.prototype.off;
-
-/**
- * Receives notifications from other participants about commands / custom events
- * (sent by sendCommand or sendCommandOnce methods).
- * @param command {String} the name of the command
- * @param handler {Function} handler for the command
- */
-JitsiConference.prototype.addCommandListener = function(command, handler) {
-    if (this.room) {
-        this.room.addPresenceListener(command, handler);
-    }
-};
-
-/**
-  * Removes command  listener
-  * @param command {String} the name of the command
-  * @param handler {Function} handler to remove for the command
-  */
-JitsiConference.prototype.removeCommandListener = function(command, handler) {
-    if (this.room) {
-        this.room.removePresenceListener(command, handler);
-    }
-};
-
-/**
- * Sends text message to the other participants in the conference
- * @param message the text message.
- * @param elementName the element name to encapsulate the message.
- * @deprecated Use 'sendMessage' instead. TODO: this should be private.
- */
-JitsiConference.prototype.sendTextMessage = function(
-        message, elementName = 'body') {
-    if (this.room) {
-        const displayName = (this.room.getFromPresence('nick') || {}).value;
-
-        this.room.sendMessage(message, elementName, displayName);
-    }
-};
-
-/**
- * Send private text message to another participant of the conference
- * @param id the id of the participant to send a private message.
- * @param message the text message.
- * @param elementName the element name to encapsulate the message.
- * @deprecated Use 'sendMessage' instead. TODO: this should be private.
- */
-JitsiConference.prototype.sendPrivateTextMessage = function(
-        id, message, elementName = 'body') {
-    if (this.room) {
-        this.room.sendPrivateMessage(id, message, elementName);
-    }
-};
-
-/**
- * Send presence command.
- * @param name {String} the name of the command.
- * @param values {Object} with keys and values that will be sent.
- **/
-JitsiConference.prototype.sendCommand = function(name, values) {
-    if (this.room) {
-        this.room.addToPresence(name, values);
-        this.room.sendPresence();
-    } else {
-        logger.warn('Not sending a command, room not initialized.');
-    }
-
-};
-
-/**
- * Send presence command one time.
- * @param name {String} the name of the command.
- * @param values {Object} with keys and values that will be sent.
- **/
-JitsiConference.prototype.sendCommandOnce = function(name, values) {
-    this.sendCommand(name, values);
-    this.removeCommand(name);
-};
-
-/**
- * Removes presence command.
- * @param name {String} the name of the command.
- **/
-JitsiConference.prototype.removeCommand = function(name) {
-    if (this.room) {
-        this.room.removeFromPresence(name);
-    }
-};
-
-/**
- * Sets the display name for this conference.
- * @param name the display name to set
- */
-JitsiConference.prototype.setDisplayName = function(name) {
-    if (this.room) {
-        this.room.addToPresence('nick', {
-            attributes: { xmlns: 'http://jabber.org/protocol/nick' },
-            value: name
-        });
-        this.room.sendPresence();
-    }
-};
-
-/**
- * Set new subject for this conference. (available only for moderator)
- * @param {string} subject new subject
- */
-JitsiConference.prototype.setSubject = function(subject) {
-    if (this.room && this.isModerator()) {
-        this.room.setSubject(subject);
-    }
-};
-
-/**
- * Get a transcriber object for all current participants in this conference
- * @return {Transcriber} the transcriber object
- */
-JitsiConference.prototype.getTranscriber = function() {
-    if (this.transcriber === undefined) {
-        this.transcriber = new Transcriber();
-
-        // add all existing local audio tracks to the transcriber
-        const localAudioTracks = this.getLocalTracks(MediaType.AUDIO);
-
-        for (const localAudio of localAudioTracks) {
-            this.transcriber.addTrack(localAudio);
-        }
-
-        // and all remote audio tracks
-        const remoteAudioTracks = this.rtc.getRemoteTracks(MediaType.AUDIO);
-
-        for (const remoteTrack of remoteAudioTracks) {
-            this.transcriber.addTrack(remoteTrack);
-        }
-    }
-
-    return this.transcriber;
-};
-
-/**
- * Returns the transcription status.
- *
- * @returns {String} "on" or "off".
- */
-JitsiConference.prototype.getTranscriptionStatus = function() {
-    return this.room.transcriptionStatus;
-};
-
-/**
- * Adds JitsiLocalTrack object to the conference.
- * @param track the JitsiLocalTrack object.
- * @returns {Promise<JitsiLocalTrack>}
- * @throws {Error} if the specified track is a video track and there is already
- * another video track in the conference.
- */
-JitsiConference.prototype.addTrack = function(track) {
-    if (track.isVideoTrack()) {
-        // Ensure there's exactly 1 local video track in the conference.
-        const localVideoTrack = this.rtc.getLocalVideoTrack();
-
-        if (localVideoTrack) {
-            // Don't be excessively harsh and severe if the API client happens
-            // to attempt to add the same local video track twice.
-            if (track === localVideoTrack) {
-                return Promise.resolve(track);
-            }
-
-            return Promise.reject(new Error(
-                'cannot add second video track to the conference'));
-
-        }
-    }
-
-    return this.replaceTrack(null, track);
-};
-
-/**
- * Fires TRACK_AUDIO_LEVEL_CHANGED change conference event (for local tracks).
- * @param {number} audioLevel the audio level
- * @param {TraceablePeerConnection} [tpc]
- */
-JitsiConference.prototype._fireAudioLevelChangeEvent = function(
-        audioLevel,
-        tpc) {
-    const activeTpc = this.getActivePeerConnection();
-
-    // There will be no TraceablePeerConnection if audio levels do not come from
-    // a peerconnection. LocalStatsCollector.js measures audio levels using Web
-    // Audio Analyser API and emits local audio levels events through
-    // JitsiTrack.setAudioLevel, but does not provide TPC instance which is
-    // optional.
-    if (!tpc || activeTpc === tpc) {
-        this.eventEmitter.emit(
-            JitsiConferenceEvents.TRACK_AUDIO_LEVEL_CHANGED,
-            this.myUserId(), audioLevel);
-    }
-};
-
-/**
- * Fires TRACK_MUTE_CHANGED change conference event.
- * @param track the JitsiTrack object related to the event.
- */
-JitsiConference.prototype._fireMuteChangeEvent = function(track) {
-    // check if track was muted by focus and now is unmuted by user
-    if (this.isMutedByFocus && track.isAudioTrack() && !track.isMuted()) {
-        this.isMutedByFocus = false;
-
-        // unmute local user on server
-        this.room.muteParticipant(this.room.myroomjid, false);
-    }
-
-    let actorParticipant;
-
-    if (this.mutedByFocusActor) {
-        const actorId = Strophe.getResourceFromJid(this.mutedByFocusActor);
-
-        actorParticipant = this.participants[actorId];
-    }
-
+
+        // If VAD processor factory method is provided uses VAD based detection, otherwise fallback to audio level
+        // based detection.
+        if (config.createVADProcessor) {
+            logger.info('Using VAD detection for generating talk while muted events');
+
+            if (!this._audioAnalyser) {
+                this._audioAnalyser = new VADAudioAnalyser(this, config.createVADProcessor);
+            }
+
+            const vadTalkMutedDetection = new VADTalkMutedDetection();
+
+            vadTalkMutedDetection.on(DetectionEvents.VAD_TALK_WHILE_MUTED, () =>
+                this.eventEmitter.emit(JitsiConferenceEvents.TALK_WHILE_MUTED));
+
+            this._audioAnalyser.addVADDetectionService(vadTalkMutedDetection);
+
+
+        } else {
+            logger.info('Using audio level based detection for generating talk while muted events');
+            this._talkWhileMutedDetection = new TalkMutedDetection(
+                this, () => this.eventEmitter.emit(JitsiConferenceEvents.TALK_WHILE_MUTED));
+        }
+    }
+
+    // Disable noisy mic detection on safari since it causes the audio input to
+    // fail on Safari on iPadOS.
+    if (config.enableNoisyMicDetection && !browser.isSafari()) {
+        if (config.createVADProcessor) {
+            if (!this._audioAnalyser) {
+                this._audioAnalyser = new VADAudioAnalyser(this, config.createVADProcessor);
+            }
+
+            const vadNoiseDetection = new VADNoiseDetection();
+
+            vadNoiseDetection.on(DetectionEvents.VAD_NOISY_DEVICE, () =>
+                this.eventEmitter.emit(JitsiConferenceEvents.NOISY_MIC));
+
+            this._audioAnalyser.addVADDetectionService(vadNoiseDetection);
+        } else {
+            logger.warn('No VAD Processor was provided. Noisy microphone detection service was not initialized!');
+        }
+    }
+
+    // Generates events based on no audio input detector.
+    if (config.enableNoAudioDetection) {
+        this._noAudioSignalDetection = new NoAudioSignalDetection(this);
+        this._noAudioSignalDetection.on(DetectionEvents.NO_AUDIO_INPUT, () => {
+            this.eventEmitter.emit(JitsiConferenceEvents.NO_AUDIO_INPUT);
+        });
+        this._noAudioSignalDetection.on(DetectionEvents.AUDIO_INPUT_STATE_CHANGE, hasAudioSignal => {
+            this.eventEmitter.emit(JitsiConferenceEvents.AUDIO_INPUT_STATE_CHANGE, hasAudioSignal);
+        });
+    }
+
+
+    if ('channelLastN' in config) {
+        this.setLastN(config.channelLastN);
+    }
+
+    /**
+     * Emits {@link JitsiConferenceEvents.JVB121_STATUS}.
+     * @type {Jvb121EventGenerator}
+     */
+    this.jvb121Status = new Jvb121EventGenerator(this);
+
+    // creates dominant speaker detection that works only in p2p mode
+    this.p2pDominantSpeakerDetection = new P2PDominantSpeakerDetection(this);
+
+    if (config && config.deploymentInfo && config.deploymentInfo.userRegion) {
+        this.setLocalParticipantProperty(
+            'region', config.deploymentInfo.userRegion);
+    }
+};
+
+/**
+ * Joins the conference.
+ * @param password {string} the password
+ */
+JitsiConference.prototype.join = function(password) {
+    if (this.room) {
+        this.room.join(password).then(() => this._maybeSetSITimeout());
+    }
+};
+
+/**
+ * Authenticates and upgrades the role of the local participant/user.
+ *
+ * @returns {Object} A <tt>thenable</tt> which (1) settles when the process of
+ * authenticating and upgrading the role of the local participant/user finishes
+ * and (2) has a <tt>cancel</tt> method that allows the caller to interrupt the
+ * process.
+ */
+JitsiConference.prototype.authenticateAndUpgradeRole = function(options) {
+    return authenticateAndUpgradeRole.call(this, {
+        ...options,
+        onCreateResource: JitsiConference.resourceCreator
+    });
+};
+
+/**
+ * Check if joined to the conference.
+ */
+JitsiConference.prototype.isJoined = function() {
+    return this.room && this.room.joined;
+};
+
+/**
+ * Tells whether or not the P2P mode is enabled in the configuration.
+ * @return {boolean}
+ */
+JitsiConference.prototype.isP2PEnabled = function() {
+    return Boolean(this.options.config.p2p && this.options.config.p2p.enabled)
+
+        // FIXME: remove once we have a default config template. -saghul
+        || typeof this.options.config.p2p === 'undefined';
+};
+
+/**
+ * When in P2P test mode, the conference will not automatically switch to P2P
+ * when there 2 participants.
+ * @return {boolean}
+ */
+JitsiConference.prototype.isP2PTestModeEnabled = function() {
+    return Boolean(this.options.config.testing
+        && this.options.config.testing.p2pTestMode);
+};
+
+/**
+ * Leaves the conference.
+ * @returns {Promise}
+ */
+JitsiConference.prototype.leave = function() {
+    if (this.participantConnectionStatus) {
+        this.participantConnectionStatus.dispose();
+        this.participantConnectionStatus = null;
+    }
+    if (this.avgRtpStatsReporter) {
+        this.avgRtpStatsReporter.dispose();
+        this.avgRtpStatsReporter = null;
+    }
+
+    if (this._audioOutputProblemDetector) {
+        this._audioOutputProblemDetector.dispose();
+        this._audioOutputProblemDetector = null;
+    }
+
+    if (this.rttMonitor) {
+        this.rttMonitor.stop();
+        this.rttMonitor = null;
+    }
+
+    if (this.e2eping) {
+        this.e2eping.stop();
+        this.e2eping = null;
+    }
+
+    this.getLocalTracks().forEach(track => this.onLocalTrackRemoved(track));
+
+    this.rtc.closeBridgeChannel();
+    if (this.statistics) {
+        this.statistics.dispose();
+    }
+
+    this._delayedIceFailed && this._delayedIceFailed.cancel();
+
+    // Close both JVb and P2P JingleSessions
+    if (this.jvbJingleSession) {
+        this.jvbJingleSession.close();
+        this.jvbJingleSession = null;
+    }
+    if (this.p2pJingleSession) {
+        this.p2pJingleSession.close();
+        this.p2pJingleSession = null;
+    }
+
+    // leave the conference
+    if (this.room) {
+        const room = this.room;
+
+        // Unregister connection state listeners
+        room.removeListener(
+            XMPPEvents.CONNECTION_INTERRUPTED,
+            this._onIceConnectionInterrupted);
+        room.removeListener(
+            XMPPEvents.CONNECTION_RESTORED,
+            this._onIceConnectionRestored);
+        room.removeListener(
+            XMPPEvents.CONNECTION_ESTABLISHED,
+            this._onIceConnectionEstablished);
+
+        room.removeListener(
+            XMPPEvents.CONFERENCE_PROPERTIES_CHANGED,
+            this._updateProperties);
+
+        room.removeListener(XMPPEvents.MEETING_ID_SET, this._sendConferenceJoinAnalyticsEvent);
+
+        this.eventManager.removeXMPPListeners();
+
+        this.room = null;
+
+        return room.leave()
+            .then(() => {
+                if (this.rtc) {
+                    this.rtc.destroy();
+                }
+            })
+            .catch(error => {
+                // remove all participants because currently the conference
+                // won't be usable anyway. This is done on success automatically
+                // by the ChatRoom instance.
+                this.getParticipants().forEach(
+                    participant => this.onMemberLeft(participant.getJid()));
+
+                throw error;
+            });
+    }
+
+    // If this.room == null we are calling second time leave().
+    return Promise.reject(
+        new Error('The conference is has been already left'));
+};
+
+/**
+ * Returns name of this conference.
+ */
+JitsiConference.prototype.getName = function() {
+    return this.options.name;
+};
+
+/**
+ * Returns the {@link JitsiConnection} used by this this conference.
+ */
+JitsiConference.prototype.getConnection = function() {
+    return this.connection;
+};
+
+/**
+ * Check if authentication is enabled for this conference.
+ */
+JitsiConference.prototype.isAuthEnabled = function() {
+    return this.authEnabled;
+};
+
+/**
+ * Check if user is logged in.
+ */
+JitsiConference.prototype.isLoggedIn = function() {
+    return Boolean(this.authIdentity);
+};
+
+/**
+ * Get authorized login.
+ */
+JitsiConference.prototype.getAuthLogin = function() {
+    return this.authIdentity;
+};
+
+/**
+ * Check if external authentication is enabled for this conference.
+ */
+JitsiConference.prototype.isExternalAuthEnabled = function() {
+    return this.room && this.room.moderator.isExternalAuthEnabled();
+};
+
+/**
+ * Get url for external authentication.
+ * @param {boolean} [urlForPopup] if true then return url for login popup,
+ *                                else url of login page.
+ * @returns {Promise}
+ */
+JitsiConference.prototype.getExternalAuthUrl = function(urlForPopup) {
+    return new Promise((resolve, reject) => {
+        if (!this.isExternalAuthEnabled()) {
+            reject();
+
+            return;
+        }
+        if (urlForPopup) {
+            this.room.moderator.getPopupLoginUrl(resolve, reject);
+        } else {
+            this.room.moderator.getLoginUrl(resolve, reject);
+        }
+    });
+};
+
+/**
+ * Returns the local tracks of the given media type, or all local tracks if no
+ * specific type is given.
+ * @param {MediaType} [mediaType] Optional media type (audio or video).
+ */
+JitsiConference.prototype.getLocalTracks = function(mediaType) {
+    let tracks = [];
+
+    if (this.rtc) {
+        tracks = this.rtc.getLocalTracks(mediaType);
+    }
+
+    return tracks;
+};
+
+/**
+ * Obtains local audio track.
+ * @return {JitsiLocalTrack|null}
+ */
+JitsiConference.prototype.getLocalAudioTrack = function() {
+    return this.rtc ? this.rtc.getLocalAudioTrack() : null;
+};
+
+/**
+ * Obtains local video track.
+ * @return {JitsiLocalTrack|null}
+ */
+JitsiConference.prototype.getLocalVideoTrack = function() {
+    return this.rtc ? this.rtc.getLocalVideoTrack() : null;
+};
+
+/**
+ * Attaches a handler for events(For example - "participant joined".) in the
+ * conference. All possible event are defined in JitsiConferenceEvents.
+ * @param eventId the event ID.
+ * @param handler handler for the event.
+ *
+ * Note: consider adding eventing functionality by extending an EventEmitter
+ * impl, instead of rolling ourselves
+ */
+JitsiConference.prototype.on = function(eventId, handler) {
+    if (this.eventEmitter) {
+        this.eventEmitter.on(eventId, handler);
+    }
+};
+
+/**
+ * Removes event listener
+ * @param eventId the event ID.
+ * @param [handler] optional, the specific handler to unbind
+ *
+ * Note: consider adding eventing functionality by extending an EventEmitter
+ * impl, instead of rolling ourselves
+ */
+JitsiConference.prototype.off = function(eventId, handler) {
+    if (this.eventEmitter) {
+        this.eventEmitter.removeListener(eventId, handler);
+    }
+};
+
+// Common aliases for event emitter
+JitsiConference.prototype.addEventListener = JitsiConference.prototype.on;
+JitsiConference.prototype.removeEventListener = JitsiConference.prototype.off;
+
+/**
+ * Receives notifications from other participants about commands / custom events
+ * (sent by sendCommand or sendCommandOnce methods).
+ * @param command {String} the name of the command
+ * @param handler {Function} handler for the command
+ */
+JitsiConference.prototype.addCommandListener = function(command, handler) {
+    if (this.room) {
+        this.room.addPresenceListener(command, handler);
+    }
+};
+
+/**
+  * Removes command  listener
+  * @param command {String} the name of the command
+  * @param handler {Function} handler to remove for the command
+  */
+JitsiConference.prototype.removeCommandListener = function(command, handler) {
+    if (this.room) {
+        this.room.removePresenceListener(command, handler);
+    }
+};
+
+/**
+ * Sends text message to the other participants in the conference
+ * @param message the text message.
+ * @param elementName the element name to encapsulate the message.
+ * @deprecated Use 'sendMessage' instead. TODO: this should be private.
+ */
+JitsiConference.prototype.sendTextMessage = function(
+        message, elementName = 'body') {
+    if (this.room) {
+        const displayName = (this.room.getFromPresence('nick') || {}).value;
+
+        this.room.sendMessage(message, elementName, displayName);
+    }
+};
+
+/**
+ * Send private text message to another participant of the conference
+ * @param id the id of the participant to send a private message.
+ * @param message the text message.
+ * @param elementName the element name to encapsulate the message.
+ * @deprecated Use 'sendMessage' instead. TODO: this should be private.
+ */
+JitsiConference.prototype.sendPrivateTextMessage = function(
+        id, message, elementName = 'body') {
+    if (this.room) {
+        this.room.sendPrivateMessage(id, message, elementName);
+    }
+};
+
+/**
+ * Send presence command.
+ * @param name {String} the name of the command.
+ * @param values {Object} with keys and values that will be sent.
+ **/
+JitsiConference.prototype.sendCommand = function(name, values) {
+    if (this.room) {
+        this.room.addToPresence(name, values);
+        this.room.sendPresence();
+    } else {
+        logger.warn('Not sending a command, room not initialized.');
+    }
+
+};
+
+/**
+ * Send presence command one time.
+ * @param name {String} the name of the command.
+ * @param values {Object} with keys and values that will be sent.
+ **/
+JitsiConference.prototype.sendCommandOnce = function(name, values) {
+    this.sendCommand(name, values);
+    this.removeCommand(name);
+};
+
+/**
+ * Removes presence command.
+ * @param name {String} the name of the command.
+ **/
+JitsiConference.prototype.removeCommand = function(name) {
+    if (this.room) {
+        this.room.removeFromPresence(name);
+    }
+};
+
+/**
+ * Sets the display name for this conference.
+ * @param name the display name to set
+ */
+JitsiConference.prototype.setDisplayName = function(name) {
+    if (this.room) {
+        this.room.addToPresence('nick', {
+            attributes: { xmlns: 'http://jabber.org/protocol/nick' },
+            value: name
+        });
+        this.room.sendPresence();
+    }
+};
+
+/**
+ * Set new subject for this conference. (available only for moderator)
+ * @param {string} subject new subject
+ */
+JitsiConference.prototype.setSubject = function(subject) {
+    if (this.room && this.isModerator()) {
+        this.room.setSubject(subject);
+    }
+};
+
+/**
+ * Get a transcriber object for all current participants in this conference
+ * @return {Transcriber} the transcriber object
+ */
+JitsiConference.prototype.getTranscriber = function() {
+    if (this.transcriber === undefined) {
+        this.transcriber = new Transcriber();
+
+        // add all existing local audio tracks to the transcriber
+        const localAudioTracks = this.getLocalTracks(MediaType.AUDIO);
+
+        for (const localAudio of localAudioTracks) {
+            this.transcriber.addTrack(localAudio);
+        }
+
+        // and all remote audio tracks
+        const remoteAudioTracks = this.rtc.getRemoteTracks(MediaType.AUDIO);
+
+        for (const remoteTrack of remoteAudioTracks) {
+            this.transcriber.addTrack(remoteTrack);
+        }
+    }
+
+    return this.transcriber;
+};
+
+/**
+ * Returns the transcription status.
+ *
+ * @returns {String} "on" or "off".
+ */
+JitsiConference.prototype.getTranscriptionStatus = function() {
+    return this.room.transcriptionStatus;
+};
+
+/**
+ * Adds JitsiLocalTrack object to the conference.
+ * @param track the JitsiLocalTrack object.
+ * @returns {Promise<JitsiLocalTrack>}
+ * @throws {Error} if the specified track is a video track and there is already
+ * another video track in the conference.
+ */
+JitsiConference.prototype.addTrack = function(track) {
+    if (track.isVideoTrack()) {
+        // Ensure there's exactly 1 local video track in the conference.
+//        const localVideoTrack = this.rtc.getLocalVideoTrack();
+        const localVideoTrack = undefined;  //  jitsi party parmits many video tracks
+
+        if (localVideoTrack) {
+            // Don't be excessively harsh and severe if the API client happens
+            // to attempt to add the same local video track twice.
+            if (track === localVideoTrack) {
+                return Promise.resolve(track);
+            }
+
+            return Promise.reject(new Error(
+                'cannot add second video track to the conference'));
+
+        }
+    }
+
+    return this.replaceTrack(null, track);
+};
+
+/**
+ * Fires TRACK_AUDIO_LEVEL_CHANGED change conference event (for local tracks).
+ * @param {number} audioLevel the audio level
+ * @param {TraceablePeerConnection} [tpc]
+ */
+JitsiConference.prototype._fireAudioLevelChangeEvent = function(
+        audioLevel,
+        tpc) {
+    const activeTpc = this.getActivePeerConnection();
+
+    // There will be no TraceablePeerConnection if audio levels do not come from
+    // a peerconnection. LocalStatsCollector.js measures audio levels using Web
+    // Audio Analyser API and emits local audio levels events through
+    // JitsiTrack.setAudioLevel, but does not provide TPC instance which is
+    // optional.
+    if (!tpc || activeTpc === tpc) {
+        this.eventEmitter.emit(
+            JitsiConferenceEvents.TRACK_AUDIO_LEVEL_CHANGED,
+            this.myUserId(), audioLevel);
+    }
+};
+
+/**
+ * Fires TRACK_MUTE_CHANGED change conference event.
+ * @param track the JitsiTrack object related to the event.
+ */
+JitsiConference.prototype._fireMuteChangeEvent = function(track) {
+    // check if track was muted by focus and now is unmuted by user
+    if (this.isMutedByFocus && track.isAudioTrack() && !track.isMuted()) {
+        this.isMutedByFocus = false;
+
+        // unmute local user on server
+        this.room.muteParticipant(this.room.myroomjid, false);
+    }
+
+    let actorParticipant;
+
+    if (this.mutedByFocusActor) {
+        const actorId = Strophe.getResourceFromJid(this.mutedByFocusActor);
+
+        actorParticipant = this.participants[actorId];
+    }
+
     // Setup E2EE on the sender that is created for the unmuted track.
     if (this._e2eeCtx && !track.isMuted() && browser.doesVideoMuteByStreamRemove()) {
         if (this.p2pJingleSession) {
@@ -4402,151 +976,151 @@
         }
     }
 
-    this.eventEmitter.emit(JitsiConferenceEvents.TRACK_MUTE_CHANGED, track, actorParticipant);
-};
-
-/**
- * Clear JitsiLocalTrack properties and listeners.
- * @param track the JitsiLocalTrack object.
- */
-JitsiConference.prototype.onLocalTrackRemoved = function(track) {
-    track._setConference(null);
-    this.rtc.removeLocalTrack(track);
-    track.removeEventListener(JitsiTrackEvents.TRACK_MUTE_CHANGED,
-        track.muteHandler);
-    track.removeEventListener(JitsiTrackEvents.TRACK_AUDIO_LEVEL_CHANGED,
-        track.audioLevelHandler);
-
-    // send event for stopping screen sharing
-    // FIXME: we assume we have only one screen sharing track
-    // if we change this we need to fix this check
-    if (track.isVideoTrack() && track.videoType === VideoType.DESKTOP) {
-        this.statistics.sendScreenSharingEvent(false);
-    }
-
-    this.eventEmitter.emit(JitsiConferenceEvents.TRACK_REMOVED, track);
-};
-
-/**
- * Removes JitsiLocalTrack from the conference and performs
- * a new offer/answer cycle.
- * @param {JitsiLocalTrack} track
- * @returns {Promise}
- */
-JitsiConference.prototype.removeTrack = function(track) {
-    return this.replaceTrack(track, null);
-};
-
-/**
- * Replaces oldTrack with newTrack and performs a single offer/answer
- *  cycle after both operations are done.  Either oldTrack or newTrack
- *  can be null; replacing a valid 'oldTrack' with a null 'newTrack'
- *  effectively just removes 'oldTrack'
- * @param {JitsiLocalTrack} oldTrack the current stream in use to be replaced
- * @param {JitsiLocalTrack} newTrack the new stream to use
- * @returns {Promise} resolves when the replacement is finished
- */
-JitsiConference.prototype.replaceTrack = function(oldTrack, newTrack) {
-    // First do the removal of the oldTrack at the JitsiConference level
-    if (oldTrack) {
-        if (oldTrack.disposed) {
-            return Promise.reject(
-                new JitsiTrackError(JitsiTrackErrors.TRACK_IS_DISPOSED));
-        }
-    }
-    if (newTrack) {
-        if (newTrack.disposed) {
-            return Promise.reject(
-                new JitsiTrackError(JitsiTrackErrors.TRACK_IS_DISPOSED));
-        }
-    }
-
-    // Now replace the stream at the lower levels
-    return this._doReplaceTrack(oldTrack, newTrack)
-        .then(() => {
-            if (oldTrack) {
-                this.onLocalTrackRemoved(oldTrack);
-            }
-            if (newTrack) {
-                // Now handle the addition of the newTrack at the
-                // JitsiConference level
-                this._setupNewTrack(newTrack);
-            }
-
-            return Promise.resolve();
-        }, error => Promise.reject(new Error(error)));
-};
-
-/**
- * Replaces the tracks at the lower level by going through the Jingle session
- * and WebRTC peer connection. The method will resolve immediately if there is
- * currently no JingleSession started.
- * @param {JitsiLocalTrack|null} oldTrack the track to be removed during
- * the process or <tt>null</t> if the method should act as "add track"
- * @param {JitsiLocalTrack|null} newTrack the new track to be added or
- * <tt>null</tt> if the method should act as "remove track"
- * @return {Promise} resolved when the process is done or rejected with a string
- * which describes the error.
- * @private
- */
-JitsiConference.prototype._doReplaceTrack = function(oldTrack, newTrack) {
-    const replaceTrackPromises = [];
-
-    if (this.jvbJingleSession) {
-        replaceTrackPromises.push(
-            this.jvbJingleSession.replaceTrack(oldTrack, newTrack));
-    } else {
-        logger.info('_doReplaceTrack - no JVB JingleSession');
-    }
-
-    if (this.p2pJingleSession) {
-        replaceTrackPromises.push(
-            this.p2pJingleSession.replaceTrack(oldTrack, newTrack));
-    } else {
-        logger.info('_doReplaceTrack - no P2P JingleSession');
-    }
-
-    return Promise.all(replaceTrackPromises);
-};
-
-/**
- * Operations related to creating a new track
- * @param {JitsiLocalTrack} newTrack the new track being created
- */
-JitsiConference.prototype._setupNewTrack = function(newTrack) {
-    if (newTrack.isAudioTrack() || (newTrack.isVideoTrack()
-            && newTrack.videoType !== VideoType.DESKTOP)) {
-        // Report active device to statistics
-        const devices = RTC.getCurrentlyAvailableMediaDevices();
-        const device
-            = devices.find(
-                d =>
-                    d.kind === `${newTrack.getTrack().kind}input`
-                        && d.label === newTrack.getTrack().label);
-
-        if (device) {
-            Statistics.sendActiveDeviceListEvent(
-                RTC.getEventDataForActiveDevice(device));
-        }
-    }
-    if (newTrack.isVideoTrack()) {
-        this.removeCommand('videoType');
-        this.sendCommand('videoType', {
-            value: newTrack.videoType,
-            attributes: {
-                xmlns: 'http://jitsi.org/jitmeet/video'
-            }
-        });
-    }
-    this.rtc.addLocalTrack(newTrack);
-
-    // ensure that we're sharing proper "is muted" state
-    if (newTrack.isAudioTrack()) {
-        this.room.setAudioMute(newTrack.isMuted());
-    } else {
-        this.room.setVideoMute(newTrack.isMuted());
-    }
-
+    this.eventEmitter.emit(JitsiConferenceEvents.TRACK_MUTE_CHANGED, track, actorParticipant);
+};
+
+/**
+ * Clear JitsiLocalTrack properties and listeners.
+ * @param track the JitsiLocalTrack object.
+ */
+JitsiConference.prototype.onLocalTrackRemoved = function(track) {
+    track._setConference(null);
+    this.rtc.removeLocalTrack(track);
+    track.removeEventListener(JitsiTrackEvents.TRACK_MUTE_CHANGED,
+        track.muteHandler);
+    track.removeEventListener(JitsiTrackEvents.TRACK_AUDIO_LEVEL_CHANGED,
+        track.audioLevelHandler);
+
+    // send event for stopping screen sharing
+    // FIXME: we assume we have only one screen sharing track
+    // if we change this we need to fix this check
+    if (track.isVideoTrack() && track.videoType === VideoType.DESKTOP) {
+        this.statistics.sendScreenSharingEvent(false);
+    }
+
+    this.eventEmitter.emit(JitsiConferenceEvents.TRACK_REMOVED, track);
+};
+
+/**
+ * Removes JitsiLocalTrack from the conference and performs
+ * a new offer/answer cycle.
+ * @param {JitsiLocalTrack} track
+ * @returns {Promise}
+ */
+JitsiConference.prototype.removeTrack = function(track) {
+    return this.replaceTrack(track, null);
+};
+
+/**
+ * Replaces oldTrack with newTrack and performs a single offer/answer
+ *  cycle after both operations are done.  Either oldTrack or newTrack
+ *  can be null; replacing a valid 'oldTrack' with a null 'newTrack'
+ *  effectively just removes 'oldTrack'
+ * @param {JitsiLocalTrack} oldTrack the current stream in use to be replaced
+ * @param {JitsiLocalTrack} newTrack the new stream to use
+ * @returns {Promise} resolves when the replacement is finished
+ */
+JitsiConference.prototype.replaceTrack = function(oldTrack, newTrack) {
+    // First do the removal of the oldTrack at the JitsiConference level
+    if (oldTrack) {
+        if (oldTrack.disposed) {
+            return Promise.reject(
+                new JitsiTrackError(JitsiTrackErrors.TRACK_IS_DISPOSED));
+        }
+    }
+    if (newTrack) {
+        if (newTrack.disposed) {
+            return Promise.reject(
+                new JitsiTrackError(JitsiTrackErrors.TRACK_IS_DISPOSED));
+        }
+    }
+
+    // Now replace the stream at the lower levels
+    return this._doReplaceTrack(oldTrack, newTrack)
+        .then(() => {
+            if (oldTrack) {
+                this.onLocalTrackRemoved(oldTrack);
+            }
+            if (newTrack) {
+                // Now handle the addition of the newTrack at the
+                // JitsiConference level
+                this._setupNewTrack(newTrack);
+            }
+
+            return Promise.resolve();
+        }, error => Promise.reject(new Error(error)));
+};
+
+/**
+ * Replaces the tracks at the lower level by going through the Jingle session
+ * and WebRTC peer connection. The method will resolve immediately if there is
+ * currently no JingleSession started.
+ * @param {JitsiLocalTrack|null} oldTrack the track to be removed during
+ * the process or <tt>null</t> if the method should act as "add track"
+ * @param {JitsiLocalTrack|null} newTrack the new track to be added or
+ * <tt>null</tt> if the method should act as "remove track"
+ * @return {Promise} resolved when the process is done or rejected with a string
+ * which describes the error.
+ * @private
+ */
+JitsiConference.prototype._doReplaceTrack = function(oldTrack, newTrack) {
+    const replaceTrackPromises = [];
+
+    if (this.jvbJingleSession) {
+        replaceTrackPromises.push(
+            this.jvbJingleSession.replaceTrack(oldTrack, newTrack));
+    } else {
+        logger.info('_doReplaceTrack - no JVB JingleSession');
+    }
+
+    if (this.p2pJingleSession) {
+        replaceTrackPromises.push(
+            this.p2pJingleSession.replaceTrack(oldTrack, newTrack));
+    } else {
+        logger.info('_doReplaceTrack - no P2P JingleSession');
+    }
+
+    return Promise.all(replaceTrackPromises);
+};
+
+/**
+ * Operations related to creating a new track
+ * @param {JitsiLocalTrack} newTrack the new track being created
+ */
+JitsiConference.prototype._setupNewTrack = function(newTrack) {
+    if (newTrack.isAudioTrack() || (newTrack.isVideoTrack()
+            && newTrack.videoType !== VideoType.DESKTOP)) {
+        // Report active device to statistics
+        const devices = RTC.getCurrentlyAvailableMediaDevices();
+        const device
+            = devices.find(
+                d =>
+                    d.kind === `${newTrack.getTrack().kind}input`
+                        && d.label === newTrack.getTrack().label);
+
+        if (device) {
+            Statistics.sendActiveDeviceListEvent(
+                RTC.getEventDataForActiveDevice(device));
+        }
+    }
+    if (newTrack.isVideoTrack()) {
+        this.removeCommand('videoType');
+        this.sendCommand('videoType', {
+            value: newTrack.videoType,
+            attributes: {
+                xmlns: 'http://jitsi.org/jitmeet/video'
+            }
+        });
+    }
+    this.rtc.addLocalTrack(newTrack);
+
+    // ensure that we're sharing proper "is muted" state
+    if (newTrack.isAudioTrack()) {
+        this.room.setAudioMute(newTrack.isMuted());
+    } else {
+        this.room.setVideoMute(newTrack.isMuted());
+    }
+
     // Setup E2EE on the new track that has been added
     // to the conference, apply it on all the open peerconnections.
     if (this._e2eeCtx) {
@@ -4558,602 +1132,602 @@
         }
     }
 
-    newTrack.muteHandler = this._fireMuteChangeEvent.bind(this, newTrack);
-    newTrack.audioLevelHandler = this._fireAudioLevelChangeEvent.bind(this);
-    newTrack.addEventListener(
-        JitsiTrackEvents.TRACK_MUTE_CHANGED,
-        newTrack.muteHandler);
-    newTrack.addEventListener(
-        JitsiTrackEvents.TRACK_AUDIO_LEVEL_CHANGED,
-        newTrack.audioLevelHandler);
-
-    newTrack._setConference(this);
-
-    this.eventEmitter.emit(JitsiConferenceEvents.TRACK_ADDED, newTrack);
-};
-
-/**
- * Method called by the {@link JitsiLocalTrack} (a video one) in order to add
- * back the underlying WebRTC MediaStream to the PeerConnection (which has
- * removed on video mute).
- * @param {JitsiLocalTrack} track the local track that will be added as part of
- * the unmute operation.
- * @return {Promise} resolved when the process is done or rejected with a string
- * which describes the error.
- */
-JitsiConference.prototype._addLocalTrackAsUnmute = function(track) {
-    const addAsUnmutePromises = [];
-
-    if (this.jvbJingleSession) {
-        addAsUnmutePromises.push(this.jvbJingleSession.addTrackAsUnmute(track));
-    } else {
-        logger.info(
-            'Add local MediaStream as unmute -'
-                + ' no JVB Jingle session started yet');
-    }
-
-    if (this.p2pJingleSession) {
-        addAsUnmutePromises.push(this.p2pJingleSession.addTrackAsUnmute(track));
-    } else {
-        logger.info(
-            'Add local MediaStream as unmute -'
-                + ' no P2P Jingle session started yet');
-    }
-
-    return Promise.all(addAsUnmutePromises);
-};
-
-/**
- * Method called by the {@link JitsiLocalTrack} (a video one) in order to remove
- * the underlying WebRTC MediaStream from the PeerConnection. The purpose of
- * that is to stop sending any data and turn off the HW camera device.
- * @param {JitsiLocalTrack} track the local track that will be removed.
- * @return {Promise}
- */
-JitsiConference.prototype._removeLocalTrackAsMute = function(track) {
-    const removeAsMutePromises = [];
-
-    if (this.jvbJingleSession) {
-        removeAsMutePromises.push(
-            this.jvbJingleSession.removeTrackAsMute(track));
-    } else {
-        logger.info(
-            'Remove local MediaStream - no JVB JingleSession started yet');
-    }
-    if (this.p2pJingleSession) {
-        removeAsMutePromises.push(
-            this.p2pJingleSession.removeTrackAsMute(track));
-    } else {
-        logger.info(
-            'Remove local MediaStream - no P2P JingleSession started yet');
-    }
-
-    return Promise.all(removeAsMutePromises);
-};
-
-/**
- * Get role of the local user.
- * @returns {string} user role: 'moderator' or 'none'
- */
-JitsiConference.prototype.getRole = function() {
-    return this.room.role;
-};
-
-/**
- * Returns whether or not the current conference has been joined as a hidden
- * user.
- *
- * @returns {boolean|null} True if hidden, false otherwise. Will return null if
- * no connection is active.
- */
-JitsiConference.prototype.isHidden = function() {
-    if (!this.connection) {
-        return null;
-    }
-
-    return Strophe.getDomainFromJid(this.connection.getJid())
-        === this.options.config.hiddenDomain;
-};
-
-/**
- * Check if local user is moderator.
- * @returns {boolean|null} true if local user is moderator, false otherwise. If
- * we're no longer in the conference room then <tt>null</tt> is returned.
- */
-JitsiConference.prototype.isModerator = function() {
-    return this.room ? this.room.isModerator() : null;
-};
-
-/**
- * Set password for the room.
- * @param {string} password new password for the room.
- * @returns {Promise}
- */
-JitsiConference.prototype.lock = function(password) {
-    if (!this.isModerator()) {
-        return Promise.reject(new Error('You are not moderator.'));
-    }
-
-    return new Promise((resolve, reject) => {
-        this.room.lockRoom(
-            password || '',
-            () => resolve(),
-            err => reject(err),
-            () => reject(JitsiConferenceErrors.PASSWORD_NOT_SUPPORTED));
-    });
-};
-
-/**
- * Remove password from the room.
- * @returns {Promise}
- */
-JitsiConference.prototype.unlock = function() {
-    return this.lock();
-};
-
-/**
- * Elects the participant with the given id to be the selected participant in
- * order to receive higher video quality (if simulcast is enabled).
- * Or cache it if channel is not created and send it once channel is available.
- * @param participantId the identifier of the participant
- * @throws NetworkError or InvalidStateError or Error if the operation fails.
- * @returns {void}
- */
-JitsiConference.prototype.selectParticipant = function(participantId) {
-    this.selectParticipants([ participantId ]);
-};
-
-/*
- * Elects participants with given ids to be the selected participants in order
- * to receive higher video quality (if simulcast is enabled). The argument
- * should be an array of participant id strings or an empty array; an error will
- * be thrown if a non-array is passed in. The error is thrown as a layer of
- * protection against passing an invalid argument, as the error will happen in
- * the bridge and may not be visible in the client.
- *
- * @param {Array<strings>} participantIds - An array of identifiers for
- * participants.
- * @returns {void}
- */
-JitsiConference.prototype.selectParticipants = function(participantIds) {
-    if (!Array.isArray(participantIds)) {
-        throw new Error('Invalid argument; participantIds must be an array.');
-    }
-
-    this.rtc.selectEndpoints(participantIds);
-};
-
-/**
- * Elects the participant with the given id to be the pinned participant in
- * order to always receive video for this participant (even when last n is
- * enabled).
- * @param participantId the identifier of the participant
- * @throws NetworkError or InvalidStateError or Error if the operation fails.
- */
-JitsiConference.prototype.pinParticipant = function(participantId) {
-    this.rtc.pinEndpoint(participantId);
-};
-
-/**
- * Obtains the current value for "lastN". See {@link setLastN} for more info.
- * @returns {number}
- */
-JitsiConference.prototype.getLastN = function() {
-    return this.rtc.getLastN();
-};
-
-/**
- * Selects a new value for "lastN". The requested amount of videos are going
- * to be delivered after the value is in effect. Set to -1 for unlimited or
- * all available videos.
- * @param lastN the new number of videos the user would like to receive.
- * @throws Error or RangeError if the given value is not a number or is smaller
- * than -1.
- */
-JitsiConference.prototype.setLastN = function(lastN) {
-    if (!Number.isInteger(lastN) && !Number.parseInt(lastN, 10)) {
-        throw new Error(`Invalid value for lastN: ${lastN}`);
-    }
-    const n = Number(lastN);
-
-    if (n < -1) {
-        throw new RangeError('lastN cannot be smaller than -1');
-    }
-    this.rtc.setLastN(n);
-
-    // If the P2P session is not fully established yet, we wait until it gets
-    // established.
-    if (this.p2pJingleSession) {
-        const isVideoActive = n !== 0;
-
-        this.p2pJingleSession
-            .setMediaTransferActive(true, isVideoActive)
-            .catch(error => {
-                logger.error(
-                    `Failed to adjust video transfer status (${isVideoActive})`,
-                    error);
-            });
-    }
-};
-
-/**
- * Checks if the participant given by participantId is currently included in
- * the last N.
- * @param {string} participantId the identifier of the participant we would
- * like to check.
- * @return {boolean} true if the participant with id is in the last N set or
- * if there's no last N set, false otherwise.
- * @deprecated this method should never be used to figure out the UI, but
- * {@link ParticipantConnectionStatus} should be used instead.
- */
-JitsiConference.prototype.isInLastN = function(participantId) {
-    return this.rtc.isInLastN(participantId);
-};
-
-/**
- * @return Array<JitsiParticipant> an array of all participants in this
- * conference.
- */
-JitsiConference.prototype.getParticipants = function() {
-    return Object.keys(this.participants).map(function(key) {
-        return this.participants[key];
-    }, this);
-};
-
-/**
- * Returns the number of participants in the conference, including the local
- * participant.
- * @param countHidden {boolean} Whether or not to include hidden participants
- * in the count. Default: false.
- **/
-JitsiConference.prototype.getParticipantCount
-    = function(countHidden = false) {
-
-        let participants = this.getParticipants();
-
-        if (!countHidden) {
-            participants = participants.filter(p => !p.isHidden());
-        }
-
-        // Add one for the local participant.
-        return participants.length + 1;
-    };
-
-/**
- * @returns {JitsiParticipant} the participant in this conference with the
- * specified id (or undefined if there isn't one).
- * @param id the id of the participant.
- */
-JitsiConference.prototype.getParticipantById = function(id) {
-    return this.participants[id];
-};
-
-/**
- * Kick participant from this conference.
- * @param {string} id id of the participant to kick
- */
-JitsiConference.prototype.kickParticipant = function(id) {
-    const participant = this.getParticipantById(id);
-
-    if (!participant) {
-        return;
-    }
-    this.room.kick(participant.getJid());
-};
-
-/**
- * Maybe clears the timeout which emits {@link ACTION_JINGLE_SI_TIMEOUT}
- * analytics event.
- * @private
- */
-JitsiConference.prototype._maybeClearSITimeout = function() {
-    if (this._sessionInitiateTimeout
-            && (this.jvbJingleSession || this.getParticipantCount() < 2)) {
-        window.clearTimeout(this._sessionInitiateTimeout);
-        this._sessionInitiateTimeout = null;
-    }
-};
-
-/**
- * Sets a timeout which will emit {@link ACTION_JINGLE_SI_TIMEOUT} analytics
- * event.
- * @private
- */
-JitsiConference.prototype._maybeSetSITimeout = function() {
-    // Jicofo is supposed to invite if there are at least 2 participants
-    if (!this.jvbJingleSession
-            && this.getParticipantCount() >= 2
-            && !this._sessionInitiateTimeout) {
-        this._sessionInitiateTimeout = window.setTimeout(() => {
-            this._sessionInitiateTimeout = null;
-            Statistics.sendAnalytics(createJingleEvent(
-                ACTION_JINGLE_SI_TIMEOUT,
-                {
-                    p2p: false,
-                    value: JINGLE_SI_TIMEOUT
-                }));
-        }, JINGLE_SI_TIMEOUT);
-    }
-};
-
-/**
- * Mutes a participant.
- * @param {string} id The id of the participant to mute.
- */
-JitsiConference.prototype.muteParticipant = function(id) {
-    const participant = this.getParticipantById(id);
-
-    if (!participant) {
-        return;
-    }
-    this.room.muteParticipant(participant.getJid(), true);
-};
-
-/* eslint-disable max-params */
-
-/**
- * Notifies this JitsiConference that a new member has joined its chat room.
- *
- * FIXME This should NOT be exposed!
- *
- * @param jid the jid of the participant in the MUC
- * @param nick the display name of the participant
- * @param role the role of the participant in the MUC
- * @param isHidden indicates if this is a hidden participant (system
- * participant for example a recorder).
- * @param statsID the participant statsID (optional)
- * @param status the initial status if any
- * @param identity the member identity, if any
- * @param botType the member botType, if any
- */
-JitsiConference.prototype.onMemberJoined = function(
-        jid, nick, role, isHidden, statsID, status, identity, botType) {
-    const id = Strophe.getResourceFromJid(jid);
-
-    if (id === 'focus' || this.myUserId() === id) {
-        return;
-    }
-
-    const participant
-        = new JitsiParticipant(jid, this, nick, isHidden, statsID, status, identity);
-
-    participant._role = role;
-    participant._botType = botType;
-    this.participants[id] = participant;
-    this.eventEmitter.emit(
-        JitsiConferenceEvents.USER_JOINED,
-        id,
-        participant);
-
-    this._updateFeatures(participant);
-
-    this._maybeStartOrStopP2P();
-    this._maybeSetSITimeout();
-};
-
-/* eslint-enable max-params */
-
-/**
- * Updates features for a participant.
- * @param {JitsiParticipant} participant - The participant to query for features.
- * @returns {void}
- * @private
- */
-JitsiConference.prototype._updateFeatures = function(participant) {
-    participant.getFeatures()
-        .then(features => {
-            participant._supportsDTMF = features.has('urn:xmpp:jingle:dtmf:0');
-            this.updateDTMFSupport();
-
-            if (features.has('http://jitsi.org/protocol/jigasi')) {
-                participant.setProperty('features_jigasi', true);
-            }
-
-            if (features.has('https://jitsi.org/meet/e2ee')) {
-                participant.setProperty('features_e2ee', true);
-            }
-        })
-        .catch(() => false);
-};
-
-/**
- * Get notified when member bot type had changed.
- * @param jid the member jid
- * @param botType the new botType value
- * @private
- */
-JitsiConference.prototype._onMemberBotTypeChanged = function(jid, botType) {
-
-    // find the participant and mark it as non bot, as the real one will join
-    // in a moment
-    const peers = this.getParticipants();
-    const botParticipant = peers.find(p => p.getJid() === jid);
-
-    if (botParticipant) {
-        botParticipant._botType = botType;
-        const id = Strophe.getResourceFromJid(jid);
-
-        this.eventEmitter.emit(
-            JitsiConferenceEvents.BOT_TYPE_CHANGED,
-            id,
-            botType);
-    }
-
-    // if botType changed to undefined, botType was removed, in case of
-    // poltergeist mode this is the moment when the poltergeist had exited and
-    // the real participant had already replaced it.
-    // In this case we can check and try p2p
-    if (!botParticipant._botType) {
-        this._maybeStartOrStopP2P();
-    }
-};
-
-JitsiConference.prototype.onMemberLeft = function(jid) {
-    const id = Strophe.getResourceFromJid(jid);
-
-    if (id === 'focus' || this.myUserId() === id) {
-        return;
-    }
-
-    const participant = this.participants[id];
-
-    delete this.participants[id];
-
-    const removedTracks = this.rtc.removeRemoteTracks(id);
-
-    removedTracks.forEach(
-        track =>
-            this.eventEmitter.emit(JitsiConferenceEvents.TRACK_REMOVED, track));
-
-    // there can be no participant in case the member that left is focus
-    if (participant) {
-        this.eventEmitter.emit(
-            JitsiConferenceEvents.USER_LEFT, id, participant);
-    }
-
-    this._maybeStartOrStopP2P(true /* triggered by user left event */);
-    this._maybeClearSITimeout();
-};
-
-/**
- * Designates an event indicating that we were kicked from the XMPP MUC.
- * @param {boolean} isSelfPresence - whether it is for local participant
- * or another participant.
- * @param {string} actorId - the id of the participant who was initiator
- * of the kick.
- * @param {string?} kickedParticipantId - when it is not a kick for local participant,
- * this is the id of the participant which was kicked.
- */
-JitsiConference.prototype.onMemberKicked = function(isSelfPresence, actorId, kickedParticipantId) {
-    const actorParticipant = this.participants[actorId];
-
-    if (isSelfPresence) {
-        this.eventEmitter.emit(
-            JitsiConferenceEvents.KICKED, actorParticipant);
-
-        this.leave();
-
-        return;
-    }
-
-    const kickedParticipant = this.participants[kickedParticipantId];
-
-    this.eventEmitter.emit(
-        JitsiConferenceEvents.PARTICIPANT_KICKED, actorParticipant, kickedParticipant);
-};
-
-/**
- * Method called on local MUC role change.
- * @param {string} role the name of new user's role as defined by XMPP MUC.
- */
-JitsiConference.prototype.onLocalRoleChanged = function(role) {
-    // Emit role changed for local  JID
-    this.eventEmitter.emit(
-        JitsiConferenceEvents.USER_ROLE_CHANGED, this.myUserId(), role);
-};
-
-JitsiConference.prototype.onUserRoleChanged = function(jid, role) {
-    const id = Strophe.getResourceFromJid(jid);
-    const participant = this.getParticipantById(id);
-
-    if (!participant) {
-        return;
-    }
-    participant._role = role;
-    this.eventEmitter.emit(JitsiConferenceEvents.USER_ROLE_CHANGED, id, role);
-};
-
-JitsiConference.prototype.onDisplayNameChanged = function(jid, displayName) {
-    const id = Strophe.getResourceFromJid(jid);
-    const participant = this.getParticipantById(id);
-
-    if (!participant) {
-        return;
-    }
-
-    if (participant._displayName === displayName) {
-        return;
-    }
-
-    participant._displayName = displayName;
-    this.eventEmitter.emit(
-        JitsiConferenceEvents.DISPLAY_NAME_CHANGED,
-        id,
-        displayName);
-};
-
-/**
- * Notifies this JitsiConference that a JitsiRemoteTrack was added into
- * the conference.
- *
- * @param {JitsiRemoteTrack} track the JitsiRemoteTrack which was added to this
- * JitsiConference
- */
-JitsiConference.prototype.onRemoteTrackAdded = function(track) {
-    if (track.isP2P && !this.isP2PActive()) {
-        logger.info(
-            'Trying to add remote P2P track, when not in P2P - IGNORED');
-
-        return;
-    } else if (!track.isP2P && this.isP2PActive()) {
-        logger.info(
-            'Trying to add remote JVB track, when in P2P - IGNORED');
-
-        return;
-    }
-
-    // Setup E2EE handling, if supported.
-    this._setupReceiverE2EEForTrack(track);
-
-    const id = track.getParticipantId();
-    const participant = this.getParticipantById(id);
-
-    if (!participant) {
-        logger.error(`No participant found for id: ${id}`);
-
-        return;
-    }
-
-    // Add track to JitsiParticipant.
-    participant._tracks.push(track);
-
-    if (this.transcriber) {
-        this.transcriber.addTrack(track);
-    }
-
-    const emitter = this.eventEmitter;
-
-    track.addEventListener(
-        JitsiTrackEvents.TRACK_MUTE_CHANGED,
-        () => emitter.emit(JitsiConferenceEvents.TRACK_MUTE_CHANGED, track));
-    track.addEventListener(
-        JitsiTrackEvents.TRACK_AUDIO_LEVEL_CHANGED,
-        (audioLevel, tpc) => {
-            const activeTPC = this.getActivePeerConnection();
-
-            if (activeTPC === tpc) {
-                emitter.emit(
-                    JitsiConferenceEvents.TRACK_AUDIO_LEVEL_CHANGED,
-                    id,
-                    audioLevel);
-            }
-        }
-    );
-
-    emitter.emit(JitsiConferenceEvents.TRACK_ADDED, track);
-};
-
-/**
- * Callback called by the Jingle plugin when 'session-answer' is received.
- * @param {JingleSessionPC} session the Jingle session for which an answer was
- * received.
- * @param {jQuery} answer a jQuery selector pointing to 'jingle' IQ element
- */
-// eslint-disable-next-line no-unused-vars
-JitsiConference.prototype.onCallAccepted = function(session, answer) {
-    if (this.p2pJingleSession === session) {
-        logger.info('P2P setAnswer');
-
+    newTrack.muteHandler = this._fireMuteChangeEvent.bind(this, newTrack);
+    newTrack.audioLevelHandler = this._fireAudioLevelChangeEvent.bind(this);
+    newTrack.addEventListener(
+        JitsiTrackEvents.TRACK_MUTE_CHANGED,
+        newTrack.muteHandler);
+    newTrack.addEventListener(
+        JitsiTrackEvents.TRACK_AUDIO_LEVEL_CHANGED,
+        newTrack.audioLevelHandler);
+
+    newTrack._setConference(this);
+
+    this.eventEmitter.emit(JitsiConferenceEvents.TRACK_ADDED, newTrack);
+};
+
+/**
+ * Method called by the {@link JitsiLocalTrack} (a video one) in order to add
+ * back the underlying WebRTC MediaStream to the PeerConnection (which has
+ * removed on video mute).
+ * @param {JitsiLocalTrack} track the local track that will be added as part of
+ * the unmute operation.
+ * @return {Promise} resolved when the process is done or rejected with a string
+ * which describes the error.
+ */
+JitsiConference.prototype._addLocalTrackAsUnmute = function(track) {
+    const addAsUnmutePromises = [];
+
+    if (this.jvbJingleSession) {
+        addAsUnmutePromises.push(this.jvbJingleSession.addTrackAsUnmute(track));
+    } else {
+        logger.info(
+            'Add local MediaStream as unmute -'
+                + ' no JVB Jingle session started yet');
+    }
+
+    if (this.p2pJingleSession) {
+        addAsUnmutePromises.push(this.p2pJingleSession.addTrackAsUnmute(track));
+    } else {
+        logger.info(
+            'Add local MediaStream as unmute -'
+                + ' no P2P Jingle session started yet');
+    }
+
+    return Promise.all(addAsUnmutePromises);
+};
+
+/**
+ * Method called by the {@link JitsiLocalTrack} (a video one) in order to remove
+ * the underlying WebRTC MediaStream from the PeerConnection. The purpose of
+ * that is to stop sending any data and turn off the HW camera device.
+ * @param {JitsiLocalTrack} track the local track that will be removed.
+ * @return {Promise}
+ */
+JitsiConference.prototype._removeLocalTrackAsMute = function(track) {
+    const removeAsMutePromises = [];
+
+    if (this.jvbJingleSession) {
+        removeAsMutePromises.push(
+            this.jvbJingleSession.removeTrackAsMute(track));
+    } else {
+        logger.info(
+            'Remove local MediaStream - no JVB JingleSession started yet');
+    }
+    if (this.p2pJingleSession) {
+        removeAsMutePromises.push(
+            this.p2pJingleSession.removeTrackAsMute(track));
+    } else {
+        logger.info(
+            'Remove local MediaStream - no P2P JingleSession started yet');
+    }
+
+    return Promise.all(removeAsMutePromises);
+};
+
+/**
+ * Get role of the local user.
+ * @returns {string} user role: 'moderator' or 'none'
+ */
+JitsiConference.prototype.getRole = function() {
+    return this.room.role;
+};
+
+/**
+ * Returns whether or not the current conference has been joined as a hidden
+ * user.
+ *
+ * @returns {boolean|null} True if hidden, false otherwise. Will return null if
+ * no connection is active.
+ */
+JitsiConference.prototype.isHidden = function() {
+    if (!this.connection) {
+        return null;
+    }
+
+    return Strophe.getDomainFromJid(this.connection.getJid())
+        === this.options.config.hiddenDomain;
+};
+
+/**
+ * Check if local user is moderator.
+ * @returns {boolean|null} true if local user is moderator, false otherwise. If
+ * we're no longer in the conference room then <tt>null</tt> is returned.
+ */
+JitsiConference.prototype.isModerator = function() {
+    return this.room ? this.room.isModerator() : null;
+};
+
+/**
+ * Set password for the room.
+ * @param {string} password new password for the room.
+ * @returns {Promise}
+ */
+JitsiConference.prototype.lock = function(password) {
+    if (!this.isModerator()) {
+        return Promise.reject(new Error('You are not moderator.'));
+    }
+
+    return new Promise((resolve, reject) => {
+        this.room.lockRoom(
+            password || '',
+            () => resolve(),
+            err => reject(err),
+            () => reject(JitsiConferenceErrors.PASSWORD_NOT_SUPPORTED));
+    });
+};
+
+/**
+ * Remove password from the room.
+ * @returns {Promise}
+ */
+JitsiConference.prototype.unlock = function() {
+    return this.lock();
+};
+
+/**
+ * Elects the participant with the given id to be the selected participant in
+ * order to receive higher video quality (if simulcast is enabled).
+ * Or cache it if channel is not created and send it once channel is available.
+ * @param participantId the identifier of the participant
+ * @throws NetworkError or InvalidStateError or Error if the operation fails.
+ * @returns {void}
+ */
+JitsiConference.prototype.selectParticipant = function(participantId) {
+    this.selectParticipants([ participantId ]);
+};
+
+/*
+ * Elects participants with given ids to be the selected participants in order
+ * to receive higher video quality (if simulcast is enabled). The argument
+ * should be an array of participant id strings or an empty array; an error will
+ * be thrown if a non-array is passed in. The error is thrown as a layer of
+ * protection against passing an invalid argument, as the error will happen in
+ * the bridge and may not be visible in the client.
+ *
+ * @param {Array<strings>} participantIds - An array of identifiers for
+ * participants.
+ * @returns {void}
+ */
+JitsiConference.prototype.selectParticipants = function(participantIds) {
+    if (!Array.isArray(participantIds)) {
+        throw new Error('Invalid argument; participantIds must be an array.');
+    }
+
+    this.rtc.selectEndpoints(participantIds);
+};
+
+/**
+ * Elects the participant with the given id to be the pinned participant in
+ * order to always receive video for this participant (even when last n is
+ * enabled).
+ * @param participantId the identifier of the participant
+ * @throws NetworkError or InvalidStateError or Error if the operation fails.
+ */
+JitsiConference.prototype.pinParticipant = function(participantId) {
+    this.rtc.pinEndpoint(participantId);
+};
+
+/**
+ * Obtains the current value for "lastN". See {@link setLastN} for more info.
+ * @returns {number}
+ */
+JitsiConference.prototype.getLastN = function() {
+    return this.rtc.getLastN();
+};
+
+/**
+ * Selects a new value for "lastN". The requested amount of videos are going
+ * to be delivered after the value is in effect. Set to -1 for unlimited or
+ * all available videos.
+ * @param lastN the new number of videos the user would like to receive.
+ * @throws Error or RangeError if the given value is not a number or is smaller
+ * than -1.
+ */
+JitsiConference.prototype.setLastN = function(lastN) {
+    if (!Number.isInteger(lastN) && !Number.parseInt(lastN, 10)) {
+        throw new Error(`Invalid value for lastN: ${lastN}`);
+    }
+    const n = Number(lastN);
+
+    if (n < -1) {
+        throw new RangeError('lastN cannot be smaller than -1');
+    }
+    this.rtc.setLastN(n);
+
+    // If the P2P session is not fully established yet, we wait until it gets
+    // established.
+    if (this.p2pJingleSession) {
+        const isVideoActive = n !== 0;
+
+        this.p2pJingleSession
+            .setMediaTransferActive(true, isVideoActive)
+            .catch(error => {
+                logger.error(
+                    `Failed to adjust video transfer status (${isVideoActive})`,
+                    error);
+            });
+    }
+};
+
+/**
+ * Checks if the participant given by participantId is currently included in
+ * the last N.
+ * @param {string} participantId the identifier of the participant we would
+ * like to check.
+ * @return {boolean} true if the participant with id is in the last N set or
+ * if there's no last N set, false otherwise.
+ * @deprecated this method should never be used to figure out the UI, but
+ * {@link ParticipantConnectionStatus} should be used instead.
+ */
+JitsiConference.prototype.isInLastN = function(participantId) {
+    return this.rtc.isInLastN(participantId);
+};
+
+/**
+ * @return Array<JitsiParticipant> an array of all participants in this
+ * conference.
+ */
+JitsiConference.prototype.getParticipants = function() {
+    return Object.keys(this.participants).map(function(key) {
+        return this.participants[key];
+    }, this);
+};
+
+/**
+ * Returns the number of participants in the conference, including the local
+ * participant.
+ * @param countHidden {boolean} Whether or not to include hidden participants
+ * in the count. Default: false.
+ **/
+JitsiConference.prototype.getParticipantCount
+    = function(countHidden = false) {
+
+        let participants = this.getParticipants();
+
+        if (!countHidden) {
+            participants = participants.filter(p => !p.isHidden());
+        }
+
+        // Add one for the local participant.
+        return participants.length + 1;
+    };
+
+/**
+ * @returns {JitsiParticipant} the participant in this conference with the
+ * specified id (or undefined if there isn't one).
+ * @param id the id of the participant.
+ */
+JitsiConference.prototype.getParticipantById = function(id) {
+    return this.participants[id];
+};
+
+/**
+ * Kick participant from this conference.
+ * @param {string} id id of the participant to kick
+ */
+JitsiConference.prototype.kickParticipant = function(id) {
+    const participant = this.getParticipantById(id);
+
+    if (!participant) {
+        return;
+    }
+    this.room.kick(participant.getJid());
+};
+
+/**
+ * Maybe clears the timeout which emits {@link ACTION_JINGLE_SI_TIMEOUT}
+ * analytics event.
+ * @private
+ */
+JitsiConference.prototype._maybeClearSITimeout = function() {
+    if (this._sessionInitiateTimeout
+            && (this.jvbJingleSession || this.getParticipantCount() < 2)) {
+        window.clearTimeout(this._sessionInitiateTimeout);
+        this._sessionInitiateTimeout = null;
+    }
+};
+
+/**
+ * Sets a timeout which will emit {@link ACTION_JINGLE_SI_TIMEOUT} analytics
+ * event.
+ * @private
+ */
+JitsiConference.prototype._maybeSetSITimeout = function() {
+    // Jicofo is supposed to invite if there are at least 2 participants
+    if (!this.jvbJingleSession
+            && this.getParticipantCount() >= 2
+            && !this._sessionInitiateTimeout) {
+        this._sessionInitiateTimeout = window.setTimeout(() => {
+            this._sessionInitiateTimeout = null;
+            Statistics.sendAnalytics(createJingleEvent(
+                ACTION_JINGLE_SI_TIMEOUT,
+                {
+                    p2p: false,
+                    value: JINGLE_SI_TIMEOUT
+                }));
+        }, JINGLE_SI_TIMEOUT);
+    }
+};
+
+/**
+ * Mutes a participant.
+ * @param {string} id The id of the participant to mute.
+ */
+JitsiConference.prototype.muteParticipant = function(id) {
+    const participant = this.getParticipantById(id);
+
+    if (!participant) {
+        return;
+    }
+    this.room.muteParticipant(participant.getJid(), true);
+};
+
+/* eslint-disable max-params */
+
+/**
+ * Notifies this JitsiConference that a new member has joined its chat room.
+ *
+ * FIXME This should NOT be exposed!
+ *
+ * @param jid the jid of the participant in the MUC
+ * @param nick the display name of the participant
+ * @param role the role of the participant in the MUC
+ * @param isHidden indicates if this is a hidden participant (system
+ * participant for example a recorder).
+ * @param statsID the participant statsID (optional)
+ * @param status the initial status if any
+ * @param identity the member identity, if any
+ * @param botType the member botType, if any
+ */
+JitsiConference.prototype.onMemberJoined = function(
+        jid, nick, role, isHidden, statsID, status, identity, botType) {
+    const id = Strophe.getResourceFromJid(jid);
+
+    if (id === 'focus' || this.myUserId() === id) {
+        return;
+    }
+
+    const participant
+        = new JitsiParticipant(jid, this, nick, isHidden, statsID, status, identity);
+
+    participant._role = role;
+    participant._botType = botType;
+    this.participants[id] = participant;
+    this.eventEmitter.emit(
+        JitsiConferenceEvents.USER_JOINED,
+        id,
+        participant);
+
+    this._updateFeatures(participant);
+
+    this._maybeStartOrStopP2P();
+    this._maybeSetSITimeout();
+};
+
+/* eslint-enable max-params */
+
+/**
+ * Updates features for a participant.
+ * @param {JitsiParticipant} participant - The participant to query for features.
+ * @returns {void}
+ * @private
+ */
+JitsiConference.prototype._updateFeatures = function(participant) {
+    participant.getFeatures()
+        .then(features => {
+            participant._supportsDTMF = features.has('urn:xmpp:jingle:dtmf:0');
+            this.updateDTMFSupport();
+
+            if (features.has('http://jitsi.org/protocol/jigasi')) {
+                participant.setProperty('features_jigasi', true);
+            }
+
+            if (features.has('https://jitsi.org/meet/e2ee')) {
+                participant.setProperty('features_e2ee', true);
+            }
+        })
+        .catch(() => false);
+};
+
+/**
+ * Get notified when member bot type had changed.
+ * @param jid the member jid
+ * @param botType the new botType value
+ * @private
+ */
+JitsiConference.prototype._onMemberBotTypeChanged = function(jid, botType) {
+
+    // find the participant and mark it as non bot, as the real one will join
+    // in a moment
+    const peers = this.getParticipants();
+    const botParticipant = peers.find(p => p.getJid() === jid);
+
+    if (botParticipant) {
+        botParticipant._botType = botType;
+        const id = Strophe.getResourceFromJid(jid);
+
+        this.eventEmitter.emit(
+            JitsiConferenceEvents.BOT_TYPE_CHANGED,
+            id,
+            botType);
+    }
+
+    // if botType changed to undefined, botType was removed, in case of
+    // poltergeist mode this is the moment when the poltergeist had exited and
+    // the real participant had already replaced it.
+    // In this case we can check and try p2p
+    if (!botParticipant._botType) {
+        this._maybeStartOrStopP2P();
+    }
+};
+
+JitsiConference.prototype.onMemberLeft = function(jid) {
+    const id = Strophe.getResourceFromJid(jid);
+
+    if (id === 'focus' || this.myUserId() === id) {
+        return;
+    }
+
+    const participant = this.participants[id];
+
+    delete this.participants[id];
+
+    const removedTracks = this.rtc.removeRemoteTracks(id);
+
+    removedTracks.forEach(
+        track =>
+            this.eventEmitter.emit(JitsiConferenceEvents.TRACK_REMOVED, track));
+
+    // there can be no participant in case the member that left is focus
+    if (participant) {
+        this.eventEmitter.emit(
+            JitsiConferenceEvents.USER_LEFT, id, participant);
+    }
+
+    this._maybeStartOrStopP2P(true /* triggered by user left event */);
+    this._maybeClearSITimeout();
+};
+
+/**
+ * Designates an event indicating that we were kicked from the XMPP MUC.
+ * @param {boolean} isSelfPresence - whether it is for local participant
+ * or another participant.
+ * @param {string} actorId - the id of the participant who was initiator
+ * of the kick.
+ * @param {string?} kickedParticipantId - when it is not a kick for local participant,
+ * this is the id of the participant which was kicked.
+ */
+JitsiConference.prototype.onMemberKicked = function(isSelfPresence, actorId, kickedParticipantId) {
+    const actorParticipant = this.participants[actorId];
+
+    if (isSelfPresence) {
+        this.eventEmitter.emit(
+            JitsiConferenceEvents.KICKED, actorParticipant);
+
+        this.leave();
+
+        return;
+    }
+
+    const kickedParticipant = this.participants[kickedParticipantId];
+
+    this.eventEmitter.emit(
+        JitsiConferenceEvents.PARTICIPANT_KICKED, actorParticipant, kickedParticipant);
+};
+
+/**
+ * Method called on local MUC role change.
+ * @param {string} role the name of new user's role as defined by XMPP MUC.
+ */
+JitsiConference.prototype.onLocalRoleChanged = function(role) {
+    // Emit role changed for local  JID
+    this.eventEmitter.emit(
+        JitsiConferenceEvents.USER_ROLE_CHANGED, this.myUserId(), role);
+};
+
+JitsiConference.prototype.onUserRoleChanged = function(jid, role) {
+    const id = Strophe.getResourceFromJid(jid);
+    const participant = this.getParticipantById(id);
+
+    if (!participant) {
+        return;
+    }
+    participant._role = role;
+    this.eventEmitter.emit(JitsiConferenceEvents.USER_ROLE_CHANGED, id, role);
+};
+
+JitsiConference.prototype.onDisplayNameChanged = function(jid, displayName) {
+    const id = Strophe.getResourceFromJid(jid);
+    const participant = this.getParticipantById(id);
+
+    if (!participant) {
+        return;
+    }
+
+    if (participant._displayName === displayName) {
+        return;
+    }
+
+    participant._displayName = displayName;
+    this.eventEmitter.emit(
+        JitsiConferenceEvents.DISPLAY_NAME_CHANGED,
+        id,
+        displayName);
+};
+
+/**
+ * Notifies this JitsiConference that a JitsiRemoteTrack was added into
+ * the conference.
+ *
+ * @param {JitsiRemoteTrack} track the JitsiRemoteTrack which was added to this
+ * JitsiConference
+ */
+JitsiConference.prototype.onRemoteTrackAdded = function(track) {
+    if (track.isP2P && !this.isP2PActive()) {
+        logger.info(
+            'Trying to add remote P2P track, when not in P2P - IGNORED');
+
+        return;
+    } else if (!track.isP2P && this.isP2PActive()) {
+        logger.info(
+            'Trying to add remote JVB track, when in P2P - IGNORED');
+
+        return;
+    }
+
+    // Setup E2EE handling, if supported.
+    this._setupReceiverE2EEForTrack(track);
+
+    const id = track.getParticipantId();
+    const participant = this.getParticipantById(id);
+
+    if (!participant) {
+        logger.error(`No participant found for id: ${id}`);
+
+        return;
+    }
+
+    // Add track to JitsiParticipant.
+    participant._tracks.push(track);
+
+    if (this.transcriber) {
+        this.transcriber.addTrack(track);
+    }
+
+    const emitter = this.eventEmitter;
+
+    track.addEventListener(
+        JitsiTrackEvents.TRACK_MUTE_CHANGED,
+        () => emitter.emit(JitsiConferenceEvents.TRACK_MUTE_CHANGED, track));
+    track.addEventListener(
+        JitsiTrackEvents.TRACK_AUDIO_LEVEL_CHANGED,
+        (audioLevel, tpc) => {
+            const activeTPC = this.getActivePeerConnection();
+
+            if (activeTPC === tpc) {
+                emitter.emit(
+                    JitsiConferenceEvents.TRACK_AUDIO_LEVEL_CHANGED,
+                    id,
+                    audioLevel);
+            }
+        }
+    );
+
+    emitter.emit(JitsiConferenceEvents.TRACK_ADDED, track);
+};
+
+/**
+ * Callback called by the Jingle plugin when 'session-answer' is received.
+ * @param {JingleSessionPC} session the Jingle session for which an answer was
+ * received.
+ * @param {jQuery} answer a jQuery selector pointing to 'jingle' IQ element
+ */
+// eslint-disable-next-line no-unused-vars
+JitsiConference.prototype.onCallAccepted = function(session, answer) {
+    if (this.p2pJingleSession === session) {
+        logger.info('P2P setAnswer');
+
         // Apply pending video constraints.
         if (this.pendingVideoConstraintsOnP2P) {
             this.p2pJingleSession.setSenderVideoConstraint(this.maxFrameHeight)
@@ -5162,892 +1736,892 @@
                 });
         }
 
-        // Setup E2EE.
-        const localTracks = this.getLocalTracks();
-
-        for (const track of localTracks) {
-            this._setupSenderE2EEForTrack(session, track);
-        }
-
-        this.p2pJingleSession.setAnswer(answer);
-    }
-};
-
-/**
- * Callback called by the Jingle plugin when 'transport-info' is received.
- * @param {JingleSessionPC} session the Jingle session for which the IQ was
- * received
- * @param {jQuery} transportInfo a jQuery selector pointing to 'jingle' IQ
- * element
- */
-// eslint-disable-next-line no-unused-vars
-JitsiConference.prototype.onTransportInfo = function(session, transportInfo) {
-    if (this.p2pJingleSession === session) {
-        logger.info('P2P addIceCandidates');
-        this.p2pJingleSession.addIceCandidates(transportInfo);
-    }
-};
-
-/**
- * Notifies this JitsiConference that a JitsiRemoteTrack was removed from
- * the conference.
- *
- * @param {JitsiRemoteTrack} removedTrack
- */
-JitsiConference.prototype.onRemoteTrackRemoved = function(removedTrack) {
-    this.getParticipants().forEach(participant => {
-        const tracks = participant.getTracks();
-
-        for (let i = 0; i < tracks.length; i++) {
-            if (tracks[i] === removedTrack) {
-                // Since the tracks have been compared and are
-                // considered equal the result of splice can be ignored.
-                participant._tracks.splice(i, 1);
-
-                this.eventEmitter.emit(
-                    JitsiConferenceEvents.TRACK_REMOVED, removedTrack);
-
-                if (this.transcriber) {
-                    this.transcriber.removeTrack(removedTrack);
-                }
-
-                break;
-            }
-        }
-    }, this);
-};
-
-/**
- * Handles an incoming call event for the P2P jingle session.
- */
-JitsiConference.prototype._onIncomingCallP2P = function(
-        jingleSession,
-        jingleOffer) {
-
-    let rejectReason;
-
-    if (!browser.supportsP2P()) {
-        rejectReason = {
-            reason: 'unsupported-applications',
-            reasonDescription: 'P2P not supported',
-            errorMsg: 'This client does not support P2P connections'
-        };
-    } else if (!this.isP2PEnabled() && !this.isP2PTestModeEnabled()) {
-        rejectReason = {
-            reason: 'decline',
-            reasonDescription: 'P2P disabled',
-            errorMsg: 'P2P mode disabled in the configuration'
-        };
-    } else if (this.p2pJingleSession) {
-        // Reject incoming P2P call (already in progress)
-        rejectReason = {
-            reason: 'busy',
-            reasonDescription: 'P2P already in progress',
-            errorMsg: 'Duplicated P2P "session-initiate"'
-        };
-    } else if (!this._shouldBeInP2PMode()) {
-        rejectReason = {
-            reason: 'decline',
-            reasonDescription: 'P2P requirements not met',
-            errorMsg: 'Received P2P "session-initiate" when should not be in P2P mode'
-        };
-        Statistics.sendAnalytics(createJingleEvent(ACTION_P2P_DECLINED));
-    }
-
-    if (rejectReason) {
-        this._rejectIncomingCall(jingleSession, rejectReason);
-    } else {
-        this._acceptP2PIncomingCall(jingleSession, jingleOffer);
-    }
-};
-
-/**
- * Handles an incoming call event.
- */
-JitsiConference.prototype.onIncomingCall = function(
-        jingleSession,
-        jingleOffer,
-        now) {
-    // Handle incoming P2P call
-    if (jingleSession.isP2P) {
-        this._onIncomingCallP2P(jingleSession, jingleOffer);
-    } else {
-        if (!this.room.isFocus(jingleSession.remoteJid)) {
-            const description = 'Rejecting session-initiate from non-focus.';
-
-            this._rejectIncomingCall(
-                jingleSession, {
-                    reason: 'security-error',
-                    reasonDescription: description,
-                    errorMsg: description
-                });
-
-            return;
-        }
-        this._acceptJvbIncomingCall(jingleSession, jingleOffer, now);
-    }
-};
-
-/**
- * Accepts an incoming call event for the JVB jingle session.
- */
-JitsiConference.prototype._acceptJvbIncomingCall = function(
-        jingleSession,
-        jingleOffer,
-        now) {
-
-    // Accept incoming call
-    this.jvbJingleSession = jingleSession;
-    this.room.connectionTimes['session.initiate'] = now;
-    this._sendConferenceJoinAnalyticsEvent();
-
-    if (this.wasStopped) {
-        Statistics.sendAnalyticsAndLog(
-            createJingleEvent(ACTION_JINGLE_RESTART, { p2p: false }));
-    }
-
-    const serverRegion
-        = $(jingleOffer)
-            .find('>bridge-session[xmlns="http://jitsi.org/protocol/focus"]')
-            .attr('region');
-
-    this.eventEmitter.emit(
-        JitsiConferenceEvents.SERVER_REGION_CHANGED,
-        serverRegion);
-
-    this._maybeClearSITimeout();
-    Statistics.sendAnalytics(createJingleEvent(
-        ACTION_JINGLE_SI_RECEIVED,
-        {
-            p2p: false,
-            value: now
-        }));
-
-    try {
-        jingleSession.initialize(this.room, this.rtc, this.options.config);
-    } catch (error) {
-        GlobalOnErrorHandler.callErrorHandler(error);
-    }
-
-    // Open a channel with the videobridge.
-    this._setBridgeChannel(jingleOffer, jingleSession.peerconnection);
-
-    // Add local tracks to the session
-    const localTracks = this.getLocalTracks();
-
-    try {
-        jingleSession.acceptOffer(
-            jingleOffer,
-            () => {
-                // If for any reason invite for the JVB session arrived after
-                // the P2P has been established already the media transfer needs
-                // to be turned off here.
-                if (this.isP2PActive() && this.jvbJingleSession) {
-                    this._suspendMediaTransferForJvbConnection();
-                } else if (this.jvbJingleSession && this.maxFrameHeight) {
-                    // Apply user preferred max frame height if it was called before this
-                    // jingle session was created.
-                    this.jvbJingleSession.setSenderVideoConstraint(this.maxFrameHeight)
-                        .catch(err => {
-                            logger.error(`Sender video constraints failed on jvb session - ${err}`);
-                        });
-                }
-
-                // Setup E2EE.
-                for (const track of localTracks) {
-                    this._setupSenderE2EEForTrack(jingleSession, track);
-                }
-            },
-            error => {
-                GlobalOnErrorHandler.callErrorHandler(error);
-                logger.error(
-                    'Failed to accept incoming Jingle session', error);
-            },
-            localTracks
-        );
-
-        // Start callstats as soon as peerconnection is initialized,
-        // do not wait for XMPPEvents.PEERCONNECTION_READY, as it may never
-        // happen in case if user doesn't have or denied permission to
-        // both camera and microphone.
-        logger.info('Starting CallStats for JVB connection...');
-        this.statistics.startCallStats(
-            this.jvbJingleSession.peerconnection,
-            'jitsi' /* Remote user ID for JVB is 'jitsi' */);
-        this.statistics.startRemoteStats(this.jvbJingleSession.peerconnection);
-    } catch (e) {
-        GlobalOnErrorHandler.callErrorHandler(e);
-        logger.error(e);
-    }
-};
-
-/**
- * Sets the BridgeChannel.
- *
- * @param {jQuery} offerIq a jQuery selector pointing to the jingle element of
- * the offer IQ which may carry the WebSocket URL for the 'websocket'
- * BridgeChannel mode.
- * @param {TraceablePeerConnection} pc the peer connection which will be used
- * to listen for new WebRTC Data Channels (in the 'datachannel' mode).
- */
-JitsiConference.prototype._setBridgeChannel = function(offerIq, pc) {
-    let wsUrl = null;
-    const webSocket
-        = $(offerIq)
-            .find('>content>transport>web-socket')
-            .first();
-
-    if (webSocket.length === 1) {
-        wsUrl = webSocket[0].getAttribute('url');
-    }
-
-    let bridgeChannelType;
-
-    switch (this.options.config.openBridgeChannel) {
-    case 'datachannel':
-    case true:
-    case undefined:
-        bridgeChannelType = 'datachannel';
-        break;
-    case 'websocket':
-        bridgeChannelType = 'websocket';
-        break;
-    }
-
-    if (bridgeChannelType === 'datachannel') {
-        this.rtc.initializeBridgeChannel(pc, null);
-    } else if (bridgeChannelType === 'websocket' && wsUrl) {
-        this.rtc.initializeBridgeChannel(null, wsUrl);
-    }
-};
-
-/**
- * Rejects incoming Jingle call.
- * @param {JingleSessionPC} jingleSession the session instance to be rejected.
- * @param {object} [options]
- * @param {string} options.reason the name of the reason element as defined
- * by Jingle
- * @param {string} options.reasonDescription the reason description which will
- * be included in Jingle 'session-terminate' message.
- * @param {string} options.errorMsg an error message to be logged on global
- * error handler
- * @private
- */
-JitsiConference.prototype._rejectIncomingCall = function(
-        jingleSession,
-        options) {
-    if (options && options.errorMsg) {
-        GlobalOnErrorHandler.callErrorHandler(new Error(options.errorMsg));
-    }
-
-    // Terminate the jingle session with a reason
-    jingleSession.terminate(
-        null /* success callback => we don't care */,
-        error => {
-            logger.warn(
-                'An error occurred while trying to terminate'
-                    + ' invalid Jingle session', error);
-        }, {
-            reason: options && options.reason,
-            reasonDescription: options && options.reasonDescription,
-            sendSessionTerminate: true
-        });
-};
-
-/**
- * Handles the call ended event.
- * XXX is this due to the remote side terminating the Jingle session?
- *
- * @param {JingleSessionPC} jingleSession the jingle session which has been
- * terminated.
- * @param {String} reasonCondition the Jingle reason condition.
- * @param {String|null} reasonText human readable reason text which may provide
- * more details about why the call has been terminated.
- */
-JitsiConference.prototype.onCallEnded = function(
-        jingleSession,
-        reasonCondition,
-        reasonText) {
-    logger.info(
-        `Call ended: ${reasonCondition} - ${reasonText} P2P ?${
-            jingleSession.isP2P}`);
-    if (jingleSession === this.jvbJingleSession) {
-        this.wasStopped = true;
-
-        Statistics.sendAnalytics(
-            createJingleEvent(ACTION_JINGLE_TERMINATE, { p2p: false }));
-
-        // Stop the stats
-        if (this.statistics) {
-            this.statistics.stopRemoteStats(
-                this.jvbJingleSession.peerconnection);
-            logger.info('Stopping JVB CallStats');
-            this.statistics.stopCallStats(
-                this.jvbJingleSession.peerconnection);
-        }
-
-        // Current JVB JingleSession is no longer valid, so set it to null
-        this.jvbJingleSession = null;
-
-        // Let the RTC service do any cleanups
-        this.rtc.onCallEnded();
-    } else if (jingleSession === this.p2pJingleSession) {
-        // It's the responder who decides to enforce JVB mode, so that both
-        // initiator and responder are aware if it was intentional.
-        if (reasonCondition === 'decline' && reasonText === 'force JVB121') {
-            logger.info('In forced JVB 121 mode...');
-            Statistics.analytics.addPermanentProperties({ forceJvb121: true });
-        } else if (reasonCondition === 'connectivity-error'
-            && reasonText === 'ICE FAILED') {
-            // It can happen that the other peer detects ICE failed and
-            // terminates the session, before we get the event on our side.
-            // But we are able to parse the reason and mark it here.
-            Statistics.analytics.addPermanentProperties({ p2pFailed: true });
-        }
-        this._stopP2PSession();
-    } else {
-        logger.error(
-            'Received onCallEnded for invalid session',
-            jingleSession.sid,
-            jingleSession.remoteJid,
-            reasonCondition,
-            reasonText);
-    }
-};
-
-/**
- * Handles the suspend detected event. Leaves the room and fires suspended.
- * @param {JingleSessionPC} jingleSession
- */
-JitsiConference.prototype.onSuspendDetected = function(jingleSession) {
-    if (!jingleSession.isP2P) {
-        this.leave();
-        this.eventEmitter.emit(JitsiConferenceEvents.SUSPEND_DETECTED);
-    }
-};
-
-JitsiConference.prototype.updateDTMFSupport = function() {
-    let somebodySupportsDTMF = false;
-    const participants = this.getParticipants();
-
-    // check if at least 1 participant supports DTMF
-    for (let i = 0; i < participants.length; i += 1) {
-        if (participants[i].supportsDTMF()) {
-            somebodySupportsDTMF = true;
-            break;
-        }
-    }
-    if (somebodySupportsDTMF !== this.somebodySupportsDTMF) {
-        this.somebodySupportsDTMF = somebodySupportsDTMF;
-        this.eventEmitter.emit(
-            JitsiConferenceEvents.DTMF_SUPPORT_CHANGED,
-            somebodySupportsDTMF);
-    }
-};
-
-/**
- * Allows to check if there is at least one user in the conference
- * that supports DTMF.
- * @returns {boolean} true if somebody supports DTMF, false otherwise
- */
-JitsiConference.prototype.isDTMFSupported = function() {
-    return this.somebodySupportsDTMF;
-};
-
-/**
- * Returns the local user's ID
- * @return {string} local user's ID
- */
-JitsiConference.prototype.myUserId = function() {
-    return (
-        this.room && this.room.myroomjid
-            ? Strophe.getResourceFromJid(this.room.myroomjid)
-            : null);
-};
-
-JitsiConference.prototype.sendTones = function(tones, duration, pause) {
-    const peerConnection = this.getActivePeerConnection();
-
-    if (peerConnection) {
-        peerConnection.sendTones(tones, duration, pause);
-    } else {
-        logger.warn('cannot sendTones: no peer connection');
-    }
-};
-
-/**
- * Starts recording the current conference.
- *
- * @param {Object} options - Configuration for the recording. See
- * {@link Chatroom#startRecording} for more info.
- * @returns {Promise} See {@link Chatroom#startRecording} for more info.
- */
-JitsiConference.prototype.startRecording = function(options) {
-    if (this.room) {
-        return this.recordingManager.startRecording(options);
-    }
-
-    return Promise.reject(new Error('The conference is not created yet!'));
-};
-
-/**
- * Stop a recording session.
- *
- * @param {string} sessionID - The ID of the recording session that
- * should be stopped.
- * @returns {Promise} See {@link Chatroom#stopRecording} for more info.
- */
-JitsiConference.prototype.stopRecording = function(sessionID) {
-    if (this.room) {
-        return this.recordingManager.stopRecording(sessionID);
-    }
-
-    return Promise.reject(new Error('The conference is not created yet!'));
-};
-
-/**
- * Returns true if the SIP calls are supported and false otherwise
- */
-JitsiConference.prototype.isSIPCallingSupported = function() {
-    if (this.room) {
-        return this.room.isSIPCallingSupported();
-    }
-
-    return false;
-};
-
-/**
- * Dials a number.
- * @param number the number
- */
-JitsiConference.prototype.dial = function(number) {
-    if (this.room) {
-        return this.room.dial(number);
-    }
-
-    return new Promise((resolve, reject) => {
-        reject(new Error('The conference is not created yet!'));
-    });
-};
-
-/**
- * Hangup an existing call
- */
-JitsiConference.prototype.hangup = function() {
-    if (this.room) {
-        return this.room.hangup();
-    }
-
-    return new Promise((resolve, reject) => {
-        reject(new Error('The conference is not created yet!'));
-    });
-};
-
-/**
- * Starts the transcription service.
- */
-JitsiConference.prototype.startTranscriber = function() {
-    return this.dial('jitsi_meet_transcribe');
-};
-
-
-/**
- * Stops the transcription service.
- */
-JitsiConference.prototype.stopTranscriber = JitsiConference.prototype.hangup;
-
-/**
- * Returns the phone number for joining the conference.
- */
-JitsiConference.prototype.getPhoneNumber = function() {
-    if (this.room) {
-        return this.room.getPhoneNumber();
-    }
-
-    return null;
-};
-
-/**
- * Returns the pin for joining the conference with phone.
- */
-JitsiConference.prototype.getPhonePin = function() {
-    if (this.room) {
-        return this.room.getPhonePin();
-    }
-
-    return null;
-};
-
-/**
- * Returns the meeting unique ID if any.
- *
- * @returns {string|undefined}
- */
-JitsiConference.prototype.getMeetingUniqueId = function() {
-    if (this.room) {
-        return this.room.getMeetingId();
-    }
-};
-
-/**
- * Will return P2P or JVB <tt>TraceablePeerConnection</tt> depending on
- * which connection is currently active.
- *
- * @return {TraceablePeerConnection|null} null if there isn't any active
- * <tt>TraceablePeerConnection</tt> currently available.
- * @public (FIXME how to make package local ?)
- */
-JitsiConference.prototype.getActivePeerConnection = function() {
-    if (this.isP2PActive()) {
-        return this.p2pJingleSession.peerconnection;
-    }
-
-    return this.jvbJingleSession ? this.jvbJingleSession.peerconnection : null;
-};
-
-/**
- * Returns the connection state for the current room. Its ice connection state
- * for its session.
- * NOTE that "completed" ICE state which can appear on the P2P connection will
- * be converted to "connected".
- * @return {string|null} ICE state name or <tt>null</tt> if there is no active
- * peer connection at this time.
- */
-JitsiConference.prototype.getConnectionState = function() {
-    const peerConnection = this.getActivePeerConnection();
-
-    return peerConnection ? peerConnection.getConnectionState() : null;
-};
-
-/**
- * Make all new participants mute their audio/video on join.
- * @param policy {Object} object with 2 boolean properties for video and audio:
- * @param {boolean} audio if audio should be muted.
- * @param {boolean} video if video should be muted.
- */
-JitsiConference.prototype.setStartMutedPolicy = function(policy) {
-    if (!this.isModerator()) {
-        return;
-    }
-    this.startMutedPolicy = policy;
-    this.room.addToPresence('startmuted', {
-        attributes: {
-            audio: policy.audio,
-            video: policy.video,
-            xmlns: 'http://jitsi.org/jitmeet/start-muted'
-        }
-    });
-    this.room.sendPresence();
-};
-
-/**
- * Returns current start muted policy
- * @returns {Object} with 2 properties - audio and video.
- */
-JitsiConference.prototype.getStartMutedPolicy = function() {
-    return this.startMutedPolicy;
-};
-
-/**
- * Check if audio is muted on join.
- */
-JitsiConference.prototype.isStartAudioMuted = function() {
-    return this.startAudioMuted;
-};
-
-/**
- * Check if video is muted on join.
- */
-JitsiConference.prototype.isStartVideoMuted = function() {
-    return this.startVideoMuted;
-};
-
-/**
- * Get object with internal logs.
- */
-JitsiConference.prototype.getLogs = function() {
-    const data = this.xmpp.getJingleLog();
-
-    const metadata = {};
-
-    metadata.time = new Date();
-    metadata.url = window.location.href;
-    metadata.ua = navigator.userAgent;
-
-    const log = this.xmpp.getXmppLog();
-
-    if (log) {
-        metadata.xmpp = log;
-    }
-
-    data.metadata = metadata;
-
-    return data;
-};
-
-/**
- * Returns measured connectionTimes.
- */
-JitsiConference.prototype.getConnectionTimes = function() {
-    return this.room.connectionTimes;
-};
-
-/**
- * Sets a property for the local participant.
- */
-JitsiConference.prototype.setLocalParticipantProperty = function(name, value) {
-    this.sendCommand(`jitsi_participant_${name}`, { value });
-};
-
-/**
- *  Removes a property for the local participant and sends the updated presence.
- */
-JitsiConference.prototype.removeLocalParticipantProperty = function(name) {
-    this.removeCommand(`jitsi_participant_${name}`);
-    this.room.sendPresence();
-};
-
-/**
- * Gets a local participant property.
- *
- * @return value of the local participant property if the tagName exists in the
- * list of properties, otherwise returns undefined.
- */
-JitsiConference.prototype.getLocalParticipantProperty = function(name) {
-    const property = this.room.presMap.nodes.find(prop =>
-        prop.tagName === `jitsi_participant_${name}`
-    );
-
-    return property ? property.value : undefined;
-};
-
-/**
- * Sends the given feedback through CallStats if enabled.
- *
- * @param overallFeedback an integer between 1 and 5 indicating the
- * user feedback
- * @param detailedFeedback detailed feedback from the user. Not yet used
- * @returns {Promise} Resolves if feedback is submitted successfully.
- */
-JitsiConference.prototype.sendFeedback = function(
-        overallFeedback,
-        detailedFeedback) {
-    return this.statistics.sendFeedback(overallFeedback, detailedFeedback);
-};
-
-/**
- * Returns true if the callstats integration is enabled, otherwise returns
- * false.
- *
- * @returns true if the callstats integration is enabled, otherwise returns
- * false.
- */
-JitsiConference.prototype.isCallstatsEnabled = function() {
-    return this.statistics.isCallstatsEnabled();
-};
-
-
-/**
- * Handles track attached to container (Calls associateStreamWithVideoTag method
- * from statistics module)
- * @param {JitsiLocalTrack|JitsiRemoteTrack} track the track
- * @param container the container
- */
-JitsiConference.prototype._onTrackAttach = function(track, container) {
-    const isLocal = track.isLocal();
-    let ssrc = null;
-    const isP2P = track.isP2P;
-    const remoteUserId = isP2P ? track.getParticipantId() : 'jitsi';
-    const peerConnection
-        = isP2P
-            ? this.p2pJingleSession && this.p2pJingleSession.peerconnection
-            : this.jvbJingleSession && this.jvbJingleSession.peerconnection;
-
-    if (isLocal) {
-        // Local tracks have SSRC stored on per peer connection basis
-        if (peerConnection) {
-            ssrc = peerConnection.getLocalSSRC(track);
-        }
-    } else {
-        ssrc = track.getSSRC();
-    }
-    if (!container.id || !ssrc || !peerConnection) {
-        return;
-    }
-
-    this.statistics.associateStreamWithVideoTag(
-        peerConnection,
-        ssrc,
-        isLocal,
-        remoteUserId,
-        track.getUsageLabel(),
-        container.id);
-};
-
-/**
- * Logs an "application log" message.
- * @param message {string} The message to log. Note that while this can be a
- * generic string, the convention used by lib-jitsi-meet and jitsi-meet is to
- * log valid JSON strings, with an "id" field used for distinguishing between
- * message types. E.g.: {id: "recorder_status", status: "off"}
- */
-JitsiConference.prototype.sendApplicationLog = function(message) {
-    Statistics.sendLog(message);
-};
-
-/**
- * Checks if the user identified by given <tt>mucJid</tt> is the conference
- * focus.
- * @param mucJid the full MUC address of the user to be checked.
- * @returns {boolean|null} <tt>true</tt> if MUC user is the conference focus,
- * <tt>false</tt> when is not. <tt>null</tt> if we're not in the MUC anymore and
- * are unable to figure out the status or if given <tt>mucJid</tt> is invalid.
- */
-JitsiConference.prototype._isFocus = function(mucJid) {
-    return this.room ? this.room.isFocus(mucJid) : null;
-};
-
-/**
- * Fires CONFERENCE_FAILED event with INCOMPATIBLE_SERVER_VERSIONS parameter
- */
-JitsiConference.prototype._fireIncompatibleVersionsEvent = function() {
-    this.eventEmitter.emit(JitsiConferenceEvents.CONFERENCE_FAILED,
-        JitsiConferenceErrors.INCOMPATIBLE_SERVER_VERSIONS);
-};
-
-/**
- * Sends a message via the data channel.
- * @param to {string} the id of the endpoint that should receive the message.
- * If "" the message will be sent to all participants.
- * @param payload {object} the payload of the message.
- * @throws NetworkError or InvalidStateError or Error if the operation fails.
- * @deprecated Use 'sendMessage' instead. TODO: this should be private.
- */
-JitsiConference.prototype.sendEndpointMessage = function(to, payload) {
-    this.rtc.sendChannelMessage(to, payload);
-};
-
-/**
- * Sends a broadcast message via the data channel.
- * @param payload {object} the payload of the message.
- * @throws NetworkError or InvalidStateError or Error if the operation fails.
- * @deprecated Use 'sendMessage' instead. TODO: this should be private.
- */
-JitsiConference.prototype.broadcastEndpointMessage = function(payload) {
-    this.sendEndpointMessage('', payload);
-};
-
-/**
- * Sends a message to a given endpoint (if 'to' is a non-empty string), or
- * broadcasts it to all endpoints in the conference.
- * @param {string} to The ID of the endpoint/participant which is to receive
- * the message, or '' to broadcast the message to all endpoints in the
- * conference.
- * @param {string|object} message the message to send. If this is of type
- * 'string' it will be sent as a chat message. If it is of type 'object', it
- * will be encapsulated in a format recognized by jitsi-meet and converted to
- * JSON before being sent.
- * @param {boolean} sendThroughVideobridge Whether to send the message through
- * jitsi-videobridge (via the COLIBRI data channel or web socket), or through
- * the XMPP MUC. Currently only objects can be sent through jitsi-videobridge.
- */
-JitsiConference.prototype.sendMessage = function(
-        message,
-        to = '',
-        sendThroughVideobridge = false) {
-    const messageType = typeof message;
-
-    // Through videobridge we support only objects. Through XMPP we support
-    // objects (encapsulated in a specific JSON format) and strings (i.e.
-    // regular chat messages).
-    if (messageType !== 'object'
-            && (sendThroughVideobridge || messageType !== 'string')) {
-        logger.error(`Can not send a message of type ${messageType}`);
-
-        return;
-    }
-
-    if (sendThroughVideobridge) {
-        this.sendEndpointMessage(to, message);
-    } else {
-        let messageToSend = message;
-
-        // Name of packet extension of message stanza to send the required
-        // message in.
-        let elementName = 'body';
-
-        if (messageType === 'object') {
-            elementName = 'json-message';
-
-            // Mark as valid JSON message if not already
-            if (!messageToSend.hasOwnProperty(JITSI_MEET_MUC_TYPE)) {
-                messageToSend[JITSI_MEET_MUC_TYPE] = '';
-            }
-
-            try {
-                messageToSend = JSON.stringify(messageToSend);
-            } catch (e) {
-                logger.error('Can not send a message, stringify failed: ', e);
-
-                return;
-            }
-        }
-
-        if (to) {
-            this.sendPrivateTextMessage(to, messageToSend, elementName);
-        } else {
-            // Broadcast
-            this.sendTextMessage(messageToSend, elementName);
-        }
-    }
-
-};
-
-JitsiConference.prototype.isConnectionInterrupted = function() {
-    return this.isP2PActive()
-        ? this.isP2PConnectionInterrupted : this.isJvbConnectionInterrupted;
-};
-
-/**
- * Handles {@link XMPPEvents.CONNECTION_INTERRUPTED}
- * @param {JingleSessionPC} session
- * @private
- */
-JitsiConference.prototype._onIceConnectionInterrupted = function(session) {
-    if (session.isP2P) {
-        this.isP2PConnectionInterrupted = true;
-    } else {
-        this.isJvbConnectionInterrupted = true;
-    }
-    if (session.isP2P === this.isP2PActive()) {
-        this.eventEmitter.emit(JitsiConferenceEvents.CONNECTION_INTERRUPTED);
-    }
-};
-
-/**
- * Handles {@link XMPPEvents.CONNECTION_ICE_FAILED}
- * @param {JingleSessionPC} session
- * @private
- */
-JitsiConference.prototype._onIceConnectionFailed = function(session) {
-    // We do nothing for the JVB connection, because it's up to the Jicofo to
-    // eventually come up with the new offer (at least for the time being).
-    if (session.isP2P) {
-        // Add p2pFailed property to analytics to distinguish, between "good"
-        // and "bad" connection
-        Statistics.analytics.addPermanentProperties({ p2pFailed: true });
-
-        if (this.p2pJingleSession) {
-            Statistics.sendAnalyticsAndLog(
-                createP2PEvent(
-                    ACTION_P2P_FAILED,
-                    {
-                        initiator: this.p2pJingleSession.isInitiator
-                    }));
-
-        }
-        this._stopP2PSession('connectivity-error', 'ICE FAILED');
-    } else if (session && this.jvbJingleSession === session) {
+        // Setup E2EE.
+        const localTracks = this.getLocalTracks();
+
+        for (const track of localTracks) {
+            this._setupSenderE2EEForTrack(session, track);
+        }
+
+        this.p2pJingleSession.setAnswer(answer);
+    }
+};
+
+/**
+ * Callback called by the Jingle plugin when 'transport-info' is received.
+ * @param {JingleSessionPC} session the Jingle session for which the IQ was
+ * received
+ * @param {jQuery} transportInfo a jQuery selector pointing to 'jingle' IQ
+ * element
+ */
+// eslint-disable-next-line no-unused-vars
+JitsiConference.prototype.onTransportInfo = function(session, transportInfo) {
+    if (this.p2pJingleSession === session) {
+        logger.info('P2P addIceCandidates');
+        this.p2pJingleSession.addIceCandidates(transportInfo);
+    }
+};
+
+/**
+ * Notifies this JitsiConference that a JitsiRemoteTrack was removed from
+ * the conference.
+ *
+ * @param {JitsiRemoteTrack} removedTrack
+ */
+JitsiConference.prototype.onRemoteTrackRemoved = function(removedTrack) {
+    this.getParticipants().forEach(participant => {
+        const tracks = participant.getTracks();
+
+        for (let i = 0; i < tracks.length; i++) {
+            if (tracks[i] === removedTrack) {
+                // Since the tracks have been compared and are
+                // considered equal the result of splice can be ignored.
+                participant._tracks.splice(i, 1);
+
+                this.eventEmitter.emit(
+                    JitsiConferenceEvents.TRACK_REMOVED, removedTrack);
+
+                if (this.transcriber) {
+                    this.transcriber.removeTrack(removedTrack);
+                }
+
+                break;
+            }
+        }
+    }, this);
+};
+
+/**
+ * Handles an incoming call event for the P2P jingle session.
+ */
+JitsiConference.prototype._onIncomingCallP2P = function(
+        jingleSession,
+        jingleOffer) {
+
+    let rejectReason;
+
+    if (!browser.supportsP2P()) {
+        rejectReason = {
+            reason: 'unsupported-applications',
+            reasonDescription: 'P2P not supported',
+            errorMsg: 'This client does not support P2P connections'
+        };
+    } else if (!this.isP2PEnabled() && !this.isP2PTestModeEnabled()) {
+        rejectReason = {
+            reason: 'decline',
+            reasonDescription: 'P2P disabled',
+            errorMsg: 'P2P mode disabled in the configuration'
+        };
+    } else if (this.p2pJingleSession) {
+        // Reject incoming P2P call (already in progress)
+        rejectReason = {
+            reason: 'busy',
+            reasonDescription: 'P2P already in progress',
+            errorMsg: 'Duplicated P2P "session-initiate"'
+        };
+    } else if (!this._shouldBeInP2PMode()) {
+        rejectReason = {
+            reason: 'decline',
+            reasonDescription: 'P2P requirements not met',
+            errorMsg: 'Received P2P "session-initiate" when should not be in P2P mode'
+        };
+        Statistics.sendAnalytics(createJingleEvent(ACTION_P2P_DECLINED));
+    }
+
+    if (rejectReason) {
+        this._rejectIncomingCall(jingleSession, rejectReason);
+    } else {
+        this._acceptP2PIncomingCall(jingleSession, jingleOffer);
+    }
+};
+
+/**
+ * Handles an incoming call event.
+ */
+JitsiConference.prototype.onIncomingCall = function(
+        jingleSession,
+        jingleOffer,
+        now) {
+    // Handle incoming P2P call
+    if (jingleSession.isP2P) {
+        this._onIncomingCallP2P(jingleSession, jingleOffer);
+    } else {
+        if (!this.room.isFocus(jingleSession.remoteJid)) {
+            const description = 'Rejecting session-initiate from non-focus.';
+
+            this._rejectIncomingCall(
+                jingleSession, {
+                    reason: 'security-error',
+                    reasonDescription: description,
+                    errorMsg: description
+                });
+
+            return;
+        }
+        this._acceptJvbIncomingCall(jingleSession, jingleOffer, now);
+    }
+};
+
+/**
+ * Accepts an incoming call event for the JVB jingle session.
+ */
+JitsiConference.prototype._acceptJvbIncomingCall = function(
+        jingleSession,
+        jingleOffer,
+        now) {
+
+    // Accept incoming call
+    this.jvbJingleSession = jingleSession;
+    this.room.connectionTimes['session.initiate'] = now;
+    this._sendConferenceJoinAnalyticsEvent();
+
+    if (this.wasStopped) {
+        Statistics.sendAnalyticsAndLog(
+            createJingleEvent(ACTION_JINGLE_RESTART, { p2p: false }));
+    }
+
+    const serverRegion
+        = $(jingleOffer)
+            .find('>bridge-session[xmlns="http://jitsi.org/protocol/focus"]')
+            .attr('region');
+
+    this.eventEmitter.emit(
+        JitsiConferenceEvents.SERVER_REGION_CHANGED,
+        serverRegion);
+
+    this._maybeClearSITimeout();
+    Statistics.sendAnalytics(createJingleEvent(
+        ACTION_JINGLE_SI_RECEIVED,
+        {
+            p2p: false,
+            value: now
+        }));
+
+    try {
+        jingleSession.initialize(this.room, this.rtc, this.options.config);
+    } catch (error) {
+        GlobalOnErrorHandler.callErrorHandler(error);
+    }
+
+    // Open a channel with the videobridge.
+    this._setBridgeChannel(jingleOffer, jingleSession.peerconnection);
+
+    // Add local tracks to the session
+    const localTracks = this.getLocalTracks();
+
+    try {
+        jingleSession.acceptOffer(
+            jingleOffer,
+            () => {
+                // If for any reason invite for the JVB session arrived after
+                // the P2P has been established already the media transfer needs
+                // to be turned off here.
+                if (this.isP2PActive() && this.jvbJingleSession) {
+                    this._suspendMediaTransferForJvbConnection();
+                } else if (this.jvbJingleSession && this.maxFrameHeight) {
+                    // Apply user preferred max frame height if it was called before this
+                    // jingle session was created.
+                    this.jvbJingleSession.setSenderVideoConstraint(this.maxFrameHeight)
+                        .catch(err => {
+                            logger.error(`Sender video constraints failed on jvb session - ${err}`);
+                        });
+                }
+
+                // Setup E2EE.
+                for (const track of localTracks) {
+                    this._setupSenderE2EEForTrack(jingleSession, track);
+                }
+            },
+            error => {
+                GlobalOnErrorHandler.callErrorHandler(error);
+                logger.error(
+                    'Failed to accept incoming Jingle session', error);
+            },
+            localTracks
+        );
+
+        // Start callstats as soon as peerconnection is initialized,
+        // do not wait for XMPPEvents.PEERCONNECTION_READY, as it may never
+        // happen in case if user doesn't have or denied permission to
+        // both camera and microphone.
+        logger.info('Starting CallStats for JVB connection...');
+        this.statistics.startCallStats(
+            this.jvbJingleSession.peerconnection,
+            'jitsi' /* Remote user ID for JVB is 'jitsi' */);
+        this.statistics.startRemoteStats(this.jvbJingleSession.peerconnection);
+    } catch (e) {
+        GlobalOnErrorHandler.callErrorHandler(e);
+        logger.error(e);
+    }
+};
+
+/**
+ * Sets the BridgeChannel.
+ *
+ * @param {jQuery} offerIq a jQuery selector pointing to the jingle element of
+ * the offer IQ which may carry the WebSocket URL for the 'websocket'
+ * BridgeChannel mode.
+ * @param {TraceablePeerConnection} pc the peer connection which will be used
+ * to listen for new WebRTC Data Channels (in the 'datachannel' mode).
+ */
+JitsiConference.prototype._setBridgeChannel = function(offerIq, pc) {
+    let wsUrl = null;
+    const webSocket
+        = $(offerIq)
+            .find('>content>transport>web-socket')
+            .first();
+
+    if (webSocket.length === 1) {
+        wsUrl = webSocket[0].getAttribute('url');
+    }
+
+    let bridgeChannelType;
+
+    switch (this.options.config.openBridgeChannel) {
+    case 'datachannel':
+    case true:
+    case undefined:
+        bridgeChannelType = 'datachannel';
+        break;
+    case 'websocket':
+        bridgeChannelType = 'websocket';
+        break;
+    }
+
+    if (bridgeChannelType === 'datachannel') {
+        this.rtc.initializeBridgeChannel(pc, null);
+    } else if (bridgeChannelType === 'websocket' && wsUrl) {
+        this.rtc.initializeBridgeChannel(null, wsUrl);
+    }
+};
+
+/**
+ * Rejects incoming Jingle call.
+ * @param {JingleSessionPC} jingleSession the session instance to be rejected.
+ * @param {object} [options]
+ * @param {string} options.reason the name of the reason element as defined
+ * by Jingle
+ * @param {string} options.reasonDescription the reason description which will
+ * be included in Jingle 'session-terminate' message.
+ * @param {string} options.errorMsg an error message to be logged on global
+ * error handler
+ * @private
+ */
+JitsiConference.prototype._rejectIncomingCall = function(
+        jingleSession,
+        options) {
+    if (options && options.errorMsg) {
+        GlobalOnErrorHandler.callErrorHandler(new Error(options.errorMsg));
+    }
+
+    // Terminate the jingle session with a reason
+    jingleSession.terminate(
+        null /* success callback => we don't care */,
+        error => {
+            logger.warn(
+                'An error occurred while trying to terminate'
+                    + ' invalid Jingle session', error);
+        }, {
+            reason: options && options.reason,
+            reasonDescription: options && options.reasonDescription,
+            sendSessionTerminate: true
+        });
+};
+
+/**
+ * Handles the call ended event.
+ * XXX is this due to the remote side terminating the Jingle session?
+ *
+ * @param {JingleSessionPC} jingleSession the jingle session which has been
+ * terminated.
+ * @param {String} reasonCondition the Jingle reason condition.
+ * @param {String|null} reasonText human readable reason text which may provide
+ * more details about why the call has been terminated.
+ */
+JitsiConference.prototype.onCallEnded = function(
+        jingleSession,
+        reasonCondition,
+        reasonText) {
+    logger.info(
+        `Call ended: ${reasonCondition} - ${reasonText} P2P ?${
+            jingleSession.isP2P}`);
+    if (jingleSession === this.jvbJingleSession) {
+        this.wasStopped = true;
+
+        Statistics.sendAnalytics(
+            createJingleEvent(ACTION_JINGLE_TERMINATE, { p2p: false }));
+
+        // Stop the stats
+        if (this.statistics) {
+            this.statistics.stopRemoteStats(
+                this.jvbJingleSession.peerconnection);
+            logger.info('Stopping JVB CallStats');
+            this.statistics.stopCallStats(
+                this.jvbJingleSession.peerconnection);
+        }
+
+        // Current JVB JingleSession is no longer valid, so set it to null
+        this.jvbJingleSession = null;
+
+        // Let the RTC service do any cleanups
+        this.rtc.onCallEnded();
+    } else if (jingleSession === this.p2pJingleSession) {
+        // It's the responder who decides to enforce JVB mode, so that both
+        // initiator and responder are aware if it was intentional.
+        if (reasonCondition === 'decline' && reasonText === 'force JVB121') {
+            logger.info('In forced JVB 121 mode...');
+            Statistics.analytics.addPermanentProperties({ forceJvb121: true });
+        } else if (reasonCondition === 'connectivity-error'
+            && reasonText === 'ICE FAILED') {
+            // It can happen that the other peer detects ICE failed and
+            // terminates the session, before we get the event on our side.
+            // But we are able to parse the reason and mark it here.
+            Statistics.analytics.addPermanentProperties({ p2pFailed: true });
+        }
+        this._stopP2PSession();
+    } else {
+        logger.error(
+            'Received onCallEnded for invalid session',
+            jingleSession.sid,
+            jingleSession.remoteJid,
+            reasonCondition,
+            reasonText);
+    }
+};
+
+/**
+ * Handles the suspend detected event. Leaves the room and fires suspended.
+ * @param {JingleSessionPC} jingleSession
+ */
+JitsiConference.prototype.onSuspendDetected = function(jingleSession) {
+    if (!jingleSession.isP2P) {
+        this.leave();
+        this.eventEmitter.emit(JitsiConferenceEvents.SUSPEND_DETECTED);
+    }
+};
+
+JitsiConference.prototype.updateDTMFSupport = function() {
+    let somebodySupportsDTMF = false;
+    const participants = this.getParticipants();
+
+    // check if at least 1 participant supports DTMF
+    for (let i = 0; i < participants.length; i += 1) {
+        if (participants[i].supportsDTMF()) {
+            somebodySupportsDTMF = true;
+            break;
+        }
+    }
+    if (somebodySupportsDTMF !== this.somebodySupportsDTMF) {
+        this.somebodySupportsDTMF = somebodySupportsDTMF;
+        this.eventEmitter.emit(
+            JitsiConferenceEvents.DTMF_SUPPORT_CHANGED,
+            somebodySupportsDTMF);
+    }
+};
+
+/**
+ * Allows to check if there is at least one user in the conference
+ * that supports DTMF.
+ * @returns {boolean} true if somebody supports DTMF, false otherwise
+ */
+JitsiConference.prototype.isDTMFSupported = function() {
+    return this.somebodySupportsDTMF;
+};
+
+/**
+ * Returns the local user's ID
+ * @return {string} local user's ID
+ */
+JitsiConference.prototype.myUserId = function() {
+    return (
+        this.room && this.room.myroomjid
+            ? Strophe.getResourceFromJid(this.room.myroomjid)
+            : null);
+};
+
+JitsiConference.prototype.sendTones = function(tones, duration, pause) {
+    const peerConnection = this.getActivePeerConnection();
+
+    if (peerConnection) {
+        peerConnection.sendTones(tones, duration, pause);
+    } else {
+        logger.warn('cannot sendTones: no peer connection');
+    }
+};
+
+/**
+ * Starts recording the current conference.
+ *
+ * @param {Object} options - Configuration for the recording. See
+ * {@link Chatroom#startRecording} for more info.
+ * @returns {Promise} See {@link Chatroom#startRecording} for more info.
+ */
+JitsiConference.prototype.startRecording = function(options) {
+    if (this.room) {
+        return this.recordingManager.startRecording(options);
+    }
+
+    return Promise.reject(new Error('The conference is not created yet!'));
+};
+
+/**
+ * Stop a recording session.
+ *
+ * @param {string} sessionID - The ID of the recording session that
+ * should be stopped.
+ * @returns {Promise} See {@link Chatroom#stopRecording} for more info.
+ */
+JitsiConference.prototype.stopRecording = function(sessionID) {
+    if (this.room) {
+        return this.recordingManager.stopRecording(sessionID);
+    }
+
+    return Promise.reject(new Error('The conference is not created yet!'));
+};
+
+/**
+ * Returns true if the SIP calls are supported and false otherwise
+ */
+JitsiConference.prototype.isSIPCallingSupported = function() {
+    if (this.room) {
+        return this.room.isSIPCallingSupported();
+    }
+
+    return false;
+};
+
+/**
+ * Dials a number.
+ * @param number the number
+ */
+JitsiConference.prototype.dial = function(number) {
+    if (this.room) {
+        return this.room.dial(number);
+    }
+
+    return new Promise((resolve, reject) => {
+        reject(new Error('The conference is not created yet!'));
+    });
+};
+
+/**
+ * Hangup an existing call
+ */
+JitsiConference.prototype.hangup = function() {
+    if (this.room) {
+        return this.room.hangup();
+    }
+
+    return new Promise((resolve, reject) => {
+        reject(new Error('The conference is not created yet!'));
+    });
+};
+
+/**
+ * Starts the transcription service.
+ */
+JitsiConference.prototype.startTranscriber = function() {
+    return this.dial('jitsi_meet_transcribe');
+};
+
+
+/**
+ * Stops the transcription service.
+ */
+JitsiConference.prototype.stopTranscriber = JitsiConference.prototype.hangup;
+
+/**
+ * Returns the phone number for joining the conference.
+ */
+JitsiConference.prototype.getPhoneNumber = function() {
+    if (this.room) {
+        return this.room.getPhoneNumber();
+    }
+
+    return null;
+};
+
+/**
+ * Returns the pin for joining the conference with phone.
+ */
+JitsiConference.prototype.getPhonePin = function() {
+    if (this.room) {
+        return this.room.getPhonePin();
+    }
+
+    return null;
+};
+
+/**
+ * Returns the meeting unique ID if any.
+ *
+ * @returns {string|undefined}
+ */
+JitsiConference.prototype.getMeetingUniqueId = function() {
+    if (this.room) {
+        return this.room.getMeetingId();
+    }
+};
+
+/**
+ * Will return P2P or JVB <tt>TraceablePeerConnection</tt> depending on
+ * which connection is currently active.
+ *
+ * @return {TraceablePeerConnection|null} null if there isn't any active
+ * <tt>TraceablePeerConnection</tt> currently available.
+ * @public (FIXME how to make package local ?)
+ */
+JitsiConference.prototype.getActivePeerConnection = function() {
+    if (this.isP2PActive()) {
+        return this.p2pJingleSession.peerconnection;
+    }
+
+    return this.jvbJingleSession ? this.jvbJingleSession.peerconnection : null;
+};
+
+/**
+ * Returns the connection state for the current room. Its ice connection state
+ * for its session.
+ * NOTE that "completed" ICE state which can appear on the P2P connection will
+ * be converted to "connected".
+ * @return {string|null} ICE state name or <tt>null</tt> if there is no active
+ * peer connection at this time.
+ */
+JitsiConference.prototype.getConnectionState = function() {
+    const peerConnection = this.getActivePeerConnection();
+
+    return peerConnection ? peerConnection.getConnectionState() : null;
+};
+
+/**
+ * Make all new participants mute their audio/video on join.
+ * @param policy {Object} object with 2 boolean properties for video and audio:
+ * @param {boolean} audio if audio should be muted.
+ * @param {boolean} video if video should be muted.
+ */
+JitsiConference.prototype.setStartMutedPolicy = function(policy) {
+    if (!this.isModerator()) {
+        return;
+    }
+    this.startMutedPolicy = policy;
+    this.room.addToPresence('startmuted', {
+        attributes: {
+            audio: policy.audio,
+            video: policy.video,
+            xmlns: 'http://jitsi.org/jitmeet/start-muted'
+        }
+    });
+    this.room.sendPresence();
+};
+
+/**
+ * Returns current start muted policy
+ * @returns {Object} with 2 properties - audio and video.
+ */
+JitsiConference.prototype.getStartMutedPolicy = function() {
+    return this.startMutedPolicy;
+};
+
+/**
+ * Check if audio is muted on join.
+ */
+JitsiConference.prototype.isStartAudioMuted = function() {
+    return this.startAudioMuted;
+};
+
+/**
+ * Check if video is muted on join.
+ */
+JitsiConference.prototype.isStartVideoMuted = function() {
+    return this.startVideoMuted;
+};
+
+/**
+ * Get object with internal logs.
+ */
+JitsiConference.prototype.getLogs = function() {
+    const data = this.xmpp.getJingleLog();
+
+    const metadata = {};
+
+    metadata.time = new Date();
+    metadata.url = window.location.href;
+    metadata.ua = navigator.userAgent;
+
+    const log = this.xmpp.getXmppLog();
+
+    if (log) {
+        metadata.xmpp = log;
+    }
+
+    data.metadata = metadata;
+
+    return data;
+};
+
+/**
+ * Returns measured connectionTimes.
+ */
+JitsiConference.prototype.getConnectionTimes = function() {
+    return this.room.connectionTimes;
+};
+
+/**
+ * Sets a property for the local participant.
+ */
+JitsiConference.prototype.setLocalParticipantProperty = function(name, value) {
+    this.sendCommand(`jitsi_participant_${name}`, { value });
+};
+
+/**
+ *  Removes a property for the local participant and sends the updated presence.
+ */
+JitsiConference.prototype.removeLocalParticipantProperty = function(name) {
+    this.removeCommand(`jitsi_participant_${name}`);
+    this.room.sendPresence();
+};
+
+/**
+ * Gets a local participant property.
+ *
+ * @return value of the local participant property if the tagName exists in the
+ * list of properties, otherwise returns undefined.
+ */
+JitsiConference.prototype.getLocalParticipantProperty = function(name) {
+    const property = this.room.presMap.nodes.find(prop =>
+        prop.tagName === `jitsi_participant_${name}`
+    );
+
+    return property ? property.value : undefined;
+};
+
+/**
+ * Sends the given feedback through CallStats if enabled.
+ *
+ * @param overallFeedback an integer between 1 and 5 indicating the
+ * user feedback
+ * @param detailedFeedback detailed feedback from the user. Not yet used
+ * @returns {Promise} Resolves if feedback is submitted successfully.
+ */
+JitsiConference.prototype.sendFeedback = function(
+        overallFeedback,
+        detailedFeedback) {
+    return this.statistics.sendFeedback(overallFeedback, detailedFeedback);
+};
+
+/**
+ * Returns true if the callstats integration is enabled, otherwise returns
+ * false.
+ *
+ * @returns true if the callstats integration is enabled, otherwise returns
+ * false.
+ */
+JitsiConference.prototype.isCallstatsEnabled = function() {
+    return this.statistics.isCallstatsEnabled();
+};
+
+
+/**
+ * Handles track attached to container (Calls associateStreamWithVideoTag method
+ * from statistics module)
+ * @param {JitsiLocalTrack|JitsiRemoteTrack} track the track
+ * @param container the container
+ */
+JitsiConference.prototype._onTrackAttach = function(track, container) {
+    const isLocal = track.isLocal();
+    let ssrc = null;
+    const isP2P = track.isP2P;
+    const remoteUserId = isP2P ? track.getParticipantId() : 'jitsi';
+    const peerConnection
+        = isP2P
+            ? this.p2pJingleSession && this.p2pJingleSession.peerconnection
+            : this.jvbJingleSession && this.jvbJingleSession.peerconnection;
+
+    if (isLocal) {
+        // Local tracks have SSRC stored on per peer connection basis
+        if (peerConnection) {
+            ssrc = peerConnection.getLocalSSRC(track);
+        }
+    } else {
+        ssrc = track.getSSRC();
+    }
+    if (!container.id || !ssrc || !peerConnection) {
+        return;
+    }
+
+    this.statistics.associateStreamWithVideoTag(
+        peerConnection,
+        ssrc,
+        isLocal,
+        remoteUserId,
+        track.getUsageLabel(),
+        container.id);
+};
+
+/**
+ * Logs an "application log" message.
+ * @param message {string} The message to log. Note that while this can be a
+ * generic string, the convention used by lib-jitsi-meet and jitsi-meet is to
+ * log valid JSON strings, with an "id" field used for distinguishing between
+ * message types. E.g.: {id: "recorder_status", status: "off"}
+ */
+JitsiConference.prototype.sendApplicationLog = function(message) {
+    Statistics.sendLog(message);
+};
+
+/**
+ * Checks if the user identified by given <tt>mucJid</tt> is the conference
+ * focus.
+ * @param mucJid the full MUC address of the user to be checked.
+ * @returns {boolean|null} <tt>true</tt> if MUC user is the conference focus,
+ * <tt>false</tt> when is not. <tt>null</tt> if we're not in the MUC anymore and
+ * are unable to figure out the status or if given <tt>mucJid</tt> is invalid.
+ */
+JitsiConference.prototype._isFocus = function(mucJid) {
+    return this.room ? this.room.isFocus(mucJid) : null;
+};
+
+/**
+ * Fires CONFERENCE_FAILED event with INCOMPATIBLE_SERVER_VERSIONS parameter
+ */
+JitsiConference.prototype._fireIncompatibleVersionsEvent = function() {
+    this.eventEmitter.emit(JitsiConferenceEvents.CONFERENCE_FAILED,
+        JitsiConferenceErrors.INCOMPATIBLE_SERVER_VERSIONS);
+};
+
+/**
+ * Sends a message via the data channel.
+ * @param to {string} the id of the endpoint that should receive the message.
+ * If "" the message will be sent to all participants.
+ * @param payload {object} the payload of the message.
+ * @throws NetworkError or InvalidStateError or Error if the operation fails.
+ * @deprecated Use 'sendMessage' instead. TODO: this should be private.
+ */
+JitsiConference.prototype.sendEndpointMessage = function(to, payload) {
+    this.rtc.sendChannelMessage(to, payload);
+};
+
+/**
+ * Sends a broadcast message via the data channel.
+ * @param payload {object} the payload of the message.
+ * @throws NetworkError or InvalidStateError or Error if the operation fails.
+ * @deprecated Use 'sendMessage' instead. TODO: this should be private.
+ */
+JitsiConference.prototype.broadcastEndpointMessage = function(payload) {
+    this.sendEndpointMessage('', payload);
+};
+
+/**
+ * Sends a message to a given endpoint (if 'to' is a non-empty string), or
+ * broadcasts it to all endpoints in the conference.
+ * @param {string} to The ID of the endpoint/participant which is to receive
+ * the message, or '' to broadcast the message to all endpoints in the
+ * conference.
+ * @param {string|object} message the message to send. If this is of type
+ * 'string' it will be sent as a chat message. If it is of type 'object', it
+ * will be encapsulated in a format recognized by jitsi-meet and converted to
+ * JSON before being sent.
+ * @param {boolean} sendThroughVideobridge Whether to send the message through
+ * jitsi-videobridge (via the COLIBRI data channel or web socket), or through
+ * the XMPP MUC. Currently only objects can be sent through jitsi-videobridge.
+ */
+JitsiConference.prototype.sendMessage = function(
+        message,
+        to = '',
+        sendThroughVideobridge = false) {
+    const messageType = typeof message;
+
+    // Through videobridge we support only objects. Through XMPP we support
+    // objects (encapsulated in a specific JSON format) and strings (i.e.
+    // regular chat messages).
+    if (messageType !== 'object'
+            && (sendThroughVideobridge || messageType !== 'string')) {
+        logger.error(`Can not send a message of type ${messageType}`);
+
+        return;
+    }
+
+    if (sendThroughVideobridge) {
+        this.sendEndpointMessage(to, message);
+    } else {
+        let messageToSend = message;
+
+        // Name of packet extension of message stanza to send the required
+        // message in.
+        let elementName = 'body';
+
+        if (messageType === 'object') {
+            elementName = 'json-message';
+
+            // Mark as valid JSON message if not already
+            if (!messageToSend.hasOwnProperty(JITSI_MEET_MUC_TYPE)) {
+                messageToSend[JITSI_MEET_MUC_TYPE] = '';
+            }
+
+            try {
+                messageToSend = JSON.stringify(messageToSend);
+            } catch (e) {
+                logger.error('Can not send a message, stringify failed: ', e);
+
+                return;
+            }
+        }
+
+        if (to) {
+            this.sendPrivateTextMessage(to, messageToSend, elementName);
+        } else {
+            // Broadcast
+            this.sendTextMessage(messageToSend, elementName);
+        }
+    }
+
+};
+
+JitsiConference.prototype.isConnectionInterrupted = function() {
+    return this.isP2PActive()
+        ? this.isP2PConnectionInterrupted : this.isJvbConnectionInterrupted;
+};
+
+/**
+ * Handles {@link XMPPEvents.CONNECTION_INTERRUPTED}
+ * @param {JingleSessionPC} session
+ * @private
+ */
+JitsiConference.prototype._onIceConnectionInterrupted = function(session) {
+    if (session.isP2P) {
+        this.isP2PConnectionInterrupted = true;
+    } else {
+        this.isJvbConnectionInterrupted = true;
+    }
+    if (session.isP2P === this.isP2PActive()) {
+        this.eventEmitter.emit(JitsiConferenceEvents.CONNECTION_INTERRUPTED);
+    }
+};
+
+/**
+ * Handles {@link XMPPEvents.CONNECTION_ICE_FAILED}
+ * @param {JingleSessionPC} session
+ * @private
+ */
+JitsiConference.prototype._onIceConnectionFailed = function(session) {
+    // We do nothing for the JVB connection, because it's up to the Jicofo to
+    // eventually come up with the new offer (at least for the time being).
+    if (session.isP2P) {
+        // Add p2pFailed property to analytics to distinguish, between "good"
+        // and "bad" connection
+        Statistics.analytics.addPermanentProperties({ p2pFailed: true });
+
+        if (this.p2pJingleSession) {
+            Statistics.sendAnalyticsAndLog(
+                createP2PEvent(
+                    ACTION_P2P_FAILED,
+                    {
+                        initiator: this.p2pJingleSession.isInitiator
+                    }));
+
+        }
+        this._stopP2PSession('connectivity-error', 'ICE FAILED');
+    } else if (session && this.jvbJingleSession === session) {
         if (!this.options.config.enableIceRestart) {
             logger.info('ICE Failed and ICE restarts are disabled');
             this.eventEmitter.emit(
@@ -6057,794 +2631,794 @@
             return;
         }
 
-        if (this.xmpp.isPingSupported()) {
-            this._delayedIceFailed = new IceFailedNotification(this);
-            this._delayedIceFailed.start(session);
-        } else {
-            // Let Jicofo know that the JVB's ICE connection has failed
-            logger.info('PING not supported - sending ICE failed immediately');
-            session.sendIceFailedNotification();
-        }
-    }
-};
-
-/**
- * Handles {@link XMPPEvents.CONNECTION_RESTORED}
- * @param {JingleSessionPC} session
- * @private
- */
-JitsiConference.prototype._onIceConnectionRestored = function(session) {
-    if (session.isP2P) {
-        this.isP2PConnectionInterrupted = false;
-    } else {
-        this.isJvbConnectionInterrupted = false;
-        this._delayedIceFailed && this._delayedIceFailed.cancel();
-    }
-
-    if (session.isP2P === this.isP2PActive()) {
-        this.eventEmitter.emit(JitsiConferenceEvents.CONNECTION_RESTORED);
-    }
-};
-
-/**
- * Accept incoming P2P Jingle call.
- * @param {JingleSessionPC} jingleSession the session instance
- * @param {jQuery} jingleOffer a jQuery selector pointing to 'jingle' IQ element
- * @private
- */
-JitsiConference.prototype._acceptP2PIncomingCall = function(
-        jingleSession,
-        jingleOffer) {
-    this.isP2PConnectionInterrupted = false;
-
-    // Accept the offer
-    this.p2pJingleSession = jingleSession;
-    this._sendConferenceJoinAnalyticsEvent();
-
-    this.p2pJingleSession.initialize(this.room, this.rtc, this.options.config);
-
-    logger.info('Starting CallStats for P2P connection...');
-
-    let remoteID = Strophe.getResourceFromJid(this.p2pJingleSession.remoteJid);
-
-    const participant = this.participants[remoteID];
-
-    if (participant) {
-        remoteID = participant.getStatsID() || remoteID;
-    }
-
-    this.statistics.startCallStats(
-        this.p2pJingleSession.peerconnection,
-        remoteID);
-
-    const localTracks = this.getLocalTracks();
-
-    this.p2pJingleSession.acceptOffer(
-        jingleOffer,
-        () => {
-            logger.debug('Got RESULT for P2P "session-accept"');
-
-            // Apply user preferred max frame height if it was called before this
-            // jingle session was created.
-            if (this.pendingVideoConstraintsOnP2P) {
-                this.p2pJingleSession.setSenderVideoConstraint(this.maxFrameHeight)
-                    .catch(err => {
-                        logger.error(`Sender video constraints failed on p2p session - ${err}`);
-                    });
-            }
-
-            // Setup E2EE.
-            for (const track of localTracks) {
-                this._setupSenderE2EEForTrack(jingleSession, track);
-            }
-        },
-        error => {
-            logger.error(
-                'Failed to accept incoming P2P Jingle session', error);
-        },
-        localTracks);
-};
-
-/**
- * Adds remote tracks to the conference associated with the JVB session.
- * @private
- */
-JitsiConference.prototype._addRemoteJVBTracks = function() {
-    this._addRemoteTracks(
-        'JVB', this.jvbJingleSession.peerconnection.getRemoteTracks());
-};
-
-/**
- * Adds remote tracks to the conference associated with the P2P session.
- * @private
- */
-JitsiConference.prototype._addRemoteP2PTracks = function() {
-    this._addRemoteTracks(
-        'P2P', this.p2pJingleSession.peerconnection.getRemoteTracks());
-};
-
-/**
- * Generates fake "remote track added" events for given Jingle session.
- * @param {string} logName the session's nickname which will appear in log
- * messages.
- * @param {Array<JitsiRemoteTrack>} remoteTracks the tracks that will be added
- * @private
- */
-JitsiConference.prototype._addRemoteTracks = function(logName, remoteTracks) {
-    for (const track of remoteTracks) {
-        logger.info(`Adding remote ${logName} track: ${track}`);
-        this.rtc.eventEmitter.emit(RTCEvents.REMOTE_TRACK_ADDED, track);
-    }
-};
-
-/**
- * Called when {@link XMPPEvents.CONNECTION_ESTABLISHED} event is
- * triggered for a {@link JingleSessionPC}. Switches the conference to use
- * the P2P connection if the event comes from the P2P session.
- * @param {JingleSessionPC} jingleSession the session instance.
- * @private
- */
-JitsiConference.prototype._onIceConnectionEstablished = function(
-        jingleSession) {
-    if (this.p2pJingleSession !== null) {
-        // store the establishment time of the p2p session as a field of the
-        // JitsiConference because the p2pJingleSession might get disposed (thus
-        // the value is lost).
-        this.p2pEstablishmentDuration
-            = this.p2pJingleSession.establishmentDuration;
-    }
-
-    if (this.jvbJingleSession !== null) {
-        this.jvbEstablishmentDuration
-            = this.jvbJingleSession.establishmentDuration;
-    }
-
-    let done = false;
-    const forceJVB121Ratio = this.options.config.forceJVB121Ratio;
-
-    // We don't care about the JVB case, there's nothing to be done
-    if (!jingleSession.isP2P) {
-        done = true;
-    } else if (this.p2pJingleSession !== jingleSession) {
-        logger.error('CONNECTION_ESTABLISHED - wrong P2P session instance ?!');
-
-        done = true;
-    } else if (!jingleSession.isInitiator
-        && typeof forceJVB121Ratio === 'number'
-        && Math.random() < forceJVB121Ratio) {
-        logger.info(`Forcing JVB 121 mode (ratio=${forceJVB121Ratio})...`);
-        Statistics.analytics.addPermanentProperties({ forceJvb121: true });
-        this._stopP2PSession('decline', 'force JVB121');
-
-        done = true;
-    }
-
-    if (!isNaN(this.p2pEstablishmentDuration)
-        && !isNaN(this.jvbEstablishmentDuration)) {
-        const establishmentDurationDiff
-            = this.p2pEstablishmentDuration - this.jvbEstablishmentDuration;
-
-        Statistics.sendAnalytics(
-            ICE_ESTABLISHMENT_DURATION_DIFF,
-            { value: establishmentDurationDiff });
-    }
-
-    if (jingleSession.isP2P === this.isP2PActive()) {
-        this.eventEmitter.emit(JitsiConferenceEvents.CONNECTION_ESTABLISHED);
-    }
-
-    if (done) {
-
-        return;
-    }
-
-    // Update P2P status and emit events
-    this._setP2PStatus(true);
-
-    // Remove remote tracks
-    if (this.jvbJingleSession) {
-        this._removeRemoteJVBTracks();
-    } else {
-        logger.info('Not removing remote JVB tracks - no session yet');
-    }
-
-    this._addRemoteP2PTracks();
-
-    // Stop media transfer over the JVB connection
-    if (this.jvbJingleSession) {
-        this._suspendMediaTransferForJvbConnection();
-    }
-
-    logger.info('Starting remote stats with p2p connection');
-    this.statistics.startRemoteStats(this.p2pJingleSession.peerconnection);
-
-    Statistics.sendAnalyticsAndLog(
-        createP2PEvent(
-            ACTION_P2P_ESTABLISHED,
-            {
-                initiator: this.p2pJingleSession.isInitiator
-            }));
-
-};
-
-/**
- * Called when the chat room reads a new list of properties from jicofo's
- * presence. The properties may have changed, but they don't have to.
- *
- * @param {Object} properties - The properties keyed by the property name
- * ('key').
- * @private
- */
-JitsiConference.prototype._updateProperties = function(properties = {}) {
-    const changed = !isEqual(properties, this.properties);
-
-    this.properties = properties;
-    if (changed) {
-        this.eventEmitter.emit(
-            JitsiConferenceEvents.PROPERTIES_CHANGED,
-            this.properties);
-
-        // Some of the properties need to be added to analytics events.
-        const analyticsKeys = [
-
-            // The number of jitsi-videobridge instances currently used for the
-            // conference.
-            'bridge-count',
-
-            // The conference creation time (set by jicofo).
-            'created-ms',
-            'octo-enabled'
-        ];
-
-        analyticsKeys.forEach(key => {
-            if (properties[key] !== undefined) {
-                Statistics.analytics.addPermanentProperties({
-                    [key.replace('-', '_')]: properties[key]
-                });
-            }
-        });
-    }
-};
-
-/**
- * Gets a conference property with a given key.
- *
- * @param {string} key - The key.
- * @returns {*} The value
- */
-JitsiConference.prototype.getProperty = function(key) {
-    return this.properties[key];
-};
-
-/**
- * Clears the deferred start P2P task if it has been scheduled.
- * @private
- */
-JitsiConference.prototype._maybeClearDeferredStartP2P = function() {
-    if (this.deferredStartP2PTask) {
-        logger.info('Cleared deferred start P2P task');
-        clearTimeout(this.deferredStartP2PTask);
-        this.deferredStartP2PTask = null;
-    }
-};
-
-/**
- * Removes from the conference remote tracks associated with the JVB
- * connection.
- * @private
- */
-JitsiConference.prototype._removeRemoteJVBTracks = function() {
-    this._removeRemoteTracks(
-        'JVB', this.jvbJingleSession.peerconnection.getRemoteTracks());
-};
-
-/**
- * Removes from the conference remote tracks associated with the P2P
- * connection.
- * @private
- */
-JitsiConference.prototype._removeRemoteP2PTracks = function() {
-    this._removeRemoteTracks(
-        'P2P', this.p2pJingleSession.peerconnection.getRemoteTracks());
-};
-
-/**
- * Generates fake "remote track removed" events for given Jingle session.
- * @param {string} sessionNickname the session's nickname which will appear in
- * log messages.
- * @param {Array<JitsiRemoteTrack>} remoteTracks the tracks that will be removed
- * @private
- */
-JitsiConference.prototype._removeRemoteTracks = function(
-        sessionNickname,
-        remoteTracks) {
-    for (const track of remoteTracks) {
-        logger.info(`Removing remote ${sessionNickname} track: ${track}`);
-        this.rtc.eventEmitter.emit(RTCEvents.REMOTE_TRACK_REMOVED, track);
-    }
-};
-
-/**
- * Resumes media transfer over the JVB connection.
- * @private
- */
-JitsiConference.prototype._resumeMediaTransferForJvbConnection = function() {
-    logger.info('Resuming media transfer over the JVB connection...');
-    this.jvbJingleSession.setMediaTransferActive(true, true).then(
-        () => {
-            logger.info('Resumed media transfer over the JVB connection!');
-        },
-        error => {
-            logger.error(
-                'Failed to resume media transfer over the JVB connection:',
-                error);
-        });
-};
-
-/**
- * Sets new P2P status and updates some events/states hijacked from
- * the <tt>JitsiConference</tt>.
- * @param {boolean} newStatus the new P2P status value, <tt>true</tt> means that
- * P2P is now in use, <tt>false</tt> means that the JVB connection is now in use
- * @private
- */
-JitsiConference.prototype._setP2PStatus = function(newStatus) {
-    if (this.p2p === newStatus) {
-        logger.debug(`Called _setP2PStatus with the same status: ${newStatus}`);
-
-        return;
-    }
-    this.p2p = newStatus;
-    if (newStatus) {
-        logger.info('Peer to peer connection established!');
-
-        // When we end up in a valid P2P session need to reset the properties
-        // in case they have persisted, after session with another peer.
-        Statistics.analytics.addPermanentProperties({
-            p2pFailed: false,
-            forceJvb121: false
-        });
-
-        // Sync up video transfer active in case p2pJingleSession not existed
-        // when the lastN value was being adjusted.
-        const isVideoActive = this.rtc.getLastN() !== 0;
-
-        this.p2pJingleSession
-            .setMediaTransferActive(true, isVideoActive)
-            .catch(error => {
-                logger.error(
-                    'Failed to sync up P2P video transfer status'
-                        + `(${isVideoActive})`, error);
-            });
-    } else {
-        logger.info('Peer to peer connection closed!');
-    }
-
-    // Put the JVB connection on hold/resume
-    if (this.jvbJingleSession) {
-        this.statistics.sendConnectionResumeOrHoldEvent(
-            this.jvbJingleSession.peerconnection, !newStatus);
-    }
-
-    // Clear dtmfManager, so that it can be recreated with new connection
-    this.dtmfManager = null;
-
-    // Update P2P status
-    this.eventEmitter.emit(
-        JitsiConferenceEvents.P2P_STATUS,
-        this,
-        this.p2p);
-
-    // Refresh connection interrupted/restored
-    this.eventEmitter.emit(
-        this.isConnectionInterrupted()
-            ? JitsiConferenceEvents.CONNECTION_INTERRUPTED
-            : JitsiConferenceEvents.CONNECTION_RESTORED);
-};
-
-/**
- * Starts new P2P session.
- * @param {string} remoteJid the JID of the remote participant
- * @private
- */
-JitsiConference.prototype._startP2PSession = function(remoteJid) {
-    this._maybeClearDeferredStartP2P();
-    if (this.p2pJingleSession) {
-        logger.error('P2P session already started!');
-
-        return;
-    }
-
-    this.isP2PConnectionInterrupted = false;
-    this.p2pJingleSession
-        = this.xmpp.connection.jingle.newP2PJingleSession(
-            this.room.myroomjid,
-            remoteJid);
-    logger.info(
-        'Created new P2P JingleSession', this.room.myroomjid, remoteJid);
-    this._sendConferenceJoinAnalyticsEvent();
-
-    this.p2pJingleSession.initialize(this.room, this.rtc, this.options.config);
-
-    logger.info('Starting CallStats for P2P connection...');
-
-    let remoteID = Strophe.getResourceFromJid(this.p2pJingleSession.remoteJid);
-
-    const participant = this.participants[remoteID];
-
-    if (participant) {
-        remoteID = participant.getStatsID() || remoteID;
-    }
-
-    this.statistics.startCallStats(
-        this.p2pJingleSession.peerconnection,
-        remoteID);
-
-    // NOTE one may consider to start P2P with the local tracks detached,
-    // but no data will be sent until ICE succeeds anyway. And we switch
-    // immediately once the P2P ICE connects.
-    const localTracks = this.getLocalTracks();
-
-    this.p2pJingleSession.invite(localTracks);
-};
-
-/**
- * Suspends media transfer over the JVB connection.
- * @private
- */
-JitsiConference.prototype._suspendMediaTransferForJvbConnection = function() {
-    logger.info('Suspending media transfer over the JVB connection...');
-    this.jvbJingleSession.setMediaTransferActive(false, false).then(
-        () => {
-            logger.info('Suspended media transfer over the JVB connection !');
-        },
-        error => {
-            logger.error(
-                'Failed to suspend media transfer over the JVB connection:',
-                error);
-        });
-};
-
-/**
- * Method when called will decide whether it's the time to start or stop
- * the P2P session.
- * @param {boolean} userLeftEvent if <tt>true</tt> it means that the call
- * originates from the user left event.
- * @private
- */
-JitsiConference.prototype._maybeStartOrStopP2P = function(userLeftEvent) {
-    if (!browser.supportsP2P()
-        || !this.isP2PEnabled()
-        || this.isP2PTestModeEnabled()) {
-        logger.info('Auto P2P disabled');
-
-        return;
-    }
-    const peers = this.getParticipants();
-    const peerCount = peers.length;
-
-    // FIXME 1 peer and it must *support* P2P switching
-    const shouldBeInP2P = this._shouldBeInP2PMode();
-
-    // Clear deferred "start P2P" task
-    if (!shouldBeInP2P && this.deferredStartP2PTask) {
-        this._maybeClearDeferredStartP2P();
-    }
-
-    // Start peer to peer session
-    if (!this.p2pJingleSession && shouldBeInP2P) {
-        const peer = peerCount && peers[0];
-
-
-        const myId = this.myUserId();
-        const peersId = peer.getId();
-
-        if (myId > peersId) {
-            logger.debug(
-                'I\'m the bigger peersId - '
-                + 'the other peer should start P2P', myId, peersId);
-
-            return;
-        } else if (myId === peersId) {
-            logger.error('The same IDs ? ', myId, peersId);
-
-            return;
-        }
-
-        const jid = peer.getJid();
-
-        if (userLeftEvent) {
-            if (this.deferredStartP2PTask) {
-                logger.error('Deferred start P2P task\'s been set already!');
-
-                return;
-            }
-            logger.info(
-                `Will start P2P with: ${jid} after ${
-                    this.backToP2PDelay} seconds...`);
-            this.deferredStartP2PTask = setTimeout(
-                this._startP2PSession.bind(this, jid),
-                this.backToP2PDelay * 1000);
-        } else {
-            logger.info(`Will start P2P with: ${jid}`);
-            this._startP2PSession(jid);
-        }
-    } else if (this.p2pJingleSession && !shouldBeInP2P) {
-        logger.info(`Will stop P2P with: ${this.p2pJingleSession.remoteJid}`);
-
-        // Log that there will be a switch back to the JVB connection
-        if (this.p2pJingleSession.isInitiator && peerCount > 1) {
-            Statistics.sendAnalyticsAndLog(
-                createP2PEvent(ACTION_P2P_SWITCH_TO_JVB));
-        }
-        this._stopP2PSession();
-    }
-};
-
-/**
- * Tells whether or not this conference should be currently in the P2P mode.
- *
- * @private
- * @returns {boolean}
- */
-JitsiConference.prototype._shouldBeInP2PMode = function() {
-    const peers = this.getParticipants();
-    const peerCount = peers.length;
-    const hasBotPeer = peers.find(p => p._botType === 'poltergeist') !== undefined;
-    const shouldBeInP2P = peerCount === 1 && !hasBotPeer;
-
-    logger.debug(`P2P? peerCount: ${peerCount}, hasBotPeer: ${hasBotPeer} => ${shouldBeInP2P}`);
-
-    return shouldBeInP2P;
-};
-
-/**
- * Stops the current P2P session.
- * @param {string} [reason="success"] one of the Jingle "reason" element
- * names as defined by https://xmpp.org/extensions/xep-0166.html#def-reason
- * @param {string} [reasonDescription="Turing off P2P session"] text
- * description that will be included in the session terminate message
- * @private
- */
-JitsiConference.prototype._stopP2PSession = function(
-        reason,
-        reasonDescription) {
-    if (!this.p2pJingleSession) {
-        logger.error('No P2P session to be stopped!');
-
-        return;
-    }
-
-    const wasP2PEstablished = this.isP2PActive();
-
-    // Swap remote tracks, but only if the P2P has been fully established
-    if (wasP2PEstablished) {
-        if (this.jvbJingleSession) {
-            this._resumeMediaTransferForJvbConnection();
-        }
-
-        // Remove remote P2P tracks
-        this._removeRemoteP2PTracks();
-    }
-
-    // Stop P2P stats
-    logger.info('Stopping remote stats for P2P connection');
-    this.statistics.stopRemoteStats(this.p2pJingleSession.peerconnection);
-    logger.info('Stopping CallStats for P2P connection');
-    this.statistics.stopCallStats(this.p2pJingleSession.peerconnection);
-
-    this.p2pJingleSession.terminate(
-        () => {
-            logger.info('P2P session terminate RESULT');
-        },
-        error => {
-            // Because both initiator and responder are simultaneously
-            // terminating their JingleSessions in case of the 'to JVB switch'
-            // when 3rd participant joins, both will dispose their sessions and
-            // reply with 'item-not-found' (see strophe.jingle.js). We don't
-            // want to log this as an error since it's expected behaviour.
-            //
-            // We want them both to terminate, because in case of initiator's
-            // crash the responder would stay in P2P mode until ICE fails which
-            // could take up to 20 seconds.
-            //
-            // NOTE lack of 'reason' is considered as graceful session terminate
-            // where both initiator and responder terminate their sessions
-            // simultaneously.
-            if (reason) {
-                logger.error(
-                    'An error occurred while trying to terminate'
-                        + ' P2P Jingle session', error);
-            }
-        }, {
-            reason: reason ? reason : 'success',
-            reasonDescription: reasonDescription
-                ? reasonDescription : 'Turing off P2P session',
-            sendSessionTerminate: this.room
-                && this.getParticipantById(
-                    Strophe.getResourceFromJid(this.p2pJingleSession.remoteJid))
-        });
-
-    this.p2pJingleSession = null;
-
-    // Update P2P status and other affected events/states
-    this._setP2PStatus(false);
-
-    if (wasP2PEstablished) {
-        // Add back remote JVB tracks
-        if (this.jvbJingleSession) {
-            this._addRemoteJVBTracks();
-        } else {
-            logger.info('Not adding remote JVB tracks - no session yet');
-        }
-    }
-};
-
-/**
- * Checks whether or not the conference is currently in the peer to peer mode.
- * Being in peer to peer mode means that the direct connection has been
- * established and the P2P connection is being used for media transmission.
- * @return {boolean} <tt>true</tt> if in P2P mode or <tt>false</tt> otherwise.
- */
-JitsiConference.prototype.isP2PActive = function() {
-    return this.p2p;
-};
-
-/**
- * Returns the current ICE state of the P2P connection.
- * NOTE: method is used by the jitsi-meet-torture tests.
- * @return {string|null} an ICE state or <tt>null</tt> if there's currently
- * no P2P connection.
- */
-JitsiConference.prototype.getP2PConnectionState = function() {
-    if (this.isP2PActive()) {
-        return this.p2pJingleSession.peerconnection.getConnectionState();
-    }
-
-    return null;
-};
-
-
-/**
- * Manually starts new P2P session (should be used only in the tests).
- */
-JitsiConference.prototype.startP2PSession = function() {
-    const peers = this.getParticipants();
-
-    // Start peer to peer session
-    if (peers.length === 1) {
-        const peerJid = peers[0].getJid();
-
-        this._startP2PSession(peerJid);
-    } else {
-        throw new Error(
-            'There must be exactly 1 participant to start the P2P session !');
-    }
-};
-
-/**
- * Manually stops the current P2P session (should be used only in the tests)
- */
-JitsiConference.prototype.stopP2PSession = function() {
-    this._stopP2PSession();
-};
-
-/**
- * Get a summary of how long current participants have been the dominant speaker
- * @returns {object}
- */
-JitsiConference.prototype.getSpeakerStats = function() {
-    return this.speakerStatsCollector.getStats();
-};
-
-/**
- * Sets the maximum video size the local participant should receive from remote
- * participants.
- *
- * @param {number} maxFrameHeightPixels the maximum frame height, in pixels,
- * this receiver is willing to receive.
- * @returns {void}
- */
-JitsiConference.prototype.setReceiverVideoConstraint = function(
-        maxFrameHeight) {
-    this.rtc.setReceiverVideoConstraint(maxFrameHeight);
-};
-
-/**
- * Sets the maximum video size the local participant should send to remote
- * participants.
- * @param {number} maxFrameHeight - The user preferred max frame height.
- * @returns {Promise} promise that will be resolved when the operation is
- * successful and rejected otherwise.
- */
-JitsiConference.prototype.setSenderVideoConstraint = function(maxFrameHeight) {
-    this.maxFrameHeight = maxFrameHeight;
-    this.pendingVideoConstraintsOnP2P = true;
-    const promises = [];
-
-    // We have to always set the sender video constraints on the jvb connection
-    // when we switch from p2p to jvb connection since we need to check if the
-    // tracks constraints have been modified when in p2p.
-    if (this.jvbJingleSession) {
-        promises.push(this.jvbJingleSession.setSenderVideoConstraint(maxFrameHeight));
-    }
-    if (this.p2pJingleSession) {
-        this.pendingVideoConstraintsOnP2P = false;
-        promises.push(this.p2pJingleSession.setSenderVideoConstraint(maxFrameHeight));
-    }
-
-    return Promise.all(promises);
-};
-
-/**
- * Creates a video SIP GW session and returns it if service is enabled. Before
- * creating a session one need to check whether video SIP GW service is
- * available in the system {@link JitsiConference.isVideoSIPGWAvailable}. Even
- * if there are available nodes to serve this request, after creating the
- * session those nodes can be taken and the request about using the
- * created session can fail.
- *
- * @param {string} sipAddress - The sip address to be used.
- * @param {string} displayName - The display name to be used for this session.
- * @returns {JitsiVideoSIPGWSession|Error} Returns null if conference is not
- * initialised and there is no room.
- */
-JitsiConference.prototype.createVideoSIPGWSession
-    = function(sipAddress, displayName) {
-        if (!this.room) {
-            return new Error(VideoSIPGWConstants.ERROR_NO_CONNECTION);
-        }
-
-        return this.videoSIPGWHandler
-            .createVideoSIPGWSession(sipAddress, displayName);
-    };
-
-/**
- * Sends a conference.join analytics event.
- *
- * @returns {void}
- */
-JitsiConference.prototype._sendConferenceJoinAnalyticsEvent = function() {
-    const meetingId = this.getMeetingUniqueId();
-
-    if (this._conferenceJoinAnalyticsEventSent || !meetingId || this.getActivePeerConnection() === null) {
-        return;
-    }
-
-    Statistics.sendAnalytics(createConferenceEvent('joined', {
-        meetingId,
-        participantId: `${meetingId}.${this._statsCurrentId}`
-    }));
-    this._conferenceJoinAnalyticsEventSent = true;
-};
-
-/**
- * Returns whether End-To-End encryption is supported. Note that not all participants
- * in the conference may support it.
- *
- * @returns {boolean}
- */
-JitsiConference.prototype.isE2EESupported = function() {
-    return Boolean(this._e2eeCtx);
-};
-
-/**
- * Sets the key to be used for End-To-End encryption.
- *
- * @param {string} key the key to be used.
- * @returns {void}
- */
-JitsiConference.prototype.setE2EEKey = function(key) {
-    if (!this._e2eeCtx) {
-        logger.warn('Cannot set E2EE key: there is no defined context, platform is likely unsupported.');
-
-        return;
-    }
-
-    this._e2eeCtx.setKey(key);
-};
-
-/**
+        if (this.xmpp.isPingSupported()) {
+            this._delayedIceFailed = new IceFailedNotification(this);
+            this._delayedIceFailed.start(session);
+        } else {
+            // Let Jicofo know that the JVB's ICE connection has failed
+            logger.info('PING not supported - sending ICE failed immediately');
+            session.sendIceFailedNotification();
+        }
+    }
+};
+
+/**
+ * Handles {@link XMPPEvents.CONNECTION_RESTORED}
+ * @param {JingleSessionPC} session
+ * @private
+ */
+JitsiConference.prototype._onIceConnectionRestored = function(session) {
+    if (session.isP2P) {
+        this.isP2PConnectionInterrupted = false;
+    } else {
+        this.isJvbConnectionInterrupted = false;
+        this._delayedIceFailed && this._delayedIceFailed.cancel();
+    }
+
+    if (session.isP2P === this.isP2PActive()) {
+        this.eventEmitter.emit(JitsiConferenceEvents.CONNECTION_RESTORED);
+    }
+};
+
+/**
+ * Accept incoming P2P Jingle call.
+ * @param {JingleSessionPC} jingleSession the session instance
+ * @param {jQuery} jingleOffer a jQuery selector pointing to 'jingle' IQ element
+ * @private
+ */
+JitsiConference.prototype._acceptP2PIncomingCall = function(
+        jingleSession,
+        jingleOffer) {
+    this.isP2PConnectionInterrupted = false;
+
+    // Accept the offer
+    this.p2pJingleSession = jingleSession;
+    this._sendConferenceJoinAnalyticsEvent();
+
+    this.p2pJingleSession.initialize(this.room, this.rtc, this.options.config);
+
+    logger.info('Starting CallStats for P2P connection...');
+
+    let remoteID = Strophe.getResourceFromJid(this.p2pJingleSession.remoteJid);
+
+    const participant = this.participants[remoteID];
+
+    if (participant) {
+        remoteID = participant.getStatsID() || remoteID;
+    }
+
+    this.statistics.startCallStats(
+        this.p2pJingleSession.peerconnection,
+        remoteID);
+
+    const localTracks = this.getLocalTracks();
+
+    this.p2pJingleSession.acceptOffer(
+        jingleOffer,
+        () => {
+            logger.debug('Got RESULT for P2P "session-accept"');
+
+            // Apply user preferred max frame height if it was called before this
+            // jingle session was created.
+            if (this.pendingVideoConstraintsOnP2P) {
+                this.p2pJingleSession.setSenderVideoConstraint(this.maxFrameHeight)
+                    .catch(err => {
+                        logger.error(`Sender video constraints failed on p2p session - ${err}`);
+                    });
+            }
+
+            // Setup E2EE.
+            for (const track of localTracks) {
+                this._setupSenderE2EEForTrack(jingleSession, track);
+            }
+        },
+        error => {
+            logger.error(
+                'Failed to accept incoming P2P Jingle session', error);
+        },
+        localTracks);
+};
+
+/**
+ * Adds remote tracks to the conference associated with the JVB session.
+ * @private
+ */
+JitsiConference.prototype._addRemoteJVBTracks = function() {
+    this._addRemoteTracks(
+        'JVB', this.jvbJingleSession.peerconnection.getRemoteTracks());
+};
+
+/**
+ * Adds remote tracks to the conference associated with the P2P session.
+ * @private
+ */
+JitsiConference.prototype._addRemoteP2PTracks = function() {
+    this._addRemoteTracks(
+        'P2P', this.p2pJingleSession.peerconnection.getRemoteTracks());
+};
+
+/**
+ * Generates fake "remote track added" events for given Jingle session.
+ * @param {string} logName the session's nickname which will appear in log
+ * messages.
+ * @param {Array<JitsiRemoteTrack>} remoteTracks the tracks that will be added
+ * @private
+ */
+JitsiConference.prototype._addRemoteTracks = function(logName, remoteTracks) {
+    for (const track of remoteTracks) {
+        logger.info(`Adding remote ${logName} track: ${track}`);
+        this.rtc.eventEmitter.emit(RTCEvents.REMOTE_TRACK_ADDED, track);
+    }
+};
+
+/**
+ * Called when {@link XMPPEvents.CONNECTION_ESTABLISHED} event is
+ * triggered for a {@link JingleSessionPC}. Switches the conference to use
+ * the P2P connection if the event comes from the P2P session.
+ * @param {JingleSessionPC} jingleSession the session instance.
+ * @private
+ */
+JitsiConference.prototype._onIceConnectionEstablished = function(
+        jingleSession) {
+    if (this.p2pJingleSession !== null) {
+        // store the establishment time of the p2p session as a field of the
+        // JitsiConference because the p2pJingleSession might get disposed (thus
+        // the value is lost).
+        this.p2pEstablishmentDuration
+            = this.p2pJingleSession.establishmentDuration;
+    }
+
+    if (this.jvbJingleSession !== null) {
+        this.jvbEstablishmentDuration
+            = this.jvbJingleSession.establishmentDuration;
+    }
+
+    let done = false;
+    const forceJVB121Ratio = this.options.config.forceJVB121Ratio;
+
+    // We don't care about the JVB case, there's nothing to be done
+    if (!jingleSession.isP2P) {
+        done = true;
+    } else if (this.p2pJingleSession !== jingleSession) {
+        logger.error('CONNECTION_ESTABLISHED - wrong P2P session instance ?!');
+
+        done = true;
+    } else if (!jingleSession.isInitiator
+        && typeof forceJVB121Ratio === 'number'
+        && Math.random() < forceJVB121Ratio) {
+        logger.info(`Forcing JVB 121 mode (ratio=${forceJVB121Ratio})...`);
+        Statistics.analytics.addPermanentProperties({ forceJvb121: true });
+        this._stopP2PSession('decline', 'force JVB121');
+
+        done = true;
+    }
+
+    if (!isNaN(this.p2pEstablishmentDuration)
+        && !isNaN(this.jvbEstablishmentDuration)) {
+        const establishmentDurationDiff
+            = this.p2pEstablishmentDuration - this.jvbEstablishmentDuration;
+
+        Statistics.sendAnalytics(
+            ICE_ESTABLISHMENT_DURATION_DIFF,
+            { value: establishmentDurationDiff });
+    }
+
+    if (jingleSession.isP2P === this.isP2PActive()) {
+        this.eventEmitter.emit(JitsiConferenceEvents.CONNECTION_ESTABLISHED);
+    }
+
+    if (done) {
+
+        return;
+    }
+
+    // Update P2P status and emit events
+    this._setP2PStatus(true);
+
+    // Remove remote tracks
+    if (this.jvbJingleSession) {
+        this._removeRemoteJVBTracks();
+    } else {
+        logger.info('Not removing remote JVB tracks - no session yet');
+    }
+
+    this._addRemoteP2PTracks();
+
+    // Stop media transfer over the JVB connection
+    if (this.jvbJingleSession) {
+        this._suspendMediaTransferForJvbConnection();
+    }
+
+    logger.info('Starting remote stats with p2p connection');
+    this.statistics.startRemoteStats(this.p2pJingleSession.peerconnection);
+
+    Statistics.sendAnalyticsAndLog(
+        createP2PEvent(
+            ACTION_P2P_ESTABLISHED,
+            {
+                initiator: this.p2pJingleSession.isInitiator
+            }));
+
+};
+
+/**
+ * Called when the chat room reads a new list of properties from jicofo's
+ * presence. The properties may have changed, but they don't have to.
+ *
+ * @param {Object} properties - The properties keyed by the property name
+ * ('key').
+ * @private
+ */
+JitsiConference.prototype._updateProperties = function(properties = {}) {
+    const changed = !isEqual(properties, this.properties);
+
+    this.properties = properties;
+    if (changed) {
+        this.eventEmitter.emit(
+            JitsiConferenceEvents.PROPERTIES_CHANGED,
+            this.properties);
+
+        // Some of the properties need to be added to analytics events.
+        const analyticsKeys = [
+
+            // The number of jitsi-videobridge instances currently used for the
+            // conference.
+            'bridge-count',
+
+            // The conference creation time (set by jicofo).
+            'created-ms',
+            'octo-enabled'
+        ];
+
+        analyticsKeys.forEach(key => {
+            if (properties[key] !== undefined) {
+                Statistics.analytics.addPermanentProperties({
+                    [key.replace('-', '_')]: properties[key]
+                });
+            }
+        });
+    }
+};
+
+/**
+ * Gets a conference property with a given key.
+ *
+ * @param {string} key - The key.
+ * @returns {*} The value
+ */
+JitsiConference.prototype.getProperty = function(key) {
+    return this.properties[key];
+};
+
+/**
+ * Clears the deferred start P2P task if it has been scheduled.
+ * @private
+ */
+JitsiConference.prototype._maybeClearDeferredStartP2P = function() {
+    if (this.deferredStartP2PTask) {
+        logger.info('Cleared deferred start P2P task');
+        clearTimeout(this.deferredStartP2PTask);
+        this.deferredStartP2PTask = null;
+    }
+};
+
+/**
+ * Removes from the conference remote tracks associated with the JVB
+ * connection.
+ * @private
+ */
+JitsiConference.prototype._removeRemoteJVBTracks = function() {
+    this._removeRemoteTracks(
+        'JVB', this.jvbJingleSession.peerconnection.getRemoteTracks());
+};
+
+/**
+ * Removes from the conference remote tracks associated with the P2P
+ * connection.
+ * @private
+ */
+JitsiConference.prototype._removeRemoteP2PTracks = function() {
+    this._removeRemoteTracks(
+        'P2P', this.p2pJingleSession.peerconnection.getRemoteTracks());
+};
+
+/**
+ * Generates fake "remote track removed" events for given Jingle session.
+ * @param {string} sessionNickname the session's nickname which will appear in
+ * log messages.
+ * @param {Array<JitsiRemoteTrack>} remoteTracks the tracks that will be removed
+ * @private
+ */
+JitsiConference.prototype._removeRemoteTracks = function(
+        sessionNickname,
+        remoteTracks) {
+    for (const track of remoteTracks) {
+        logger.info(`Removing remote ${sessionNickname} track: ${track}`);
+        this.rtc.eventEmitter.emit(RTCEvents.REMOTE_TRACK_REMOVED, track);
+    }
+};
+
+/**
+ * Resumes media transfer over the JVB connection.
+ * @private
+ */
+JitsiConference.prototype._resumeMediaTransferForJvbConnection = function() {
+    logger.info('Resuming media transfer over the JVB connection...');
+    this.jvbJingleSession.setMediaTransferActive(true, true).then(
+        () => {
+            logger.info('Resumed media transfer over the JVB connection!');
+        },
+        error => {
+            logger.error(
+                'Failed to resume media transfer over the JVB connection:',
+                error);
+        });
+};
+
+/**
+ * Sets new P2P status and updates some events/states hijacked from
+ * the <tt>JitsiConference</tt>.
+ * @param {boolean} newStatus the new P2P status value, <tt>true</tt> means that
+ * P2P is now in use, <tt>false</tt> means that the JVB connection is now in use
+ * @private
+ */
+JitsiConference.prototype._setP2PStatus = function(newStatus) {
+    if (this.p2p === newStatus) {
+        logger.debug(`Called _setP2PStatus with the same status: ${newStatus}`);
+
+        return;
+    }
+    this.p2p = newStatus;
+    if (newStatus) {
+        logger.info('Peer to peer connection established!');
+
+        // When we end up in a valid P2P session need to reset the properties
+        // in case they have persisted, after session with another peer.
+        Statistics.analytics.addPermanentProperties({
+            p2pFailed: false,
+            forceJvb121: false
+        });
+
+        // Sync up video transfer active in case p2pJingleSession not existed
+        // when the lastN value was being adjusted.
+        const isVideoActive = this.rtc.getLastN() !== 0;
+
+        this.p2pJingleSession
+            .setMediaTransferActive(true, isVideoActive)
+            .catch(error => {
+                logger.error(
+                    'Failed to sync up P2P video transfer status'
+                        + `(${isVideoActive})`, error);
+            });
+    } else {
+        logger.info('Peer to peer connection closed!');
+    }
+
+    // Put the JVB connection on hold/resume
+    if (this.jvbJingleSession) {
+        this.statistics.sendConnectionResumeOrHoldEvent(
+            this.jvbJingleSession.peerconnection, !newStatus);
+    }
+
+    // Clear dtmfManager, so that it can be recreated with new connection
+    this.dtmfManager = null;
+
+    // Update P2P status
+    this.eventEmitter.emit(
+        JitsiConferenceEvents.P2P_STATUS,
+        this,
+        this.p2p);
+
+    // Refresh connection interrupted/restored
+    this.eventEmitter.emit(
+        this.isConnectionInterrupted()
+            ? JitsiConferenceEvents.CONNECTION_INTERRUPTED
+            : JitsiConferenceEvents.CONNECTION_RESTORED);
+};
+
+/**
+ * Starts new P2P session.
+ * @param {string} remoteJid the JID of the remote participant
+ * @private
+ */
+JitsiConference.prototype._startP2PSession = function(remoteJid) {
+    this._maybeClearDeferredStartP2P();
+    if (this.p2pJingleSession) {
+        logger.error('P2P session already started!');
+
+        return;
+    }
+
+    this.isP2PConnectionInterrupted = false;
+    this.p2pJingleSession
+        = this.xmpp.connection.jingle.newP2PJingleSession(
+            this.room.myroomjid,
+            remoteJid);
+    logger.info(
+        'Created new P2P JingleSession', this.room.myroomjid, remoteJid);
+    this._sendConferenceJoinAnalyticsEvent();
+
+    this.p2pJingleSession.initialize(this.room, this.rtc, this.options.config);
+
+    logger.info('Starting CallStats for P2P connection...');
+
+    let remoteID = Strophe.getResourceFromJid(this.p2pJingleSession.remoteJid);
+
+    const participant = this.participants[remoteID];
+
+    if (participant) {
+        remoteID = participant.getStatsID() || remoteID;
+    }
+
+    this.statistics.startCallStats(
+        this.p2pJingleSession.peerconnection,
+        remoteID);
+
+    // NOTE one may consider to start P2P with the local tracks detached,
+    // but no data will be sent until ICE succeeds anyway. And we switch
+    // immediately once the P2P ICE connects.
+    const localTracks = this.getLocalTracks();
+
+    this.p2pJingleSession.invite(localTracks);
+};
+
+/**
+ * Suspends media transfer over the JVB connection.
+ * @private
+ */
+JitsiConference.prototype._suspendMediaTransferForJvbConnection = function() {
+    logger.info('Suspending media transfer over the JVB connection...');
+    this.jvbJingleSession.setMediaTransferActive(false, false).then(
+        () => {
+            logger.info('Suspended media transfer over the JVB connection !');
+        },
+        error => {
+            logger.error(
+                'Failed to suspend media transfer over the JVB connection:',
+                error);
+        });
+};
+
+/**
+ * Method when called will decide whether it's the time to start or stop
+ * the P2P session.
+ * @param {boolean} userLeftEvent if <tt>true</tt> it means that the call
+ * originates from the user left event.
+ * @private
+ */
+JitsiConference.prototype._maybeStartOrStopP2P = function(userLeftEvent) {
+    if (!browser.supportsP2P()
+        || !this.isP2PEnabled()
+        || this.isP2PTestModeEnabled()) {
+        logger.info('Auto P2P disabled');
+
+        return;
+    }
+    const peers = this.getParticipants();
+    const peerCount = peers.length;
+
+    // FIXME 1 peer and it must *support* P2P switching
+    const shouldBeInP2P = this._shouldBeInP2PMode();
+
+    // Clear deferred "start P2P" task
+    if (!shouldBeInP2P && this.deferredStartP2PTask) {
+        this._maybeClearDeferredStartP2P();
+    }
+
+    // Start peer to peer session
+    if (!this.p2pJingleSession && shouldBeInP2P) {
+        const peer = peerCount && peers[0];
+
+
+        const myId = this.myUserId();
+        const peersId = peer.getId();
+
+        if (myId > peersId) {
+            logger.debug(
+                'I\'m the bigger peersId - '
+                + 'the other peer should start P2P', myId, peersId);
+
+            return;
+        } else if (myId === peersId) {
+            logger.error('The same IDs ? ', myId, peersId);
+
+            return;
+        }
+
+        const jid = peer.getJid();
+
+        if (userLeftEvent) {
+            if (this.deferredStartP2PTask) {
+                logger.error('Deferred start P2P task\'s been set already!');
+
+                return;
+            }
+            logger.info(
+                `Will start P2P with: ${jid} after ${
+                    this.backToP2PDelay} seconds...`);
+            this.deferredStartP2PTask = setTimeout(
+                this._startP2PSession.bind(this, jid),
+                this.backToP2PDelay * 1000);
+        } else {
+            logger.info(`Will start P2P with: ${jid}`);
+            this._startP2PSession(jid);
+        }
+    } else if (this.p2pJingleSession && !shouldBeInP2P) {
+        logger.info(`Will stop P2P with: ${this.p2pJingleSession.remoteJid}`);
+
+        // Log that there will be a switch back to the JVB connection
+        if (this.p2pJingleSession.isInitiator && peerCount > 1) {
+            Statistics.sendAnalyticsAndLog(
+                createP2PEvent(ACTION_P2P_SWITCH_TO_JVB));
+        }
+        this._stopP2PSession();
+    }
+};
+
+/**
+ * Tells whether or not this conference should be currently in the P2P mode.
+ *
+ * @private
+ * @returns {boolean}
+ */
+JitsiConference.prototype._shouldBeInP2PMode = function() {
+    const peers = this.getParticipants();
+    const peerCount = peers.length;
+    const hasBotPeer = peers.find(p => p._botType === 'poltergeist') !== undefined;
+    const shouldBeInP2P = peerCount === 1 && !hasBotPeer;
+
+    logger.debug(`P2P? peerCount: ${peerCount}, hasBotPeer: ${hasBotPeer} => ${shouldBeInP2P}`);
+
+    return shouldBeInP2P;
+};
+
+/**
+ * Stops the current P2P session.
+ * @param {string} [reason="success"] one of the Jingle "reason" element
+ * names as defined by https://xmpp.org/extensions/xep-0166.html#def-reason
+ * @param {string} [reasonDescription="Turing off P2P session"] text
+ * description that will be included in the session terminate message
+ * @private
+ */
+JitsiConference.prototype._stopP2PSession = function(
+        reason,
+        reasonDescription) {
+    if (!this.p2pJingleSession) {
+        logger.error('No P2P session to be stopped!');
+
+        return;
+    }
+
+    const wasP2PEstablished = this.isP2PActive();
+
+    // Swap remote tracks, but only if the P2P has been fully established
+    if (wasP2PEstablished) {
+        if (this.jvbJingleSession) {
+            this._resumeMediaTransferForJvbConnection();
+        }
+
+        // Remove remote P2P tracks
+        this._removeRemoteP2PTracks();
+    }
+
+    // Stop P2P stats
+    logger.info('Stopping remote stats for P2P connection');
+    this.statistics.stopRemoteStats(this.p2pJingleSession.peerconnection);
+    logger.info('Stopping CallStats for P2P connection');
+    this.statistics.stopCallStats(this.p2pJingleSession.peerconnection);
+
+    this.p2pJingleSession.terminate(
+        () => {
+            logger.info('P2P session terminate RESULT');
+        },
+        error => {
+            // Because both initiator and responder are simultaneously
+            // terminating their JingleSessions in case of the 'to JVB switch'
+            // when 3rd participant joins, both will dispose their sessions and
+            // reply with 'item-not-found' (see strophe.jingle.js). We don't
+            // want to log this as an error since it's expected behaviour.
+            //
+            // We want them both to terminate, because in case of initiator's
+            // crash the responder would stay in P2P mode until ICE fails which
+            // could take up to 20 seconds.
+            //
+            // NOTE lack of 'reason' is considered as graceful session terminate
+            // where both initiator and responder terminate their sessions
+            // simultaneously.
+            if (reason) {
+                logger.error(
+                    'An error occurred while trying to terminate'
+                        + ' P2P Jingle session', error);
+            }
+        }, {
+            reason: reason ? reason : 'success',
+            reasonDescription: reasonDescription
+                ? reasonDescription : 'Turing off P2P session',
+            sendSessionTerminate: this.room
+                && this.getParticipantById(
+                    Strophe.getResourceFromJid(this.p2pJingleSession.remoteJid))
+        });
+
+    this.p2pJingleSession = null;
+
+    // Update P2P status and other affected events/states
+    this._setP2PStatus(false);
+
+    if (wasP2PEstablished) {
+        // Add back remote JVB tracks
+        if (this.jvbJingleSession) {
+            this._addRemoteJVBTracks();
+        } else {
+            logger.info('Not adding remote JVB tracks - no session yet');
+        }
+    }
+};
+
+/**
+ * Checks whether or not the conference is currently in the peer to peer mode.
+ * Being in peer to peer mode means that the direct connection has been
+ * established and the P2P connection is being used for media transmission.
+ * @return {boolean} <tt>true</tt> if in P2P mode or <tt>false</tt> otherwise.
+ */
+JitsiConference.prototype.isP2PActive = function() {
+    return this.p2p;
+};
+
+/**
+ * Returns the current ICE state of the P2P connection.
+ * NOTE: method is used by the jitsi-meet-torture tests.
+ * @return {string|null} an ICE state or <tt>null</tt> if there's currently
+ * no P2P connection.
+ */
+JitsiConference.prototype.getP2PConnectionState = function() {
+    if (this.isP2PActive()) {
+        return this.p2pJingleSession.peerconnection.getConnectionState();
+    }
+
+    return null;
+};
+
+
+/**
+ * Manually starts new P2P session (should be used only in the tests).
+ */
+JitsiConference.prototype.startP2PSession = function() {
+    const peers = this.getParticipants();
+
+    // Start peer to peer session
+    if (peers.length === 1) {
+        const peerJid = peers[0].getJid();
+
+        this._startP2PSession(peerJid);
+    } else {
+        throw new Error(
+            'There must be exactly 1 participant to start the P2P session !');
+    }
+};
+
+/**
+ * Manually stops the current P2P session (should be used only in the tests)
+ */
+JitsiConference.prototype.stopP2PSession = function() {
+    this._stopP2PSession();
+};
+
+/**
+ * Get a summary of how long current participants have been the dominant speaker
+ * @returns {object}
+ */
+JitsiConference.prototype.getSpeakerStats = function() {
+    return this.speakerStatsCollector.getStats();
+};
+
+/**
+ * Sets the maximum video size the local participant should receive from remote
+ * participants.
+ *
+ * @param {number} maxFrameHeightPixels the maximum frame height, in pixels,
+ * this receiver is willing to receive.
+ * @returns {void}
+ */
+JitsiConference.prototype.setReceiverVideoConstraint = function(
+        maxFrameHeight) {
+    this.rtc.setReceiverVideoConstraint(maxFrameHeight);
+};
+
+/**
+ * Sets the maximum video size the local participant should send to remote
+ * participants.
+ * @param {number} maxFrameHeight - The user preferred max frame height.
+ * @returns {Promise} promise that will be resolved when the operation is
+ * successful and rejected otherwise.
+ */
+JitsiConference.prototype.setSenderVideoConstraint = function(maxFrameHeight) {
+    this.maxFrameHeight = maxFrameHeight;
+    this.pendingVideoConstraintsOnP2P = true;
+    const promises = [];
+
+    // We have to always set the sender video constraints on the jvb connection
+    // when we switch from p2p to jvb connection since we need to check if the
+    // tracks constraints have been modified when in p2p.
+    if (this.jvbJingleSession) {
+        promises.push(this.jvbJingleSession.setSenderVideoConstraint(maxFrameHeight));
+    }
+    if (this.p2pJingleSession) {
+        this.pendingVideoConstraintsOnP2P = false;
+        promises.push(this.p2pJingleSession.setSenderVideoConstraint(maxFrameHeight));
+    }
+
+    return Promise.all(promises);
+};
+
+/**
+ * Creates a video SIP GW session and returns it if service is enabled. Before
+ * creating a session one need to check whether video SIP GW service is
+ * available in the system {@link JitsiConference.isVideoSIPGWAvailable}. Even
+ * if there are available nodes to serve this request, after creating the
+ * session those nodes can be taken and the request about using the
+ * created session can fail.
+ *
+ * @param {string} sipAddress - The sip address to be used.
+ * @param {string} displayName - The display name to be used for this session.
+ * @returns {JitsiVideoSIPGWSession|Error} Returns null if conference is not
+ * initialised and there is no room.
+ */
+JitsiConference.prototype.createVideoSIPGWSession
+    = function(sipAddress, displayName) {
+        if (!this.room) {
+            return new Error(VideoSIPGWConstants.ERROR_NO_CONNECTION);
+        }
+
+        return this.videoSIPGWHandler
+            .createVideoSIPGWSession(sipAddress, displayName);
+    };
+
+/**
+ * Sends a conference.join analytics event.
+ *
+ * @returns {void}
+ */
+JitsiConference.prototype._sendConferenceJoinAnalyticsEvent = function() {
+    const meetingId = this.getMeetingUniqueId();
+
+    if (this._conferenceJoinAnalyticsEventSent || !meetingId || this.getActivePeerConnection() === null) {
+        return;
+    }
+
+    Statistics.sendAnalytics(createConferenceEvent('joined', {
+        meetingId,
+        participantId: `${meetingId}.${this._statsCurrentId}`
+    }));
+    this._conferenceJoinAnalyticsEventSent = true;
+};
+
+/**
+ * Returns whether End-To-End encryption is supported. Note that not all participants
+ * in the conference may support it.
+ *
+ * @returns {boolean}
+ */
+JitsiConference.prototype.isE2EESupported = function() {
+    return Boolean(this._e2eeCtx);
+};
+
+/**
+ * Sets the key to be used for End-To-End encryption.
+ *
+ * @param {string} key the key to be used.
+ * @returns {void}
+ */
+JitsiConference.prototype.setE2EEKey = function(key) {
+    if (!this._e2eeCtx) {
+        logger.warn('Cannot set E2EE key: there is no defined context, platform is likely unsupported.');
+
+        return;
+    }
+
+    this._e2eeCtx.setKey(key);
+};
+
+/**
  * Returns <tt>true</tt> if lobby support is enabled in the backend.
  *
  * @returns {boolean} whether lobby is supported in the backend.
@@ -6924,46 +3498,45 @@
 };
 
 /**
- * Setup E2EE for the sending side, if supported.
- * Note that this is only done for the JVB Peer Connecction.
- *
- * @returns {void}
- */
-JitsiConference.prototype._setupSenderE2EEForTrack = function(session, track) {
-    if (!this._e2eeCtx) {
-        return;
-    }
-    const pc = session.peerconnection;
-    const sender = pc.findSenderForTrack(track.track);
-
-    if (sender) {
+ * Setup E2EE for the sending side, if supported.
+ * Note that this is only done for the JVB Peer Connecction.
+ *
+ * @returns {void}
+ */
+JitsiConference.prototype._setupSenderE2EEForTrack = function(session, track) {
+    if (!this._e2eeCtx) {
+        return;
+    }
+    const pc = session.peerconnection;
+    const sender = pc.findSenderForTrack(track.track);
+
+    if (sender) {
         this._e2eeCtx.handleSender(sender, track.getType(), track.getParticipantId());
-    } else {
-        logger.warn(`Could not handle E2EE for local ${track.getType()} track: sender not found`);
-    }
-};
-
-/**
- * Setup E2EE for the receiving side, if supported.
- * Note that this is only done for the JVB Peer Connecction.
- *
- * @returns {void}
- */
-JitsiConference.prototype._setupReceiverE2EEForTrack = function(track) {
-    if (!this._e2eeCtx) {
-        return;
-    }
-    const session = track.isP2P ? this.p2pJingleSession : this.jvbJingleSession;
-    const pc = session && session.peerconnection;
-
-    if (pc) {
-        const receiver = pc.findReceiverForTrack(track.track);
-
-        if (receiver) {
+    } else {
+        logger.warn(`Could not handle E2EE for local ${track.getType()} track: sender not found`);
+    }
+};
+
+/**
+ * Setup E2EE for the receiving side, if supported.
+ * Note that this is only done for the JVB Peer Connecction.
+ *
+ * @returns {void}
+ */
+JitsiConference.prototype._setupReceiverE2EEForTrack = function(track) {
+    if (!this._e2eeCtx) {
+        return;
+    }
+    const session = track.isP2P ? this.p2pJingleSession : this.jvbJingleSession;
+    const pc = session && session.peerconnection;
+
+    if (pc) {
+        const receiver = pc.findReceiverForTrack(track.track);
+
+        if (receiver) {
             this._e2eeCtx.handleReceiver(receiver, track.getType(), track.getParticipantId());
-        } else {
-            logger.warn(`Could not handle E2EE for remote ${track.getType()} track: receiver not found`);
-        }
-    }
-};
->>>>>>> 07b45c5a
+        } else {
+            logger.warn(`Could not handle E2EE for remote ${track.getType()} track: receiver not found`);
+        }
+    }
+};