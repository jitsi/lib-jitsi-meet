--- conflicted
+++ resolved
@@ -948,8 +948,7 @@
             this.eventEmitter.removeListener(eventId, handler);
         }
     }
-
-<<<<<<< HEAD
+  
     /**
    * Alias for on method.
    * @param {string} eventId - The event ID.
@@ -966,20 +965,6 @@
    */
     removeEventListener(eventId, handler) {
         this.off(eventId, handler);
-=======
-/**
- * Attaches a handler for events(For example - "participant joined".) in the
- * conference. All possible event are defined in JitsiConferenceEvents.
- * @param eventId the event ID.
- * @param handler handler for the event.
- *
- * Note: consider adding eventing functionality by extending an EventEmitter
- * impl, instead of rolling ourselves
- */
-JitsiConference.prototype.on = function(eventId, handler) {
-    if (this.eventEmitter) {
-        this.eventEmitter.on(eventId, handler);
->>>>>>> 772ab8d7
     }
 
     /**
@@ -2736,35 +2721,23 @@
             this.startMutedPolicy.video = video;
             updated = true;
         }
-
-<<<<<<< HEAD
         if (updated) {
             this.eventEmitter.emit(
                 JitsiConferenceEvents.START_MUTED_POLICY_CHANGED,
                 this.startMutedPolicy
             );
         }
-=======
-/** Set the transcribingEnabled flag. When transcribing is enabled p2p is
- * disabled. */
-JitsiConference.prototype._setTranscribingEnabled = function(enabled) {
-    if (this._transcribingEnabled !== enabled) {
-        this._transcribingEnabled = enabled;
-        this._maybeStartOrStopP2P(true);
-    }
-};
-
-/**
- * Updates conference startMuted policy if needed and fires an event.
- *
- * @param {boolean} audio if audio should be muted.
- * @param {boolean} video if video should be muted.
- */
-JitsiConference.prototype._updateStartMutedPolicy = function(audio, video) {
-    // Update the start muted policy for the conference only if the meta data is received before conference join.
-    if (this.isJoined()) {
-        return;
->>>>>>> 772ab8d7
+    }
+  
+      /**
+     * Set the transcribingEnabled flag. When transcribing is enabled, p2p is disabled.
+     * @param {boolean} enabled - Whether transcribing should be enabled.
+     */
+    _setTranscribingEnabled(enabled) {
+        if (this._transcribingEnabled !== enabled) {
+            this._transcribingEnabled = enabled;
+            this._maybeStartOrStopP2P(true);
+        }
     }
 
     /**
@@ -3483,8 +3456,7 @@
                 logger.error('Failed to suspend media transfer over the JVB connection:', error);
             });
     }
-
-<<<<<<< HEAD
+  
     /**
      * Method when called will decide whether it's the time to start or stop
      * the P2P session.
@@ -3498,19 +3470,6 @@
                 || (browser.isFirefox() && !this._firefoxP2pEnabled)
                 || this.isE2EEEnabled()) {
             logger.info('Auto P2P disabled');
-=======
-/**
- * Tells whether or not this conference should be currently in the P2P mode.
- *
- * @private
- * @returns {boolean}
- */
-JitsiConference.prototype._shouldBeInP2PMode = function() {
-    const peers = this.getParticipants();
-    const peerCount = peers.length;
-    const hasBotPeer = peers.find(p => p.getBotType() === 'poltergeist' || p.hasFeature(FEATURE_JIGASI)) !== undefined;
-    const shouldBeInP2P = peerCount === 1 && !hasBotPeer && !this._hasVisitors && !this._transcribingEnabled;
->>>>>>> 772ab8d7
 
             return;
         }
@@ -3587,7 +3546,8 @@
         const peerCount = peers.length;
         const hasBotPeer = peers.find(p => p.getBotType() === 'poltergeist'
             || p.hasFeature(FEATURE_JIGASI)) !== undefined;
-        const shouldBeInP2P = peerCount === 1 && !hasBotPeer && !this._hasVisitors;
+        const shouldBeInP2P = peerCount === 1 && !hasBotPeer && !this._hasVisitors 
+        && !this._hasVisitors && !this._transcribingEnabled;
 
         logger.debug(`P2P? peerCount: ${peerCount}, hasBotPeer: ${hasBotPeer} => ${shouldBeInP2P}`);
 
@@ -3984,23 +3944,12 @@
         this._conferenceJoinAnalyticsEventSent = Date.now();
     }
 
-<<<<<<< HEAD
     /**
      * Sends conference.left analytics event.
      * @private
      */
     _sendConferenceLeftAnalyticsEvent() {
         const meetingId = this.getMeetingUniqueId();
-=======
-    Statistics.sendAnalytics(createConferenceEvent('left', {
-        meetingId,
-        participantId: `${meetingId}.${this._statsCurrentId}`,
-        stats: {
-            duration: Math.floor((Date.now() - this._conferenceJoinAnalyticsEventSent) / 1000)
-        }
-    }));
-};
->>>>>>> 772ab8d7
 
         if (!meetingId || !this._conferenceJoinAnalyticsEventSent) {
 
@@ -4012,7 +3961,6 @@
             participantId: `${meetingId}.${this._statsCurrentId}`,
             stats: {
                 duration: Math.floor((Date.now() - this._conferenceJoinAnalyticsEventSent) / 1000),
-                perf: this.getPerformanceStats()
             }
         }));
     }
