var logger = require("jitsi-meet-logger").getLogger(__filename);
var AuthUtil = require("./modules/util/AuthUtil");
var JitsiConnection = require("./JitsiConnection");
var JitsiMediaDevices = require("./JitsiMediaDevices");
import * as JitsiConferenceErrors from "./JitsiConferenceErrors";
import * as JitsiConferenceEvents from "./JitsiConferenceEvents";
import * as JitsiConnectionErrors from "./JitsiConnectionErrors";
import * as JitsiConnectionEvents from "./JitsiConnectionEvents";
import * as JitsiMediaDevicesEvents from "./JitsiMediaDevicesEvents";
import * as ConnectionQualityEvents from "./service/connectivity/ConnectionQualityEvents";
import JitsiTrackError from "./JitsiTrackError";
import * as JitsiTrackErrors from "./JitsiTrackErrors";
import * as JitsiTrackEvents from "./JitsiTrackEvents";
var JitsiRecorderErrors = require("./JitsiRecorderErrors");
var Logger = require("jitsi-meet-logger");
var MediaType = require("./service/RTC/MediaType");
import RTC from "./modules/RTC/RTC";
var RTCUIHelper = require("./modules/RTC/RTCUIHelper");
var Statistics = require("./modules/statistics/statistics");
var Resolutions = require("./service/RTC/Resolutions");
var ScriptUtil = require("./modules/util/ScriptUtil");
var GlobalOnErrorHandler = require("./modules/util/GlobalOnErrorHandler");
var RTCBrowserType = require("./modules/RTC/RTCBrowserType");
<<<<<<< HEAD
=======
import Settings from "./modules/settings/Settings";

// The amount of time to wait until firing
// JitsiMediaDevicesEvents.PERMISSION_PROMPT_IS_SHOWN event
var USER_MEDIA_PERMISSION_PROMPT_TIMEOUT = 500;
>>>>>>> 4f5cf8d7

function getLowerResolution(resolution) {
    if(!Resolutions[resolution])
        return null;
    var order = Resolutions[resolution].order;
    var res = null;
    var resName = null;
    for(let i in Resolutions) {
        var tmp = Resolutions[i];
        if (!res || (res.order < tmp.order && tmp.order < order)) {
            resName = i;
            res = tmp;
        }
    }
    return resName;
}

/**
 * Checks the available devices in options and concatenate the data to the
 * name, which will be used as analytics event name. Adds resolution for the
 * devices.
 * @param name name of event
 * @param options gum options
 * @returns {*}
 */
function addDeviceTypeToAnalyticsEvent(name, options) {
    if (options.devices.indexOf("audio") !== -1) {
        name += ".audio";
    }
    if (options.devices.indexOf("desktop") !== -1) {
        name += ".desktop";
    }
    if (options.devices.indexOf("video") !== -1) {
        // we have video add resolution
        name += ".video." + options.resolution;
    }

    return name;
}

/**
 * Namespace for the interface of Jitsi Meet Library.
 */
var LibJitsiMeet = {

    version: '{#COMMIT_HASH#}',

    JitsiConnection: JitsiConnection,
    events: {
        conference: JitsiConferenceEvents,
        connection: JitsiConnectionEvents,
        track: JitsiTrackEvents,
        mediaDevices: JitsiMediaDevicesEvents,
        connectionQuality: ConnectionQualityEvents
    },
    errors: {
        conference: JitsiConferenceErrors,
        connection: JitsiConnectionErrors,
        recorder: JitsiRecorderErrors,
        track: JitsiTrackErrors
    },
    errorTypes: {
        JitsiTrackError: JitsiTrackError
    },
    logLevels: Logger.levels,
    mediaDevices: JitsiMediaDevices,
    analytics: null,
    init: function (options) {
        let logObject, attr;
        Statistics.init(options);

        this.analytics = Statistics.analytics;
        if(options.enableAnalyticsLogging === true) {
            this.analytics.init(RTCBrowserType.getBrowserName());
        }

        if (options.enableWindowOnErrorHandler) {
            GlobalOnErrorHandler.addHandler(
                this.getGlobalOnErrorHandler.bind(this));
        }

        // Log deployment-specific information, if available.
        if (window.jitsiRegionInfo
            && Object.keys(window.jitsiRegionInfo).length > 0) {
            logObject = {};
            for (attr in window.jitsiRegionInfo) {
                if (window.jitsiRegionInfo.hasOwnProperty(attr)) {
                    logObject[attr] = window.jitsiRegionInfo[attr];
                }
            }

            logObject.id = "deployment_info";
            Statistics.sendLog(JSON.stringify(logObject));
        }

        if(this.version) {
            logObject = {
                id: "component_version",
                component: "lib-jitsi-meet",
                version: this.version
            };
            Statistics.sendLog(JSON.stringify(logObject));
        }

        return RTC.init(options || {});
    },
    /**
     * Returns whether the desktop sharing is enabled or not.
     * @returns {boolean}
     */
    isDesktopSharingEnabled: function () {
        return RTC.isDesktopSharingEnabled();
    },
    setLogLevel: function (level) {
        Logger.setLogLevel(level);
    },
    /**
     * Sets the log level to the <tt>Logger</tt> instance with given id.
     * @param {Logger.levels} level the logging level to be set
     * @param {string} id the logger id to which new logging level will be set.
     * Usually it's the name of the JavaScript source file including the path
     * ex. "modules/xmpp/ChatRoom.js"
     */
    setLogLevelById: function (level, id) {
        Logger.setLogLevelById(level, id);
    },
    /**
     * Registers new global logger transport to the library logging framework.
     * @param globalTransport
     * @see Logger.addGlobalTransport
     */
    addGlobalLogTransport: function (globalTransport) {
        Logger.addGlobalTransport(globalTransport);
    },
    /**
     * Removes global logging transport from the library logging framework.
     * @param globalTransport
     * @see Logger.removeGlobalTransport
     */
    removeGlobalLogTransport: function (globalTransport) {
        Logger.removeGlobalTransport(globalTransport);
    },
    /**
     * Creates the media tracks and returns them trough the callback.
     * @param options Object with properties / settings specifying the tracks which should be created.
     * should be created or some additional configurations about resolution for example.
     * @param {Array} options.devices the devices that will be requested
     * @param {string} options.resolution resolution constraints
     * @param {bool} options.dontCreateJitsiTrack if <tt>true</tt> objects with the following structure {stream: the Media Stream,
     * type: "audio" or "video", videoType: "camera" or "desktop"}
     * will be returned trough the Promise, otherwise JitsiTrack objects will be returned.
     * @param {string} options.cameraDeviceId
     * @param {string} options.micDeviceId
     * @param {object} options.desktopSharingExtensionExternalInstallation -
     * enables external installation process for desktop sharing extension if
     * the inline installation is not posible. The following properties should
     * be provided:
     * @param {intiger} interval - the interval (in ms) for
     * checking whether the desktop sharing extension is installed or not
     * @param {Function} checkAgain - returns boolean. While checkAgain()==true
     * createLocalTracks will wait and check on every "interval" ms for the
     * extension. If the desktop extension is not install and checkAgain()==true
     * createLocalTracks will finish with rejected Promise.
     * @param {Function} listener - The listener will be called to notify the
     * user of lib-jitsi-meet that createLocalTracks is starting external
     * extension installation process.
     * NOTE: If the inline installation process is not possible and external
     * installation is enabled the listener property will be called to notify
     * the start of external installation process. After that createLocalTracks
     * will start to check for the extension on every interval ms until the
     * plugin is installed or until checkAgain return false. If the extension
     * is found createLocalTracks will try to get the desktop sharing track and
     * will finish the execution. If checkAgain returns false, createLocalTracks
     * will finish the execution with rejected Promise.
     *
     * @param {boolean} (firePermissionPromptIsShownEvent) - if event
     *      JitsiMediaDevicesEvents.PERMISSION_PROMPT_IS_SHOWN should be fired
     * @returns {Promise.<{Array.<JitsiTrack>}, JitsiConferenceError>}
     *     A promise that returns an array of created JitsiTracks if resolved,
     *     or a JitsiConferenceError if rejected.
     */
    createLocalTracks: function (options, firePermissionPromptIsShownEvent) {
        var promiseFulfilled = false;

        if (firePermissionPromptIsShownEvent === true) {
            window.setTimeout(function () {
                if (!promiseFulfilled) {
                    JitsiMediaDevices.emitEvent(
                        JitsiMediaDevicesEvents.PERMISSION_PROMPT_IS_SHOWN,
                        RTCBrowserType.getBrowserName());
                }
            }, USER_MEDIA_PERMISSION_PROMPT_TIMEOUT);
        }

        if(!window.connectionTimes)
            window.connectionTimes = {};
        window.connectionTimes["obtainPermissions.start"] =
            window.performance.now();

        return RTC.obtainAudioAndVideoPermissions(options || {})
            .then(function(tracks) {
                promiseFulfilled = true;

                window.connectionTimes["obtainPermissions.end"] =
                    window.performance.now();

                Statistics.analytics.sendEvent(addDeviceTypeToAnalyticsEvent(
                    "getUserMedia.success", options), {value: options});

                if(!RTC.options.disableAudioLevels)
                    for(let i = 0; i < tracks.length; i++) {
                        const track = tracks[i];
                        var mStream = track.getOriginalStream();
                        if(track.getType() === MediaType.AUDIO){
                            Statistics.startLocalStats(mStream,
                                track.setAudioLevel.bind(track));
                            track.addEventListener(
                                JitsiTrackEvents.LOCAL_TRACK_STOPPED,
                                function(){
                                    Statistics.stopLocalStats(mStream);
                                });
                        }
                    }

                // set real device ids
                var currentlyAvailableMediaDevices
                    = RTC.getCurrentlyAvailableMediaDevices();
                if (currentlyAvailableMediaDevices) {
                    for(let i = 0; i < tracks.length; i++) {
                        const track = tracks[i];
                        track._setRealDeviceIdFromDeviceList(
                            currentlyAvailableMediaDevices);
                    }
                }

                return tracks;
            }).catch(function (error) {
                promiseFulfilled = true;

                if(error.name === JitsiTrackErrors.UNSUPPORTED_RESOLUTION) {
                    var oldResolution = options.resolution || '360',
                        newResolution = getLowerResolution(oldResolution);

                    if (newResolution !== null) {
                        options.resolution = newResolution;

                        logger.debug("Retry createLocalTracks with resolution",
                            newResolution);

                        Statistics.analytics.sendEvent(
                            "getUserMedia.fail.resolution." + oldResolution);

                        return LibJitsiMeet.createLocalTracks(options);
                    }
                }

                if (JitsiTrackErrors.CHROME_EXTENSION_USER_CANCELED ===
                        error.name) {
                    // User cancelled action is not really an error, so only
                    // log it as an event to avoid having conference classified
                    // as partially failed
                    const logObject = {
                        id: "chrome_extension_user_canceled",
                        message: error.message
                    };
                    Statistics.sendLog(JSON.stringify(logObject));
                    Statistics.analytics.sendEvent(
                        "getUserMedia.userCancel.extensionInstall");
                } else if (JitsiTrackErrors.NOT_FOUND === error.name) {
                    // logs not found devices with just application log to cs
                    const logObject = {
                        id: "usermedia_missing_device",
                        status: error.gum.devices
                    };
                    Statistics.sendLog(JSON.stringify(logObject));
                    Statistics.analytics.sendEvent(
                        "getUserMedia.deviceNotFound."
                            + error.gum.devices.join('.'));
                } else {
                    // Report gUM failed to the stats
                    Statistics.sendGetUserMediaFailed(error);
                    Statistics.analytics.sendEvent(
                        addDeviceTypeToAnalyticsEvent(
                            "getUserMedia.failed", options) + '.' + error.name,
                        {value: options});
                }

                window.connectionTimes["obtainPermissions.end"] =
                    window.performance.now();

                return Promise.reject(error);
            }.bind(this));
    },
    /**
     * Checks if its possible to enumerate available cameras/micropones.
     * @returns {Promise<boolean>} a Promise which will be resolved only once
     * the WebRTC stack is ready, either with true if the device listing is
     * available available or with false otherwise.
     * @deprecated use JitsiMeetJS.mediaDevices.isDeviceListAvailable instead
     */
    isDeviceListAvailable: function () {
        logger.warn('This method is deprecated, use ' +
            'JitsiMeetJS.mediaDevices.isDeviceListAvailable instead');
        return this.mediaDevices.isDeviceListAvailable();
    },
    /**
     * Returns true if changing the input (camera / microphone) or output
     * (audio) device is supported and false if not.
     * @params {string} [deviceType] - type of device to change. Default is
     *      undefined or 'input', 'output' - for audio output device change.
     * @returns {boolean} true if available, false otherwise.
     * @deprecated use JitsiMeetJS.mediaDevices.isDeviceChangeAvailable instead
     */
    isDeviceChangeAvailable: function (deviceType) {
        logger.warn('This method is deprecated, use ' +
            'JitsiMeetJS.mediaDevices.isDeviceChangeAvailable instead');
        return this.mediaDevices.isDeviceChangeAvailable(deviceType);
    },
    /**
     * Executes callback with list of media devices connected.
     * @param {function} callback
     * @deprecated use JitsiMeetJS.mediaDevices.enumerateDevices instead
     */
    enumerateDevices: function (callback) {
        logger.warn('This method is deprecated, use ' +
            'JitsiMeetJS.mediaDevices.enumerateDevices instead');
        this.mediaDevices.enumerateDevices(callback);
    },
    /**
     * @returns function that can be used to be attached to window.onerror and
     * if options.enableWindowOnErrorHandler is enabled returns
     * the function used by the lib.
     * (function(message, source, lineno, colno, error)).
     */
    getGlobalOnErrorHandler: function (message, source, lineno, colno, error) {
        logger.error(
            'UnhandledError: ' + message,
            'Script: ' + source,
            'Line: ' + lineno,
            'Column: ' + colno,
            'StackTrace: ', error);
        Statistics.reportGlobalError(error);
    },

    /**
     * Returns current machine id saved from the local storage.
     * @returns {string} the machine id
     */
    getMachineId: function() {
        return Settings.getMachineId();
    },

    /**
     * Represents a hub/namespace for utility functionality which may be of
     * interest to LibJitsiMeet clients.
     */
    util: {
        ScriptUtil: ScriptUtil,
        RTCUIHelper: RTCUIHelper,
<<<<<<< HEAD
        RTCBrowserType: RTCBrowserType
=======
        AuthUtil: AuthUtil
>>>>>>> 4f5cf8d7
    }
};

module.exports = LibJitsiMeet;<|MERGE_RESOLUTION|>--- conflicted
+++ resolved
@@ -21,14 +21,11 @@
 var ScriptUtil = require("./modules/util/ScriptUtil");
 var GlobalOnErrorHandler = require("./modules/util/GlobalOnErrorHandler");
 var RTCBrowserType = require("./modules/RTC/RTCBrowserType");
-<<<<<<< HEAD
-=======
 import Settings from "./modules/settings/Settings";
 
 // The amount of time to wait until firing
 // JitsiMediaDevicesEvents.PERMISSION_PROMPT_IS_SHOWN event
 var USER_MEDIA_PERMISSION_PROMPT_TIMEOUT = 500;
->>>>>>> 4f5cf8d7
 
 function getLowerResolution(resolution) {
     if(!Resolutions[resolution])
@@ -388,11 +385,8 @@
     util: {
         ScriptUtil: ScriptUtil,
         RTCUIHelper: RTCUIHelper,
-<<<<<<< HEAD
-        RTCBrowserType: RTCBrowserType
-=======
+        RTCBrowserType: RTCBrowserType,
         AuthUtil: AuthUtil
->>>>>>> 4f5cf8d7
     }
 };
 
