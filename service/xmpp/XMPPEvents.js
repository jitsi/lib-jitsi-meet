const XMPPEvents = {
    /**
     * Indicates error while adding ice candidate.
     */
    ADD_ICE_CANDIDATE_FAILED: 'xmpp.add_ice_candidate_failed',

    // Designates an event indicating that the focus has asked us to mute our
    // audio.
    AUDIO_MUTED_BY_FOCUS: 'xmpp.audio_muted_by_focus',
    AUTHENTICATION_REQUIRED: 'xmpp.authentication_required',
    BRIDGE_DOWN: 'xmpp.bridge_down',

    /**
     * Triggered when 'session-accept' is received from the responder.
     */
    CALL_ACCEPTED: 'xmpp.callaccepted.jingle',

    // Designates an event indicating that an offer (e.g. Jingle
    // session-initiate) was received.
    CALL_INCOMING: 'xmpp.callincoming.jingle',

    // Triggered when Jicofo kills our media session, this can happen while
    // we're still in the MUC, when it decides to terminate the media session.
    // For example when the session is idle for too long, because we're the only
    // person in the conference room.
    CALL_ENDED: 'xmpp.callended.jingle',
    CHAT_ERROR_RECEIVED: 'xmpp.chat_error_received',
    CONFERENCE_SETUP_FAILED: 'xmpp.conference_setup_failed',

    /**
     * This event is triggered when the ICE connects for the first time.
     */
    CONNECTION_ESTABLISHED: 'xmpp.connection.connected',

    // Designates an event indicating that the connection to the XMPP server
    // failed.
    CONNECTION_FAILED: 'xmpp.connection.failed',

    // Designates an event indicating that the media (ICE) connection was
    // interrupted. This should go to the RTC module.
    CONNECTION_INTERRUPTED: 'xmpp.connection.interrupted',

    // Designates an event indicating that the media (ICE) connection was
    // restored. This should go to the RTC module.
    CONNECTION_RESTORED: 'xmpp.connection.restored',

    // Designates an event indicating that the media (ICE) connection failed.
    // This should go to the RTC module.
    CONNECTION_ICE_FAILED: 'xmpp.connection.ice.failed',

    // Designates an event indicating that the display name of a participant
    // has changed.
    DISPLAY_NAME_CHANGED: 'xmpp.display_name_changed',

    /**
     * Chat room instance have been added to Strophe.emuc plugin.
     */
    EMUC_ROOM_ADDED: 'xmpp.emuc_room_added',

    /**
     * Chat room instance have been removed from Strophe.emuc plugin.
     */
    EMUC_ROOM_REMOVED: 'xmpp.emuc_room_removed',
    ETHERPAD: 'xmpp.etherpad',
    FOCUS_DISCONNECTED: 'xmpp.focus_disconnected',
    FOCUS_LEFT: 'xmpp.focus_left',
    GRACEFUL_SHUTDOWN: 'xmpp.graceful_shutdown',

    /**
     * Event fired when 'transport-replace' Jingle message has been received,
     * before the new offer is set on the PeerConnection.
     */
    ICE_RESTARTING: 'rtc.ice_restarting',

    /* Event fired when XMPP error is returned to any request, it is meant to be
     * used to report 'signaling' errors to CallStats
     *
     * {
     *   code: {XMPP error code}
     *   reason: {XMPP error condition}
     *   source = request.tree()
     *   session = {JingleSession instance}
     * }
     */
    JINGLE_ERROR: 'xmpp.jingle_error',

    // Event fired when we have failed to set initial offer
    JINGLE_FATAL_ERROR: 'xmpp.jingle_fatal_error',

    // Designates an event indicating that we were kicked from the XMPP MUC.
    KICKED: 'xmpp.kicked',

    // Designates an event indicating that our role in the XMPP MUC has changed.
    LOCAL_ROLE_CHANGED: 'xmpp.localrole_changed',

    // Designates an event indicating that an XMPP message in the MUC was
    // received.
    MESSAGE_RECEIVED: 'xmpp.message_received',

    // Designates an event indicating that the XMPP MUC was destroyed.
    MUC_DESTROYED: 'xmpp.muc_destroyed',

    // Designates an event indicating that we have joined the XMPP MUC.
    MUC_JOINED: 'xmpp.muc_joined',

    // Designates an event indicating that a participant joined the XMPP MUC.
    MUC_MEMBER_JOINED: 'xmpp.muc_member_joined',

    // Designates an event indicating that a participant left the XMPP MUC.
    MUC_MEMBER_LEFT: 'xmpp.muc_member_left',

    // Designates an event indicating that local participant left the muc
    MUC_LEFT: 'xmpp.muc_left',

    // Designates an event indicating that the MUC role of a participant has
    // changed.
    MUC_ROLE_CHANGED: 'xmpp.muc_role_changed',

    // Designates an event indicating that the MUC has been locked or unlocked.
    MUC_LOCK_CHANGED: 'xmpp.muc_lock_changed',

    // Designates an event indicating that a participant in the XMPP MUC has
    // advertised that they have audio muted (or unmuted).
    PARTICIPANT_AUDIO_MUTED: 'xmpp.audio_muted',

    // Designates an event indicating that a participant in the XMPP MUC has
    // advertised that they have video muted (or unmuted).
    PARTICIPANT_VIDEO_MUTED: 'xmpp.video_muted',

    // Designates an event indicating that the video type (e.g. 'camera' or
    // 'screen') for a participant has changed.
    // Note: currently this event fires every time we receive presence from
    // someone (regardless of whether or not the "video type" changed).
    PARTICIPANT_VIDEO_TYPE_CHANGED: 'xmpp.video_type',

    /**
     * Indicates that the features of the participant has been changed.
     */
    PARTCIPANT_FEATURES_CHANGED: 'xmpp.partcipant_features_changed',
    PASSWORD_REQUIRED: 'xmpp.password_required',
    PEERCONNECTION_READY: 'xmpp.peerconnection_ready',

    /**
     * Indicates that phone number changed.
     */
    PHONE_NUMBER_CHANGED: 'conference.phoneNumberChanged',
    PRESENCE_STATUS: 'xmpp.presence_status',
    PROMPT_FOR_LOGIN: 'xmpp.prompt_for_login',

    // xmpp is connected and obtained user media
    READY_TO_JOIN: 'xmpp.ready_to_join',

    /**
     * Indicates that recording state changed.
     */
    RECORDER_STATE_CHANGED: 'xmpp.recorderStateChanged',

    // Designates an event indicating that we received statistics from a
    // participant in the MUC.
    REMOTE_STATS: 'xmpp.remote_stats',
    RESERVATION_ERROR: 'xmpp.room_reservation_error',
    ROOM_CONNECT_ERROR: 'xmpp.room_connect_error',
    ROOM_CONNECT_NOT_ALLOWED_ERROR: 'xmpp.room_connect_error.not_allowed',
    ROOM_JOIN_ERROR: 'xmpp.room_join_error',

    /**
     * Indicates that max users limit has been reached.
     */
    ROOM_MAX_USERS_ERROR: 'xmpp.room_max_users_error',

    // Designates an event indicating that we sent an XMPP message to the MUC.
    SENDING_CHAT_MESSAGE: 'xmpp.sending_chat_message',

    /**
     * Event fired when we do not get our 'session-accept' acknowledged by
     * Jicofo. It most likely means that there is serious problem with our
     * connection or XMPP server and we should reload the conference.
     *
     * We have seen that to happen in BOSH requests race condition when the BOSH
     * request table containing the 'session-accept' was discarded by Prosody.
     * Jicofo does send the RESULT immediately without any condition, so missing
     * packets means that most likely it has never seen our IQ.
     */
    SESSION_ACCEPT_TIMEOUT: 'xmpp.session_accept_timeout',

    // Designates an event indicating that we should join the conference with
    // audio and/or video muted.
    START_MUTED_FROM_FOCUS: 'xmpp.start_muted_from_focus',

    // Designates an event indicating that the subject of the XMPP MUC has
    // changed.
    SUBJECT_CHANGED: 'xmpp.subject_changed',

    // FIXME: how does it belong to XMPP ? - it's detected by the PeerConnection
    // suspending detected
    SUSPEND_DETECTED: 'xmpp.suspend_detected',

    /**
<<<<<<< HEAD
     * Indicates that video SIP GW state changed.
     *
     * @param {VideoSIPGWConstants} status - Any of the following statuses:
     * STATUS_BUSY, STATUS_AVAILABLE or STATUS_UNDEFINED.
     */
    VIDEO_SIP_GW_AVAILABILITY_CHANGED: 'xmpp.videoSIPGWAvailabilityChanged',

    // Designates an event indicating that the local ICE username fragment of
    // the jingle session has changed.
    LOCAL_UFRAG_CHANGED: 'xmpp.local_ufrag_changed',

    // Designates an event indicating that the local ICE username fragment of
    // the jingle session has changed.
    REMOTE_UFRAG_CHANGED: 'xmpp.remote_ufrag_changed',
=======
     * Event fired when 'transport-info' with new ICE candidates is received.
     */
    TRANSPORT_INFO: 'xmpp.transportinfo.jingle',
>>>>>>> d5d26781

    // Designates an event indicating that the local ICE connection state has
    // changed.
    ICE_CONNECTION_STATE_CHANGED: 'xmpp.ice_connection_state_changed'
};

module.exports = XMPPEvents;<|MERGE_RESOLUTION|>--- conflicted
+++ resolved
@@ -196,7 +196,11 @@
     SUSPEND_DETECTED: 'xmpp.suspend_detected',
 
     /**
-<<<<<<< HEAD
+     * Event fired when 'transport-info' with new ICE candidates is received.
+     */
+    TRANSPORT_INFO: 'xmpp.transportinfo.jingle',
+
+    /**
      * Indicates that video SIP GW state changed.
      *
      * @param {VideoSIPGWConstants} status - Any of the following statuses:
@@ -204,19 +208,6 @@
      */
     VIDEO_SIP_GW_AVAILABILITY_CHANGED: 'xmpp.videoSIPGWAvailabilityChanged',
 
-    // Designates an event indicating that the local ICE username fragment of
-    // the jingle session has changed.
-    LOCAL_UFRAG_CHANGED: 'xmpp.local_ufrag_changed',
-
-    // Designates an event indicating that the local ICE username fragment of
-    // the jingle session has changed.
-    REMOTE_UFRAG_CHANGED: 'xmpp.remote_ufrag_changed',
-=======
-     * Event fired when 'transport-info' with new ICE candidates is received.
-     */
-    TRANSPORT_INFO: 'xmpp.transportinfo.jingle',
->>>>>>> d5d26781
-
     // Designates an event indicating that the local ICE connection state has
     // changed.
     ICE_CONNECTION_STATE_CHANGED: 'xmpp.ice_connection_state_changed'
