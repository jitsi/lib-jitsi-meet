--- conflicted
+++ resolved
@@ -1,72 +1,6 @@
 const process = require('process');
 
-<<<<<<< HEAD
-            exclude: [
-                new RegExp(`${__dirname}/node_modules/(?!@jitsi/js-utils)`)
-            ],
-            loader: 'babel-loader',
-            options: {
-                presets: [
-                    [
-                        '@babel/preset-env',
-
-                        // Tell babel to avoid compiling imports into CommonJS
-                        // so that webpack may do tree shaking.
-                        {
-                            modules: false,
-
-                            // Specify our target browsers so no transpiling is
-                            // done unnecessarily. For browsers not specified
-                            // here, the ES2015+ profile will be used.
-                            targets: {
-                                chrome: 58,
-                                electron: 2,
-                                firefox: 54,
-                                safari: 11
-                            }
-                        }
-                    ],
-                    '@babel/preset-flow'
-                ],
-                plugins: [
-                    '@babel/plugin-transform-flow-strip-types',
-                    '@babel/plugin-proposal-class-properties',
-                    '@babel/plugin-proposal-export-namespace-from'
-                ]
-            },
-            test: /\.js$/
-        } ]
-    },
-    node: {
-        // Allow the use of the real filename of the module being executed. By
-        // default Webpack does not leak path-related information and provides a
-        // value that is a mock (/index.js).
-        __filename: true
-    },
-    optimization: {
-        concatenateModules: minimize
-    },
-    output: {
-        filename: `[name]${minimize ? '.min' : ''}.js`,
-        path: process.cwd(),
-        sourceMapFilename: `[name].${minimize ? 'min' : 'js'}.map`
-    },
-    performance: {
-        hints: minimize ? 'error' : false,
-        maxAssetSize: 850 * 1024,
-        maxEntrypointSize: 850 * 1024
-    },
-    plugins: [
-        analyzeBundle
-            && new BundleAnalyzerPlugin({
-                analyzerMode: 'disabled',
-                generateStatsFile: true
-            })
-    ].filter(Boolean)
-};
-=======
 const config = require('./webpack-shared-config');
->>>>>>> 00c8cfad
 
 module.exports = [
     Object.assign({}, config, {
